--- conflicted
+++ resolved
@@ -89,12 +89,9 @@
     supportsAMP = () => this.call('supportsAMP');
     supportsCoinControl = () => this.call('supportsCoinControl');
     supportsHopPicking = () => this.call('supportsHopPicking');
-<<<<<<< HEAD
     supportsAccounts = () => this.call('supportsAccounts');
-=======
     supportsRouting = () => this.call('supportsRouting');
     supportsNodeInfo = () => this.call('supportsNodeInfo');
->>>>>>> b332b0b8
 }
 
 const restUtils = new RESTUtils();
