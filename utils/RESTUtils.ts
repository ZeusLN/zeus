<<<<<<< HEAD
import axios from 'axios';
import SettingsStore from './../stores/SettingsStore';
import { NativeModules } from 'react-native';

const lndRoutes: any = {
    getTransactions: '/v1/transactions',
    getBlockchainBalance: '/v1/balance/blockchain',
    getLightningBalance: '/v1/balance/channels',
    getChannels: '/v1/channels',
    sendCoins: '/v1/transactions',
    getMyNodeInfo: '/v1/getinfo',
    getInvoices: '/v1/invoices?reversed=true&num_max_invoices=100',
    createInvoice: '/v1/invoices',
    getPayments: '/v1/payments',
    getNewAddress: '/v1/newaddress',
    openChannel: '/v1/channels',
    connectPeer: '/v1/peers',
    listNode: '/v1/network/listNode',
    closeChannel: function(urlParams: Array<string>) {
        if (urlParams.length === 3) {
            return `/v1/channels/${urlParams[0]}/${urlParams[1]}?sat_per_byte=${urlParams[2]}`;
        }
        return `/v1/channels/${urlParams[0]}/${urlParams[1]}`;
    },
    decodePaymentRequest: function(urlParams: Array<string>) {
        return `/v1/payreq/${urlParams[0]}`;
    },
    payLightningInvoice: '/v1/channels/transactions',
    getNodeInfo: function(urlParams: Array<string>) {
        return `/v1/graph/node/${urlParams[0]}`;
    },
    getFees: '/v1/fees',
    setFees: '/v1/chanpolicy',
    getRoutes: function(urlParams: Array<string>) {
        return `/v1/graph/routes/${urlParams[0]}/${urlParams[1]}`;
    }
};

const clightningRoutes: any = {
    getTransactions: '/v1/listFunds',
    getBlockchainBalance: '/v1/getBalance',
    getLightningBalance: '/v1/channel/localremotebal',
    getChannels: '/v1/channel/listChannels',
    sendCoins: '/v1/withdraw',
    getMyNodeInfo: '/v1/getinfo',
    getInvoices: '/v1/invoice/listInvoices/',
    createInvoice: '/v1/invoice/genInvoice/',
    getPayments: '/v1/pay/listPayments',
    getNewAddress: '/v1/newaddr',
    openChannel: '/v1/channel/openChannel/',
    connectPeer: '/v1/peer/connect',
    listNode: '/v1/network/listNode',
    closeChannel: function(urlParams: Array<string>) {
        return `/v1/channel/closeChannel/${urlParams[0]}/`;
    },
    decodePaymentRequest: function(urlParams: Array<string>) {
        return `/v1/pay/decodePay/${urlParams[0]}`;
    },
    payLightningInvoice: '/v1/pay',
    getNodeInfo: 'N/A',
    getFees: '/v1/getFees/',
    setFees: '/v1/channel/setChannelFee/',
    getRoutes: 'N/A'
};

=======
import RNFetchBlob from 'rn-fetch-blob';
import stores from '../stores/Stores';
import TransactionRequest from './../models/TransactionRequest';
import Channel from './../models/Channel';
import OpenChannelRequest from './../models/OpenChannelRequest';
import CloseChannelRequest from './../models/CloseChannelRequest';
import LoginRequest from './../models/LoginRequest';
import ErrorUtils from './../utils/ErrorUtils';
>>>>>>> 605ccb57
interface Headers {
    macaroon?: string;
    encodingtype?: string;
    'Grpc-Metadata-macaroon'?: string;
}

export const DEFAULT_LNDHUB = 'https://lndhub.herokuapp.com';

// keep track of all active calls so we can cancel when appropriate
const calls: any = {};

class LND {
    restReq = (
        headers: Headers,
        url: string,
        method: any,
        data?: any,
        sslVerification?: boolean
    ) => {
<<<<<<< HEAD
        const { torPort } = settingsStore;
        const params = {
            method,
            url,
            headers,
            cancelToken,
            data
        };

        if (torPort) {
            NativeModules.TorModule.makeRestCall(params)
        } else {
            axios.request(params);
        }
=======
        // use body data as an identifier too, we don't want to cancel when we
        // are making multiples calls to get all the node names, for example
        const id = data ? `${url}${JSON.stringify(data)}` : url;
        if (calls[id]) {
            return calls[id];
        }

        calls[id] = RNFetchBlob.config({
            trusty: !sslVerification
        })
            .fetch(method, url, headers, data ? JSON.stringify(data) : data)
            .then(response => {
                delete calls[id];
                if (response.info().status < 300) {
                    return response.json();
                } else {
                    const errorInfo = response.json();
                    throw new Error(
                        (errorInfo.error && errorInfo.error.message) ||
                            ErrorUtils.errorToUserFriendly(errorInfo.code) ||
                            errorInfo.message ||
                            errorInfo.error
                    );
                }
            });

        return calls[id];
>>>>>>> 605ccb57
    };

    getHeaders = (macaroonHex: string) => {
        return {
            'Grpc-Metadata-macaroon': macaroonHex
        };
    };

    getURL = (host: string, port: string | number, route: string) => {
        const baseUrl = this.supportsCustomHostProtocol()
            ? `${host}${port ? ':' + port : ''}`
            : `https://${host}${port ? ':' + port : ''}`;
        return `${baseUrl}${route}`;
    };

    request = (route: string, method: string, data?: any) => {
        const {
            host,
            lndhubUrl,
            port,
            macaroonHex,
            accessToken,
            sslVerification
        } = stores.settingsStore;

<<<<<<< HEAD
        const headers = this.getHeaders(implementation, macaroonHex);
        const url = this.getURL(host, port, route);
        const response = this.axiosReq(headers, url, method, cancelToken, data);
        console.log('!@#!');
        console.log(response);
        return response;
=======
        const headers = this.getHeaders(macaroonHex || accessToken);
        headers['Content-Type'] = 'application/json';
        const url = this.getURL(host || lndhubUrl, port, route);
        return this.restReq(headers, url, method, data, sslVerification);
>>>>>>> 605ccb57
    };

    getRequest = (route: string) => this.request(route, 'get', null);
    postRequest = (route: string, data?: any) =>
        this.request(route, 'post', data);
    deleteRequest = (route: string) => this.request(route, 'delete', null);

    getTransactions = () => this.getRequest('/v1/transactions');
    getChannels = () => this.getRequest('/v1/channels');
    getBlockchainBalance = () => this.getRequest('/v1/balance/blockchain');
    getLightningBalance = () => this.getRequest('/v1/balance/channels');
    sendCoins = (data: any) => this.postRequest('/v1/transactions', data);
    getMyNodeInfo = () => this.getRequest('/v1/getinfo');
    getInvoices = () =>
        this.getRequest('/v1/invoices?reversed=true&num_max_invoices=100');
    createInvoice = (data: any) => this.postRequest('/v1/invoices', data);
    getPayments = () => this.getRequest('/v1/payments');
    getNewAddress = () => this.getRequest('/v1/newaddress');
    openChannel = (data: OpenChannelRequest) =>
        this.postRequest('/v1/channels', data);
    connectPeer = (data: any) => this.postRequest('/v1/peers', data);
    listNode = () => this.getRequest('/v1/network/listNode');
    decodePaymentRequest = (urlParams?: Array<string>) =>
        this.getRequest(`/v1/payreq/${urlParams[0]}`, urlParams);
    payLightningInvoice = (data: any) =>
        this.postRequest('/v1/channels/transactions', data);
    closeChannel = (urlParams?: Array<string>) => {
        if (urlParams.length === 4) {
            return `/v1/channels/${urlParams[0]}/${urlParams[1]}?force=${urlParams[2]}&sat_per_byte=${urlParams[3]}`;
        }
        return this.deleteRequest(
            '`/v1/channels/${urlParams[0]}/${urlParams[1]}?force=${urlParams[2]}`;',
            urlParams
        );
    };
    getNodeInfo = (urlParams?: Array<string>) =>
        this.getRequest(`/v1/graph/node/${urlParams[0]}`);
    getFees = () => this.getRequest('/v1/fees');
    setFees = (data: any) => this.postRequest('/v1/chanpolicy', data);
    getRoutes = (urlParams?: Array<string>) =>
        this.getRequest(`/v1/graph/routes/${urlParams[0]}/${urlParams[1]}`);

    // LndHub
    createAccount = (host: string, sslVerification: boolean) => {
        const url: string = `${host}/create`;
        return this.restReq(
            {
                'Access-Control-Allow-Origin': '*',
                'Content-Type': 'application/json'
            },
            url,
            'POST',
            {
                partnerid: 'bluewallet',
                accounttype: 'common'
            },
            sslVerification
        );
    };

    supportsOnchainSends = () => true;
    supportsKeysend = () => true;
    supportsChannelManagement = () => true;
    supportsCustomHostProtocol = () => false;
}

class CLightningREST extends LND {
    getHeaders = (macaroonHex: string) => {
        return {
            macaroon: macaroonHex,
            encodingtype: 'hex'
        };
    };

    getTransactions = () =>
        this.getRequest('/v1/listFunds').then(data => ({
            transactions: data.outputs
        }));
    getChannels = () =>
        this.getRequest('/v1/channel/listChannels').then(data => ({
            channels: data
        }));
    getBlockchainBalance = () =>
        this.getRequest('/v1/getBalance').then(
            ({ totalBalance, confBalance, unconfBalance }) => ({
                total_balance: totalBalance,
                confirmed_balance: confBalance,
                unconfirmed_balance: unconfBalance
            })
        );
    getLightningBalance = () =>
        this.getRequest('/v1/channel/localremotebal').then(
            ({ localBalance, pendingBalance }) => ({
                balance: localBalance,
                pending_open_balance: pendingBalance
            })
        );
    sendCoins = (data: TransactionRequest) =>
        this.postRequest('/v1/withdraw', {
            address: data.addr,
            feeRate: `${Number(data.sat_per_byte) * 1000}perkb`,
            satoshis: data.amount
        });
    getMyNodeInfo = () => this.getRequest('/v1/getinfo');
    getInvoices = () => this.getRequest('/v1/invoice/listInvoices/');
    createInvoice = (data: any) =>
        this.postRequest('/v1/invoice/genInvoice/', {
            description: data.memo,
            label: 'zeus.' + parseInt(Math.random() * 1000000),
            amount: Number(data.value) * 1000,
            expiry: data.expiry,
            private: true
        });
    getPayments = () => this.getRequest('/v1/pay/listPayments');
    getNewAddress = () => this.getRequest('/v1/newaddr');
    openChannel = (data: OpenChannelRequest) =>
        this.postRequest('/v1/channel/openChannel/', data);
    connectPeer = (data: any) =>
        this.postRequest('/v1/peer/connect', {
            id: `${data.addr.pubkey}@${data.addr.host}`
        });
    listNode = () => this.getRequest('/v1/network/listNode');
    decodePaymentRequest = (urlParams?: Array<string>) =>
        this.getRequest(`/v1/pay/decodePay/${urlParams[0]}`);
    payLightningInvoice = (data: any) =>
        this.postRequest('/v1/pay', {
            invoice: data.payment_request,
            amount: Number(data.amt && data.amt * 1000)
        });
    closeChannel = (urlParams?: Array<string>) =>
        this.deleteRequest(`/v1/channel/closeChannel/${urlParams[0]}/`);
    getNodeInfo = () => this.getRequest('N/A');
    getFees = () =>
        this.getRequest('/v1/getFees/').then(({ feeCollected }) => ({
            total_fee_sum: parseInt(feeCollected / 1000)
        }));
    setFees = (data: any) =>
        this.postRequest('/v1/channel/setChannelFee/', {
            id: data.global ? 'all' : data.channelId,
            base: data.base_fee_msat,
            ppm: data.fee_rate
        });
    getRoutes = () => this.getRequest('N/A');
}

class LndHub extends LND {
    getHeaders = (accessToken: string) => {
        if (accessToken) {
            return {
                Authorization: `Bearer ${accessToken}`,
                'Access-Control-Allow-Origin': '*',
                'Content-Type': 'application/json'
            };
        }
        return {
            'Access-Control-Allow-Origin': '*',
            'Content-Type': 'application/json'
        };
    };

    login = (data: LoginRequest) =>
        this.postRequest('/auth?type=auth', {
            login: data.login,
            password: data.password
        });

    getPayments = () => this.getRequest('/gettxs');
    getLightningBalance = () =>
        this.getRequest('/balance').then(({ BTC }) => ({
            balance: BTC.AvailableBalance
        }));
    getInvoices = () => this.getRequest('/getuserinvoices?limit=200');

    createInvoice = (data: any) =>
        this.postRequest('/addinvoice', {
            amt: data.value,
            memo: data.memo
        });
    getNewAddress = () => this.getRequest('/getbtc');
    payLightningInvoice = (data: any) =>
        this.postRequest('/payinvoice', {
            invoice: data.payment_request,
            amount: Number(data.amt && data.amt * 1000)
        });

    supportsOnchainSends = () => false;
    supportsKeysend = () => false;
    supportsChannelManagement = () => false;
    supportsCustomHostProtocol = () => true;
}

class Spark {
    rpc = (rpcmethod, params = {}, range = null) => {
        let { url, accessKey, sslVerification } = stores.settingsStore;

        const id = rpcmethod + JSON.stringify(params) + JSON.stringify(range);
        if (calls[id]) {
            return calls[id];
        }

        url = url.slice(-4) === '/rpc' ? url : url + '/rpc';

        const headers = { 'X-Access': accessKey };
        if (range) {
            headers['Range'] = `${range.unit}=${range.slice}`;
        }

        calls[id] = RNFetchBlob.config({
            trusty: !sslVerification
        })
            .fetch(
                'POST',
                url,
                headers,
                JSON.stringify({ method: rpcmethod, params: params })
            )
            .then(response => {
                delete calls[id];
                const status = response.info().status;
                if (status < 300) {
                    return response.json();
                } else {
                    var errorInfo;
                    try {
                        errorInfo = response.json();
                    } catch (err) {
                        throw new Error(
                            'response was (' + status + ')' + response.text()
                        );
                    }
                    throw new Error(errorInfo.message);
                }
            });

        return calls[id];
    };

    getTransactions = () =>
        this.rpc('listfunds').then(({ outputs }) => ({
            transactions: outputs
        }));
    getChannels = () =>
        this.rpc('listpeers').then(({ peers }) => ({
            channels: peers
                .filter(peer => peer.channels.length)
                .map(peer => {
                    let channel =
                        peer.channels.find(
                            c => c.state !== 'ONCHAIN' && c.state !== 'CLOSED'
                        ) || peer.channels[0];

                    return {
                        active: peer.connected,
                        remote_pubkey: peer.id,
                        channel_point: channel.funding_txid,
                        chan_id: channel.channel_id,
                        capacity: Number(
                            channel.msatoshi_total / 1000
                        ).toString(),
                        local_balance: Number(
                            channel.msatoshi_to_us / 1000
                        ).toString(),
                        remote_balance: Number(
                            (channel.msatoshi_total - channel.msatoshi_to_us) /
                                1000
                        ).toString(),
                        total_satoshis_sent: Number(
                            channel.out_msatoshi_fulfilled / 1000
                        ).toString(),
                        total_satoshis_received: Number(
                            channel.in_msatoshi_fulfilled / 1000
                        ).toString(),
                        num_updates: (
                            channel.in_payments_offered +
                            channel.out_payments_offered
                        ).toString(),
                        csv_delay: channel.our_to_self_delay,
                        private: channel.private,
                        local_chan_reserve_sat: channel.our_channel_reserve_satoshis.toString(),
                        remote_chan_reserve_sat: channel.their_channel_reserve_satoshis.toString(),
                        close_address: channel.close_to_addr
                    };
                })
        }));
    getBlockchainBalance = () =>
        this.rpc('listfunds').then(({ outputs }) => {
            const unconf = outputs
                .filter(o => o.status !== 'confirmed')
                .reduce((acc, o) => acc + o.value, 0);
            const conf = outputs
                .filter(o => o.status === 'confirmed')
                .reduce((acc, o) => acc + o.value, 0);

            return {
                total_balance: conf + unconf,
                confirmed_balance: conf,
                unconfirmed_balance: unconf
            };
        });
    getLightningBalance = () =>
        this.rpc('listfunds').then(({ channels }) => ({
            balance: channels
                .filter(o => o.state === 'CHANNELD_NORMAL')
                .reduce((acc, o) => acc + o.channel_sat, 0),
            pending_open_balance: channels
                .filter(o => o.state === 'CHANNELD_AWAITING_LOCKIN')
                .reduce((acc, o) => acc + o.channel_sat, 0)
        }));
    sendCoins = (data: TransactionRequest) =>
        this.rpc('withdraw', {
            desination: data.addr,
            feerate: `${Number(data.sat_per_byte) * 1000}perkb`,
            satoshi: data.amount
        });
    getMyNodeInfo = () => this.rpc('getinfo');
    getInvoices = () =>
        this.rpc('listinvoices', {}, { unit: 'invoices', slice: '-100' }).then(
            ({ invoices }) => ({
                invoices: invoices.map(inv => ({
                    memo: inv.description,
                    r_preimage: inv.payment_preimage,
                    r_hash: inv.payment_hash,
                    value: parseInt(inv.msatoshi / 1000),
                    value_msat: inv.msatoshi,
                    settled: inv.status === 'paid',
                    creation_date: inv.expires_at,
                    settle_date: inv.paid_at,
                    payment_request: inv.bolt11,
                    expiry: inv.expires_at,
                    amt_paid: parseInt(inv.msatoshi_received / 1000),
                    amt_paid_sat: parseInt(inv.msatoshi_received / 1000),
                    amt_paid_msat: inv.msatoshi_received
                }))
            })
        );
    createInvoice = (data: any) =>
        this.rpc('invoice', {
            description: data.memo,
            label: 'zeus.' + parseInt(Math.random() * 1000000),
            msatoshi: Number(data.value) * 1000,
            expiry: data.expiry,
            exposeprivatechannels: true
        });
    getPayments = () =>
        this.rpc('listsendpays', {}, { unit: 'payments', slice: '-100' });
    getNewAddress = () => this.rpc('newaddr');
    openChannel = (data: OpenChannelRequest) =>
        this.rpc('fundchannel', {
            id: data.node_pubkey_string,
            amount: data.satoshis,
            feerate: `${Number(data.sat_per_byte) * 1000}perkb`,
            announce: !data.private
        });
    connectPeer = (data: any) =>
        this.rpc('connect', [data.addr.pubkey, data.addr.host]);
    listNode = () => {};
    decodePaymentRequest = (urlParams?: Array<string>) =>
        this.rpc('decodepay', [urlParams[0]]);
    payLightningInvoice = (data: any) =>
        this.rpc('pay', {
            bolt11: data.payment_request,
            msatoshi: data.amt ? Number(data.amt * 1000) : undefined
        });
    closeChannel = (urlParams?: Array<string>) =>
        this.rpc('close', [urlParams[0]]);
    getNodeInfo = (urlParams?: Array<string>) =>
        this.rpc('listnodes', [urlParams[0]]).then(({ nodes }) => {
            const node = nodes[0];
            return {
                node: node && {
                    last_update: node.last_timestamp,
                    pub_key: node.nodeid,
                    alias: node.alias,
                    color: node.color,
                    addresses: node.addresses.map(addr => ({
                        network: 'tcp',
                        addr:
                            addr.type === 'ipv6'
                                ? `[${addr.address}]:${addr.port}`
                                : `${addr.address}:${addr.port}`
                    }))
                }
            };
        });
    getFees = async () => {
        const info = await this.rpc('getinfo');

        const [listforwards, listpeers, listchannels] = await Promise.all([
            this.rpc('listforwards'),
            this.rpc('listpeers'),
            this.rpc('listchannels', { source: info.id })
        ]);

        let lastDay, lastWeek, lastMonth;
        const now = parseInt(new Date().getTime() / 1000);
        const oneDayAgo = now - 60 * 60 * 24;
        const oneWeekAgo = now - 60 * 60 * 24 * 7;
        const oneMonthAgo = now - 60 * 60 * 24 * 30;
        for (let i = listforwards.forwards.length - 1; i >= 0; i--) {
            const forward = listforwards.forwards[i];
            if (forward.status !== 'settled') continue;
            if (forward.resolved_time > oneDayAgo) {
                lastDay += forward.fee;
                lastWeek += forward.fee;
                lastMonth += forward.fee;
            } else if (forward.resolved_time > oneWeekAgo) {
                lastWeek += forward.fee;
                lastMonth += forward.fee;
            } else if (forward.resolved_time > oneWeekAgo) {
                lastMonth += forward.fee;
            } else break;
        }

        const channels = {};
        for (let i = 0; i < listchannels.channels.length; i++) {
            const channel = listchannels.channels[i];
            channels[channel.short_channel_id] = {
                base_fee_msat: channel.base_fee_millisatoshi,
                fee_rate: channel.fee_per_millionth / 1000000
            };
        }

        return {
            channel_fees: listpeers
                .filter()
                .map(
                    ({
                        channels: [
                            { short_channel_id, channel_id, funding_txid }
                        ]
                    }) => ({
                        chan_id: channel_id,
                        channel_point: funding_txid,
                        base_fee_msat:
                            channels[short_channel_id].base_fee_milli,
                        fee_rate: channels[short_channel_id].fee_rate
                    })
                ),
            total_fee_sum: parseInt(info.msatoshi_fees_collected / 1000),
            day_fee_sum: parseInt(lastDay / 1000),
            week_fee_sum: parseInt(lastWeek / 1000),
            month_fee_sum: parseInt(lastMonth / 1000)
        };
    };
    setFees = (data: any) =>
        this.rpc('setchannelfee', {
            id: data.global ? 'all' : data.channelId,
            base: data.base_fee_msat,
            ppm: newFeeRateMiliMsat
        });
    getRoutes = async (urlParams?: Array<string>) => {
        const msatoshi = Number(urlParams[1]) * 1000;

        const res = await this.rpc('getroute', {
            id: urlParams[0],
            msatoshi,
            riskfactor: 2
        });

        const route = res.route[0];

        return {
            routes: [
                {
                    total_fees: parseInt((route[0].msatoshi - msatoshi) / 1000)
                }
            ]
        };
    };
}

class RESTUtils {
    constructor() {
        this.spark = new Spark();
        this.clightningREST = new CLightningREST();
        this.lndHub = new LndHub();
        this.lnd = new LND();
    }

    getClass = () => {
        const { implementation } = stores.settingsStore;
        switch (implementation) {
            case 'c-lightning-REST':
                return this.clightningREST;
            case 'spark':
                return this.spark;
            case 'lndhub':
                return this.lndHub;
            default:
                return this.lnd;
        }
    };

    call = (funcName, args) => {
        const cls = this.getClass();
        return cls[funcName].apply(cls, args);
    };

    getTransactions = (...args) => this.call('getTransactions', args);
    getChannels = (...args) => this.call('getChannels', args);
    getBlockchainBalance = (...args) => this.call('getBlockchainBalance', args);
    getLightningBalance = (...args) => this.call('getLightningBalance', args);
    sendCoins = (...args) => this.call('sendCoins', args);
    getMyNodeInfo = (...args) => this.call('getMyNodeInfo', args);
    getInvoices = (...args) => this.call('getInvoices', args);
    createInvoice = (...args) => this.call('createInvoice', args);
    getPayments = (...args) => this.call('getPayments', args);
    getNewAddress = (...args) => this.call('getNewAddress', args);
    openChannel = (...args) => this.call('openChannel', args);
    connectPeer = (...args) => this.call('connectPeer', args);
    listNode = (...args) => this.call('listNode', args);
    decodePaymentRequest = (...args) => this.call('decodePaymentRequest', args);
    payLightningInvoice = (...args) => this.call('payLightningInvoice', args);
    closeChannel = (...args) => this.call('closeChannel', args);
    getNodeInfo = (...args) => this.call('getNodeInfo', args);
    getFees = (...args) => this.call('getFees', args);
    setFees = (...args) => this.call('setFees', args);
    getRoutes = (...args) => this.call('getRoutes', args);
    // lndhub
    createAccount = (...args) => this.call('createAccount', args);
    login = (...args) => this.call('login', args);

    supportsOnchainSends = () => this.call('supportsOnchainSends');
    supportsKeysend = () => this.call('supportsKeysend');
    supportsChannelManagement = () => this.call('supportsChannelManagement');
    // let users specify http/https
    supportsCustomHostProtocol = () => this.call('supportsCustomHostProtocol ');
}

const restUtils = new RESTUtils();
export default restUtils;<|MERGE_RESOLUTION|>--- conflicted
+++ resolved
@@ -1,70 +1,3 @@
-<<<<<<< HEAD
-import axios from 'axios';
-import SettingsStore from './../stores/SettingsStore';
-import { NativeModules } from 'react-native';
-
-const lndRoutes: any = {
-    getTransactions: '/v1/transactions',
-    getBlockchainBalance: '/v1/balance/blockchain',
-    getLightningBalance: '/v1/balance/channels',
-    getChannels: '/v1/channels',
-    sendCoins: '/v1/transactions',
-    getMyNodeInfo: '/v1/getinfo',
-    getInvoices: '/v1/invoices?reversed=true&num_max_invoices=100',
-    createInvoice: '/v1/invoices',
-    getPayments: '/v1/payments',
-    getNewAddress: '/v1/newaddress',
-    openChannel: '/v1/channels',
-    connectPeer: '/v1/peers',
-    listNode: '/v1/network/listNode',
-    closeChannel: function(urlParams: Array<string>) {
-        if (urlParams.length === 3) {
-            return `/v1/channels/${urlParams[0]}/${urlParams[1]}?sat_per_byte=${urlParams[2]}`;
-        }
-        return `/v1/channels/${urlParams[0]}/${urlParams[1]}`;
-    },
-    decodePaymentRequest: function(urlParams: Array<string>) {
-        return `/v1/payreq/${urlParams[0]}`;
-    },
-    payLightningInvoice: '/v1/channels/transactions',
-    getNodeInfo: function(urlParams: Array<string>) {
-        return `/v1/graph/node/${urlParams[0]}`;
-    },
-    getFees: '/v1/fees',
-    setFees: '/v1/chanpolicy',
-    getRoutes: function(urlParams: Array<string>) {
-        return `/v1/graph/routes/${urlParams[0]}/${urlParams[1]}`;
-    }
-};
-
-const clightningRoutes: any = {
-    getTransactions: '/v1/listFunds',
-    getBlockchainBalance: '/v1/getBalance',
-    getLightningBalance: '/v1/channel/localremotebal',
-    getChannels: '/v1/channel/listChannels',
-    sendCoins: '/v1/withdraw',
-    getMyNodeInfo: '/v1/getinfo',
-    getInvoices: '/v1/invoice/listInvoices/',
-    createInvoice: '/v1/invoice/genInvoice/',
-    getPayments: '/v1/pay/listPayments',
-    getNewAddress: '/v1/newaddr',
-    openChannel: '/v1/channel/openChannel/',
-    connectPeer: '/v1/peer/connect',
-    listNode: '/v1/network/listNode',
-    closeChannel: function(urlParams: Array<string>) {
-        return `/v1/channel/closeChannel/${urlParams[0]}/`;
-    },
-    decodePaymentRequest: function(urlParams: Array<string>) {
-        return `/v1/pay/decodePay/${urlParams[0]}`;
-    },
-    payLightningInvoice: '/v1/pay',
-    getNodeInfo: 'N/A',
-    getFees: '/v1/getFees/',
-    setFees: '/v1/channel/setChannelFee/',
-    getRoutes: 'N/A'
-};
-
-=======
 import RNFetchBlob from 'rn-fetch-blob';
 import stores from '../stores/Stores';
 import TransactionRequest from './../models/TransactionRequest';
@@ -73,7 +6,6 @@
 import CloseChannelRequest from './../models/CloseChannelRequest';
 import LoginRequest from './../models/LoginRequest';
 import ErrorUtils from './../utils/ErrorUtils';
->>>>>>> 605ccb57
 interface Headers {
     macaroon?: string;
     encodingtype?: string;
@@ -93,22 +25,6 @@
         data?: any,
         sslVerification?: boolean
     ) => {
-<<<<<<< HEAD
-        const { torPort } = settingsStore;
-        const params = {
-            method,
-            url,
-            headers,
-            cancelToken,
-            data
-        };
-
-        if (torPort) {
-            NativeModules.TorModule.makeRestCall(params)
-        } else {
-            axios.request(params);
-        }
-=======
         // use body data as an identifier too, we don't want to cancel when we
         // are making multiples calls to get all the node names, for example
         const id = data ? `${url}${JSON.stringify(data)}` : url;
@@ -136,7 +52,6 @@
             });
 
         return calls[id];
->>>>>>> 605ccb57
     };
 
     getHeaders = (macaroonHex: string) => {
@@ -162,19 +77,10 @@
             sslVerification
         } = stores.settingsStore;
 
-<<<<<<< HEAD
-        const headers = this.getHeaders(implementation, macaroonHex);
-        const url = this.getURL(host, port, route);
-        const response = this.axiosReq(headers, url, method, cancelToken, data);
-        console.log('!@#!');
-        console.log(response);
-        return response;
-=======
         const headers = this.getHeaders(macaroonHex || accessToken);
         headers['Content-Type'] = 'application/json';
         const url = this.getURL(host || lndhubUrl, port, route);
         return this.restReq(headers, url, method, data, sslVerification);
->>>>>>> 605ccb57
     };
 
     getRequest = (route: string) => this.request(route, 'get', null);
