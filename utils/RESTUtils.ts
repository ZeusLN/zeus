import stores from '../stores/Stores';
<<<<<<< HEAD
import TransactionRequest from './../models/TransactionRequest';
import Channel from './../models/Channel';
import OpenChannelRequest from './../models/OpenChannelRequest';
import CloseChannelRequest from './../models/CloseChannelRequest';
import LoginRequest from './../models/LoginRequest';
import ErrorUtils from './../utils/ErrorUtils';
import VersionUtils from './../utils/VersionUtils';

interface Headers {
    macaroon?: string;
    encodingtype?: string;
    'Grpc-Metadata-macaroon'?: string;
}

export const DEFAULT_LNDHUB = 'https://lndhub.herokuapp.com';

// keep track of all active calls so we can cancel when appropriate
const calls: any = {};

class LND {
    restReq = (
        headers: Headers,
        url: string,
        method: any,
        data?: any,
        certVerification?: boolean
    ) => {
        // use body data as an identifier too, we don't want to cancel when we
        // are making multiples calls to get all the node names, for example
        const id = data ? `${url}${JSON.stringify(data)}` : url;
        if (calls[id]) {
            return calls[id];
        }

        calls[id] = RNFetchBlob.config({
            trusty: !certVerification
        })
            .fetch(method, url, headers, data ? JSON.stringify(data) : data)
            .then(response => {
                delete calls[id];
                if (response.info().status < 300) {
                    return response.json();
                } else {
                    const errorInfo = response.json();
                    throw new Error(
                        (errorInfo.error && errorInfo.error.message) ||
                            ErrorUtils.errorToUserFriendly(errorInfo.code) ||
                            errorInfo.message ||
                            errorInfo.error
                    );
                }
            });

        return calls[id];
    };

    supports = (supportedVersion: string, apiVersion?: string) => {
        const { nodeInfo } = stores.nodeInfoStore;
        const { version, api_version } = nodeInfo;
        const { isSupportedVersion } = VersionUtils;
        if (apiVersion) {
            return (
                isSupportedVersion(version, supportedVersion) &&
                isSupportedVersion(api_version, apiVersion)
            );
        }
        return isSupportedVersion(version, supportedVersion);
    };

    wsReq = (route: string, method: string, data?: any) => {
        const {
            host,
            lndhubUrl,
            port,
            macaroonHex,
            accessToken,
            certVerification
        } = stores.settingsStore;

        const auth = macaroonHex || accessToken;
        const headers = this.getHeaders(auth, true);
        const methodRoute = `${route}?method=${method}`;
        const url = this.getURL(host || lndhubUrl, port, methodRoute, true);

        return new Promise(function(resolve, reject) {
            const ws = new WebSocket(url, null, {
                headers
                // rejectUnauthorized: certVerification
            });

            // keep pulling in responses until the socket closes
            let resp;

            ws.addEventListener('open', () => {
                // connection opened
                ws.send(JSON.stringify(data)); // send a message
            });

            ws.addEventListener('message', e => {
                // a message was received
                const data = JSON.parse(e.data);
                if (data.error) {
                    reject(data.error);
                } else {
                    resp = e.data;
                }
            });

            ws.addEventListener('error', e => {
                // an error occurred
                reject(e.message);
            });

            ws.addEventListener('close', e => {
                // connection closed
                resolve(JSON.parse(resp));
            });
        });
    };

    getHeaders = (macaroonHex: string, ws?: boolean) => {
        if (ws) {
            return {
                'Grpc-Metadata-Macaroon': macaroonHex
            };
        }
        return {
            'Grpc-Metadata-macaroon': macaroonHex
        };
    };

    getURL = (
        host: string,
        port: string | number,
        route: string,
        ws?: boolean
    ) => {
        let baseUrl = this.supportsCustomHostProtocol()
            ? `${host}${port ? ':' + port : ''}`
            : `https://${host}${port ? ':' + port : ''}`;

        if (ws) {
            baseUrl = baseUrl.replace('https', 'wss');
        }
        return `${baseUrl}${route}`;
    };

    request = (route: string, method: string, data?: any, ws?: boolean) => {
        const {
            host,
            lndhubUrl,
            port,
            macaroonHex,
            accessToken,
            certVerification
        } = stores.settingsStore;

        const auth = macaroonHex || accessToken;
        const headers = this.getHeaders(auth);
        headers['Content-Type'] = 'application/json';
        const url = this.getURL(host || lndhubUrl, port, route);
        return this.restReq(headers, url, method, data, certVerification);
    };

    getRequest = (route: string) => this.request(route, 'get', null);
    postRequest = (route: string, data?: any) =>
        this.request(route, 'post', data);
    deleteRequest = (route: string) => this.request(route, 'delete', null);

    getTransactions = () => this.getRequest('/v1/transactions');
    getChannels = () => this.getRequest('/v1/channels');
    getBlockchainBalance = () => this.getRequest('/v1/balance/blockchain');
    getLightningBalance = () => this.getRequest('/v1/balance/channels');
    sendCoins = (data: any) => this.postRequest('/v1/transactions', data);
    getMyNodeInfo = () => this.getRequest('/v1/getinfo');
    getInvoices = () =>
        this.getRequest('/v1/invoices?reversed=true&num_max_invoices=100');
    createInvoice = (data: any) => this.postRequest('/v1/invoices', data);
    getPayments = () => this.getRequest('/v1/payments');
    getNewAddress = () => this.getRequest('/v1/newaddress');
    openChannel = (data: OpenChannelRequest) =>
        this.postRequest('/v1/channels', data);
    connectPeer = (data: any) => this.postRequest('/v1/peers', data);
    listNode = () => this.getRequest('/v1/network/listNode');
    decodePaymentRequest = (urlParams?: Array<string>) =>
        this.getRequest(`/v1/payreq/${urlParams[0]}`, urlParams);
    payLightningInvoice = (data: any) =>
        this.postRequest('/v1/channels/transactions', data);
    payLightningInvoiceV2 = (data: any) =>
        this.wsReq('/v2/router/send', 'POST', data);
    closeChannel = (urlParams?: Array<string>) => {
        if (urlParams.length === 4) {
            return this.deleteRequest(
                `/v1/channels/${urlParams[0]}/${urlParams[1]}?force=${urlParams[2]}&sat_per_byte=${urlParams[3]}`
            );
        }
        return this.deleteRequest(
            `/v1/channels/${urlParams[0]}/${urlParams[1]}?force=${urlParams[2]}`
        );
    };
    getNodeInfo = (urlParams?: Array<string>) =>
        this.getRequest(`/v1/graph/node/${urlParams[0]}`);
    getFees = () => this.getRequest('/v1/fees');
    setFees = (data: any) => this.postRequest('/v1/chanpolicy', data);
    getRoutes = (urlParams?: Array<string>) =>
        this.getRequest(`/v1/graph/routes/${urlParams[0]}/${urlParams[1]}`);
    getForwardingHistory = (data: any) => this.postRequest('/v1/switch', data);

    // LndHub
    createAccount = (host: string, certVerification: boolean) => {
        const url: string = `${host}/create`;
        return this.restReq(
            {
                'Access-Control-Allow-Origin': '*',
                'Content-Type': 'application/json'
            },
            url,
            'POST',
            {
                partnerid: 'bluewallet',
                accounttype: 'common'
            },
            certVerification
        );
    };

    supportsOnchainSends = () => true;
    supportsKeysend = () => true;
    supportsChannelManagement = () => true;
    supportsCustomHostProtocol = () => false;
    supportsMPP = () => this.supports('v0.11.0');
    supportsCoinControl = () => false;
}

class CLightningREST extends LND {
    getHeaders = (macaroonHex: string) => {
        return {
            macaroon: macaroonHex,
            encodingtype: 'hex'
        };
    };

    getTransactions = () =>
        this.getRequest('/v1/listFunds').then(data => ({
            transactions: data.outputs
        }));
    getChannels = () =>
        this.getRequest('/v1/channel/listChannels').then(data => ({
            channels: data
        }));
    getBlockchainBalance = () =>
        this.getRequest('/v1/getBalance').then(
            ({ totalBalance, confBalance, unconfBalance }) => ({
                total_balance: totalBalance,
                confirmed_balance: confBalance,
                unconfirmed_balance: unconfBalance
            })
        );
    getLightningBalance = () =>
        this.getRequest('/v1/channel/localremotebal').then(
            ({ localBalance, pendingBalance }) => ({
                balance: localBalance,
                pending_open_balance: pendingBalance
            })
        );
    sendCoins = (data: TransactionRequest) => {
        let request;
        if (data.utxos) {
            request = {
                address: data.addr,
                feeRate: `${Number(data.sat_per_byte) * 1000}perkb`,
                satoshis: data.amount,
                utxos: data.utxos
            };
        } else {
            request = {
                address: data.addr,
                feeRate: `${Number(data.sat_per_byte) * 1000}perkb`,
                satoshis: data.amount
            };
        }
        return this.postRequest('/v1/withdraw', request);
    };
    getMyNodeInfo = () => this.getRequest('/v1/getinfo');
    getInvoices = () => this.getRequest('/v1/invoice/listInvoices/');
    createInvoice = (data: any) =>
        this.postRequest('/v1/invoice/genInvoice/', {
            description: data.memo,
            label: 'zeus.' + parseInt(Math.random() * 1000000),
            amount: Number(data.value) * 1000,
            expiry: data.expiry,
            private: true
        });
    getPayments = () => this.getRequest('/v1/pay/listPayments');
    getNewAddress = () => this.getRequest('/v1/newaddr');
    openChannel = (data: OpenChannelRequest) => {
        let request;
        if (data.utxos && data.utxos.length > 0) {
            request = {
                id: data.id,
                satoshis: data.satoshis,
                feeRate: data.sat_per_byte,
                annnounce: data.announce,
                minfConf: data.min_confs,
                utxos: data.utxos
            };
        } else {
            request = {
                id: data.id,
                satoshis: data.satoshis,
                feeRate: data.sat_per_byte,
                annnounce: data.announce,
                minfConf: data.min_confs
            };
        }

        return this.postRequest('/v1/channel/openChannel/', request);
    };
    connectPeer = (data: any) =>
        this.postRequest('/v1/peer/connect', {
            id: `${data.addr.pubkey}@${data.addr.host}`
        });
    listNode = () => this.getRequest('/v1/network/listNode');
    decodePaymentRequest = (urlParams?: Array<string>) =>
        this.getRequest(`/v1/pay/decodePay/${urlParams[0]}`);
    payLightningInvoice = (data: any) =>
        this.postRequest('/v1/pay', {
            invoice: data.payment_request,
            amount: Number(data.amt && data.amt * 1000)
        });
    closeChannel = (urlParams?: Array<string>) =>
        this.deleteRequest(`/v1/channel/closeChannel/${urlParams[0]}/`);
    getNodeInfo = () => this.getRequest('N/A');
    getFees = () =>
        this.getRequest('/v1/getFees/').then(({ feeCollected }) => ({
            total_fee_sum: parseInt(feeCollected / 1000)
        }));
    setFees = (data: any) =>
        this.postRequest('/v1/channel/setChannelFee/', {
            id: data.global ? 'all' : data.channelId,
            base: data.base_fee_msat,
            ppm: data.fee_rate
        });
    getRoutes = () => this.getRequest('N/A');
    getUTXOs = () => this.getRequest('/v1/listFunds');

    supportsMPP = () => false;
    supportsCoinControl = () => this.supports('v0.8.2', 'v0.4.0');
}

class LndHub extends LND {
    getHeaders = (accessToken: string) => {
        if (accessToken) {
            return {
                Authorization: `Bearer ${accessToken}`,
                'Access-Control-Allow-Origin': '*',
                'Content-Type': 'application/json'
            };
        }
        return {
            'Access-Control-Allow-Origin': '*',
            'Content-Type': 'application/json'
        };
    };

    login = (data: LoginRequest) =>
        this.postRequest('/auth?type=auth', {
            login: data.login,
            password: data.password
        });

    getPayments = () => this.getRequest('/gettxs');
    getLightningBalance = () =>
        this.getRequest('/balance').then(({ BTC }) => ({
            balance: BTC.AvailableBalance
        }));
    getInvoices = () => this.getRequest('/getuserinvoices?limit=200');

    createInvoice = (data: any) =>
        this.postRequest('/addinvoice', {
            amt: data.value,
            memo: data.memo
        });
    getNewAddress = () => this.getRequest('/getbtc');
    getUTXOs = () => this.getRequest('N/A');
    payLightningInvoice = (data: any) =>
        this.postRequest('/payinvoice', {
            invoice: data.payment_request,
            amount: Number(data.amt && data.amt * 1000)
        });

    supportsOnchainSends = () => false;
    supportsKeysend = () => false;
    supportsChannelManagement = () => false;
    supportsCustomHostProtocol = () => true;
    supportsMPP = () => false;
}

class Spark {
    rpc = (rpcmethod, params = {}, range = null) => {
        let { url, accessKey, certVerification } = stores.settingsStore;

        const id = rpcmethod + JSON.stringify(params) + JSON.stringify(range);
        if (calls[id]) {
            return calls[id];
        }

        url = url.slice(-4) === '/rpc' ? url : url + '/rpc';

        const headers = { 'X-Access': accessKey };
        if (range) {
            headers['Range'] = `${range.unit}=${range.slice}`;
        }

        calls[id] = RNFetchBlob.config({
            trusty: !certVerification
        })
            .fetch(
                'POST',
                url,
                headers,
                JSON.stringify({ method: rpcmethod, params: params })
            )
            .then(response => {
                delete calls[id];
                const status = response.info().status;
                if (status < 300) {
                    return response.json();
                } else {
                    var errorInfo;
                    try {
                        errorInfo = response.json();
                    } catch (err) {
                        throw new Error(
                            'response was (' + status + ')' + response.text()
                        );
                    }
                    throw new Error(errorInfo.message);
                }
            });

        return calls[id];
    };

    getTransactions = () =>
        this.rpc('listfunds').then(({ outputs }) => ({
            transactions: outputs
        }));
    getChannels = () =>
        this.rpc('listpeers').then(({ peers }) => ({
            channels: peers
                .filter(peer => peer.channels.length)
                .map(peer => {
                    let channel =
                        peer.channels.find(
                            c => c.state !== 'ONCHAIN' && c.state !== 'CLOSED'
                        ) || peer.channels[0];

                    return {
                        active: peer.connected,
                        remote_pubkey: peer.id,
                        channel_point: channel.funding_txid,
                        chan_id: channel.channel_id,
                        capacity: Number(
                            channel.msatoshi_total / 1000
                        ).toString(),
                        local_balance: Number(
                            channel.msatoshi_to_us / 1000
                        ).toString(),
                        remote_balance: Number(
                            (channel.msatoshi_total - channel.msatoshi_to_us) /
                                1000
                        ).toString(),
                        total_satoshis_sent: Number(
                            channel.out_msatoshi_fulfilled / 1000
                        ).toString(),
                        total_satoshis_received: Number(
                            channel.in_msatoshi_fulfilled / 1000
                        ).toString(),
                        num_updates: (
                            channel.in_payments_offered +
                            channel.out_payments_offered
                        ).toString(),
                        csv_delay: channel.our_to_self_delay,
                        private: channel.private,
                        local_chan_reserve_sat: channel.our_channel_reserve_satoshis.toString(),
                        remote_chan_reserve_sat: channel.their_channel_reserve_satoshis.toString(),
                        close_address: channel.close_to_addr
                    };
                })
        }));
    getBlockchainBalance = () =>
        this.rpc('listfunds').then(({ outputs }) => {
            const unconf = outputs
                .filter(o => o.status !== 'confirmed')
                .reduce((acc, o) => acc + o.value, 0);
            const conf = outputs
                .filter(o => o.status === 'confirmed')
                .reduce((acc, o) => acc + o.value, 0);

            return {
                total_balance: conf + unconf,
                confirmed_balance: conf,
                unconfirmed_balance: unconf
            };
        });
    getLightningBalance = () =>
        this.rpc('listfunds').then(({ channels }) => ({
            balance: channels
                .filter(o => o.state === 'CHANNELD_NORMAL')
                .reduce((acc, o) => acc + o.channel_sat, 0),
            pending_open_balance: channels
                .filter(o => o.state === 'CHANNELD_AWAITING_LOCKIN')
                .reduce((acc, o) => acc + o.channel_sat, 0)
        }));
    sendCoins = (data: TransactionRequest) =>
        this.rpc('withdraw', {
            desination: data.addr,
            feerate: `${Number(data.sat_per_byte) * 1000}perkb`,
            satoshi: data.amount
        });
    getMyNodeInfo = () => this.rpc('getinfo');
    getInvoices = () =>
        this.rpc('listinvoices', {}, { unit: 'invoices', slice: '-100' }).then(
            ({ invoices }) => ({
                invoices: invoices.map(inv => ({
                    memo: inv.description,
                    r_preimage: inv.payment_preimage,
                    r_hash: inv.payment_hash,
                    value: parseInt(inv.msatoshi / 1000),
                    value_msat: inv.msatoshi,
                    settled: inv.status === 'paid',
                    creation_date: inv.expires_at,
                    settle_date: inv.paid_at,
                    payment_request: inv.bolt11,
                    expiry: inv.expires_at,
                    amt_paid: parseInt(inv.msatoshi_received / 1000),
                    amt_paid_sat: parseInt(inv.msatoshi_received / 1000),
                    amt_paid_msat: inv.msatoshi_received
                }))
            })
        );
    createInvoice = (data: any) =>
        this.rpc('invoice', {
            description: data.memo,
            label: 'zeus.' + parseInt(Math.random() * 1000000),
            msatoshi: Number(data.value) * 1000,
            expiry: data.expiry,
            exposeprivatechannels: true
        });
    getPayments = () =>
        this.rpc('listsendpays', {}, { unit: 'payments', slice: '-100' });
    getNewAddress = () => this.rpc('newaddr');
    openChannel = (data: OpenChannelRequest) =>
        this.rpc('fundchannel', {
            id: data.node_pubkey_string,
            amount: data.satoshis,
            feerate: `${Number(data.sat_per_byte) * 1000}perkb`,
            announce: !data.private
        });
    connectPeer = (data: any) =>
        this.rpc('connect', [data.addr.pubkey, data.addr.host]);
    listNode = () => {};
    decodePaymentRequest = (urlParams?: Array<string>) =>
        this.rpc('decodepay', [urlParams[0]]);
    payLightningInvoice = (data: any) =>
        this.rpc('pay', {
            bolt11: data.payment_request,
            msatoshi: data.amt ? Number(data.amt * 1000) : undefined
        });
    closeChannel = (urlParams?: Array<string>) =>
        this.rpc('close', [urlParams[0]]);
    getNodeInfo = (urlParams?: Array<string>) =>
        this.rpc('listnodes', [urlParams[0]]).then(({ nodes }) => {
            const node = nodes[0];
            return {
                node: node && {
                    last_update: node.last_timestamp,
                    pub_key: node.nodeid,
                    alias: node.alias,
                    color: node.color,
                    addresses: node.addresses.map(addr => ({
                        network: 'tcp',
                        addr:
                            addr.type === 'ipv6'
                                ? `[${addr.address}]:${addr.port}`
                                : `${addr.address}:${addr.port}`
                    }))
                }
            };
        });
    getFees = async () => {
        const info = await this.rpc('getinfo');

        const [listforwards, listpeers, listchannels] = await Promise.all([
            this.rpc('listforwards'),
            this.rpc('listpeers'),
            this.rpc('listchannels', { source: info.id })
        ]);

        let lastDay, lastWeek, lastMonth;
        const now = parseInt(new Date().getTime() / 1000);
        const oneDayAgo = now - 60 * 60 * 24;
        const oneWeekAgo = now - 60 * 60 * 24 * 7;
        const oneMonthAgo = now - 60 * 60 * 24 * 30;
        for (let i = listforwards.forwards.length - 1; i >= 0; i--) {
            const forward = listforwards.forwards[i];
            if (forward.status !== 'settled') continue;
            if (forward.resolved_time > oneDayAgo) {
                lastDay += forward.fee;
                lastWeek += forward.fee;
                lastMonth += forward.fee;
            } else if (forward.resolved_time > oneWeekAgo) {
                lastWeek += forward.fee;
                lastMonth += forward.fee;
            } else if (forward.resolved_time > oneWeekAgo) {
                lastMonth += forward.fee;
            } else break;
        }

        const channels = {};
        for (let i = 0; i < listchannels.channels.length; i++) {
            const channel = listchannels.channels[i];
            channels[channel.short_channel_id] = {
                base_fee_msat: channel.base_fee_millisatoshi,
                fee_rate: channel.fee_per_millionth / 1000000
            };
        }

        return {
            channel_fees: listpeers
                .filter()
                .map(
                    ({
                        channels: [
                            { short_channel_id, channel_id, funding_txid }
                        ]
                    }) => ({
                        chan_id: channel_id,
                        channel_point: funding_txid,
                        base_fee_msat:
                            channels[short_channel_id].base_fee_milli,
                        fee_rate: channels[short_channel_id].fee_rate
                    })
                ),
            total_fee_sum: parseInt(info.msatoshi_fees_collected / 1000),
            day_fee_sum: parseInt(lastDay / 1000),
            week_fee_sum: parseInt(lastWeek / 1000),
            month_fee_sum: parseInt(lastMonth / 1000)
        };
    };
    setFees = (data: any) =>
        this.rpc('setchannelfee', {
            id: data.global ? 'all' : data.channelId,
            base: data.base_fee_msat,
            ppm: newFeeRateMiliMsat
        });
    getRoutes = async (urlParams?: Array<string>) => {
        const msatoshi = Number(urlParams[1]) * 1000;

        const res = await this.rpc('getroute', {
            id: urlParams[0],
            msatoshi,
            riskfactor: 2
        });

        const route = res.route[0];

        return {
            routes: [
                {
                    total_fees: parseInt((route[0].msatoshi - msatoshi) / 1000)
                }
            ]
        };
    };

    supportsMPP = () => false;
}
=======
import LND from '../backends/LND';
import CLightningREST from '../backends/CLightningREST';
import LndHub from '../backends/LndHub';
import Spark from '../backends/Spark';
import Eclair from '../backends/Eclair';
>>>>>>> 834ed0ee

class RESTUtils {
    constructor() {
        this.spark = new Spark();
        this.clightningREST = new CLightningREST();
        this.lndHub = new LndHub();
        this.lnd = new LND();
        this.eclair = new Eclair();
    }

    getClass = () => {
        const { implementation } = stores.settingsStore;
        switch (implementation) {
            case 'lnd':
                return this.lnd;
            case 'spark':
                return this.spark;
            case 'lndhub':
                return this.lndHub;
            case 'eclair':
                return this.eclair;
            case 'c-lightning-REST':
                return this.clightningREST;
            default:
                return this.lnd;
        }
    };

    call = (funcName, args) => {
        const cls = this.getClass();
        return cls[funcName].apply(cls, args);
    };

    getTransactions = (...args) => this.call('getTransactions', args);
    getChannels = (...args) => this.call('getChannels', args);
    getBlockchainBalance = (...args) => this.call('getBlockchainBalance', args);
    getLightningBalance = (...args) => this.call('getLightningBalance', args);
    sendCoins = (...args) => this.call('sendCoins', args);
    getMyNodeInfo = (...args) => this.call('getMyNodeInfo', args);
    getInvoices = (...args) => this.call('getInvoices', args);
    createInvoice = (...args) => this.call('createInvoice', args);
    getPayments = (...args) => this.call('getPayments', args);
    getNewAddress = (...args) => this.call('getNewAddress', args);
    openChannel = (...args) => this.call('openChannel', args);
    connectPeer = (...args) => this.call('connectPeer', args);
    listNode = (...args) => this.call('listNode', args);
    decodePaymentRequest = (...args) => this.call('decodePaymentRequest', args);
    payLightningInvoice = (...args) => this.call('payLightningInvoice', args);
    payLightningInvoiceV2 = (...args) =>
        this.call('payLightningInvoiceV2', args);
    closeChannel = (...args) => this.call('closeChannel', args);
    getNodeInfo = (...args) => this.call('getNodeInfo', args);
    getFees = (...args) => this.call('getFees', args);
    setFees = (...args) => this.call('setFees', args);
    getRoutes = (...args) => this.call('getRoutes', args);
    getForwardingHistory = (...args) => this.call('getForwardingHistory', args);
    getUTXOs = (...args) => this.call('getUTXOs', args);
    // lndhub
    createAccount = (...args) => this.call('createAccount', args);
    login = (...args) => this.call('login', args);

    supportsOnchainSends = () => this.call('supportsOnchainSends');
    supportsKeysend = () => this.call('supportsKeysend');
    supportsChannelManagement = () => this.call('supportsChannelManagement');
    // let users specify http/https
    supportsCustomHostProtocol = () => this.call('supportsCustomHostProtocol');
    supportsMPP = () => this.call('supportsMPP');
    supportsCoinControl = () => this.call('supportsCoinControl');
}

const restUtils = new RESTUtils();
export default restUtils;<|MERGE_RESOLUTION|>--- conflicted
+++ resolved
@@ -1,691 +1,9 @@
 import stores from '../stores/Stores';
-<<<<<<< HEAD
-import TransactionRequest from './../models/TransactionRequest';
-import Channel from './../models/Channel';
-import OpenChannelRequest from './../models/OpenChannelRequest';
-import CloseChannelRequest from './../models/CloseChannelRequest';
-import LoginRequest from './../models/LoginRequest';
-import ErrorUtils from './../utils/ErrorUtils';
-import VersionUtils from './../utils/VersionUtils';
-
-interface Headers {
-    macaroon?: string;
-    encodingtype?: string;
-    'Grpc-Metadata-macaroon'?: string;
-}
-
-export const DEFAULT_LNDHUB = 'https://lndhub.herokuapp.com';
-
-// keep track of all active calls so we can cancel when appropriate
-const calls: any = {};
-
-class LND {
-    restReq = (
-        headers: Headers,
-        url: string,
-        method: any,
-        data?: any,
-        certVerification?: boolean
-    ) => {
-        // use body data as an identifier too, we don't want to cancel when we
-        // are making multiples calls to get all the node names, for example
-        const id = data ? `${url}${JSON.stringify(data)}` : url;
-        if (calls[id]) {
-            return calls[id];
-        }
-
-        calls[id] = RNFetchBlob.config({
-            trusty: !certVerification
-        })
-            .fetch(method, url, headers, data ? JSON.stringify(data) : data)
-            .then(response => {
-                delete calls[id];
-                if (response.info().status < 300) {
-                    return response.json();
-                } else {
-                    const errorInfo = response.json();
-                    throw new Error(
-                        (errorInfo.error && errorInfo.error.message) ||
-                            ErrorUtils.errorToUserFriendly(errorInfo.code) ||
-                            errorInfo.message ||
-                            errorInfo.error
-                    );
-                }
-            });
-
-        return calls[id];
-    };
-
-    supports = (supportedVersion: string, apiVersion?: string) => {
-        const { nodeInfo } = stores.nodeInfoStore;
-        const { version, api_version } = nodeInfo;
-        const { isSupportedVersion } = VersionUtils;
-        if (apiVersion) {
-            return (
-                isSupportedVersion(version, supportedVersion) &&
-                isSupportedVersion(api_version, apiVersion)
-            );
-        }
-        return isSupportedVersion(version, supportedVersion);
-    };
-
-    wsReq = (route: string, method: string, data?: any) => {
-        const {
-            host,
-            lndhubUrl,
-            port,
-            macaroonHex,
-            accessToken,
-            certVerification
-        } = stores.settingsStore;
-
-        const auth = macaroonHex || accessToken;
-        const headers = this.getHeaders(auth, true);
-        const methodRoute = `${route}?method=${method}`;
-        const url = this.getURL(host || lndhubUrl, port, methodRoute, true);
-
-        return new Promise(function(resolve, reject) {
-            const ws = new WebSocket(url, null, {
-                headers
-                // rejectUnauthorized: certVerification
-            });
-
-            // keep pulling in responses until the socket closes
-            let resp;
-
-            ws.addEventListener('open', () => {
-                // connection opened
-                ws.send(JSON.stringify(data)); // send a message
-            });
-
-            ws.addEventListener('message', e => {
-                // a message was received
-                const data = JSON.parse(e.data);
-                if (data.error) {
-                    reject(data.error);
-                } else {
-                    resp = e.data;
-                }
-            });
-
-            ws.addEventListener('error', e => {
-                // an error occurred
-                reject(e.message);
-            });
-
-            ws.addEventListener('close', e => {
-                // connection closed
-                resolve(JSON.parse(resp));
-            });
-        });
-    };
-
-    getHeaders = (macaroonHex: string, ws?: boolean) => {
-        if (ws) {
-            return {
-                'Grpc-Metadata-Macaroon': macaroonHex
-            };
-        }
-        return {
-            'Grpc-Metadata-macaroon': macaroonHex
-        };
-    };
-
-    getURL = (
-        host: string,
-        port: string | number,
-        route: string,
-        ws?: boolean
-    ) => {
-        let baseUrl = this.supportsCustomHostProtocol()
-            ? `${host}${port ? ':' + port : ''}`
-            : `https://${host}${port ? ':' + port : ''}`;
-
-        if (ws) {
-            baseUrl = baseUrl.replace('https', 'wss');
-        }
-        return `${baseUrl}${route}`;
-    };
-
-    request = (route: string, method: string, data?: any, ws?: boolean) => {
-        const {
-            host,
-            lndhubUrl,
-            port,
-            macaroonHex,
-            accessToken,
-            certVerification
-        } = stores.settingsStore;
-
-        const auth = macaroonHex || accessToken;
-        const headers = this.getHeaders(auth);
-        headers['Content-Type'] = 'application/json';
-        const url = this.getURL(host || lndhubUrl, port, route);
-        return this.restReq(headers, url, method, data, certVerification);
-    };
-
-    getRequest = (route: string) => this.request(route, 'get', null);
-    postRequest = (route: string, data?: any) =>
-        this.request(route, 'post', data);
-    deleteRequest = (route: string) => this.request(route, 'delete', null);
-
-    getTransactions = () => this.getRequest('/v1/transactions');
-    getChannels = () => this.getRequest('/v1/channels');
-    getBlockchainBalance = () => this.getRequest('/v1/balance/blockchain');
-    getLightningBalance = () => this.getRequest('/v1/balance/channels');
-    sendCoins = (data: any) => this.postRequest('/v1/transactions', data);
-    getMyNodeInfo = () => this.getRequest('/v1/getinfo');
-    getInvoices = () =>
-        this.getRequest('/v1/invoices?reversed=true&num_max_invoices=100');
-    createInvoice = (data: any) => this.postRequest('/v1/invoices', data);
-    getPayments = () => this.getRequest('/v1/payments');
-    getNewAddress = () => this.getRequest('/v1/newaddress');
-    openChannel = (data: OpenChannelRequest) =>
-        this.postRequest('/v1/channels', data);
-    connectPeer = (data: any) => this.postRequest('/v1/peers', data);
-    listNode = () => this.getRequest('/v1/network/listNode');
-    decodePaymentRequest = (urlParams?: Array<string>) =>
-        this.getRequest(`/v1/payreq/${urlParams[0]}`, urlParams);
-    payLightningInvoice = (data: any) =>
-        this.postRequest('/v1/channels/transactions', data);
-    payLightningInvoiceV2 = (data: any) =>
-        this.wsReq('/v2/router/send', 'POST', data);
-    closeChannel = (urlParams?: Array<string>) => {
-        if (urlParams.length === 4) {
-            return this.deleteRequest(
-                `/v1/channels/${urlParams[0]}/${urlParams[1]}?force=${urlParams[2]}&sat_per_byte=${urlParams[3]}`
-            );
-        }
-        return this.deleteRequest(
-            `/v1/channels/${urlParams[0]}/${urlParams[1]}?force=${urlParams[2]}`
-        );
-    };
-    getNodeInfo = (urlParams?: Array<string>) =>
-        this.getRequest(`/v1/graph/node/${urlParams[0]}`);
-    getFees = () => this.getRequest('/v1/fees');
-    setFees = (data: any) => this.postRequest('/v1/chanpolicy', data);
-    getRoutes = (urlParams?: Array<string>) =>
-        this.getRequest(`/v1/graph/routes/${urlParams[0]}/${urlParams[1]}`);
-    getForwardingHistory = (data: any) => this.postRequest('/v1/switch', data);
-
-    // LndHub
-    createAccount = (host: string, certVerification: boolean) => {
-        const url: string = `${host}/create`;
-        return this.restReq(
-            {
-                'Access-Control-Allow-Origin': '*',
-                'Content-Type': 'application/json'
-            },
-            url,
-            'POST',
-            {
-                partnerid: 'bluewallet',
-                accounttype: 'common'
-            },
-            certVerification
-        );
-    };
-
-    supportsOnchainSends = () => true;
-    supportsKeysend = () => true;
-    supportsChannelManagement = () => true;
-    supportsCustomHostProtocol = () => false;
-    supportsMPP = () => this.supports('v0.11.0');
-    supportsCoinControl = () => false;
-}
-
-class CLightningREST extends LND {
-    getHeaders = (macaroonHex: string) => {
-        return {
-            macaroon: macaroonHex,
-            encodingtype: 'hex'
-        };
-    };
-
-    getTransactions = () =>
-        this.getRequest('/v1/listFunds').then(data => ({
-            transactions: data.outputs
-        }));
-    getChannels = () =>
-        this.getRequest('/v1/channel/listChannels').then(data => ({
-            channels: data
-        }));
-    getBlockchainBalance = () =>
-        this.getRequest('/v1/getBalance').then(
-            ({ totalBalance, confBalance, unconfBalance }) => ({
-                total_balance: totalBalance,
-                confirmed_balance: confBalance,
-                unconfirmed_balance: unconfBalance
-            })
-        );
-    getLightningBalance = () =>
-        this.getRequest('/v1/channel/localremotebal').then(
-            ({ localBalance, pendingBalance }) => ({
-                balance: localBalance,
-                pending_open_balance: pendingBalance
-            })
-        );
-    sendCoins = (data: TransactionRequest) => {
-        let request;
-        if (data.utxos) {
-            request = {
-                address: data.addr,
-                feeRate: `${Number(data.sat_per_byte) * 1000}perkb`,
-                satoshis: data.amount,
-                utxos: data.utxos
-            };
-        } else {
-            request = {
-                address: data.addr,
-                feeRate: `${Number(data.sat_per_byte) * 1000}perkb`,
-                satoshis: data.amount
-            };
-        }
-        return this.postRequest('/v1/withdraw', request);
-    };
-    getMyNodeInfo = () => this.getRequest('/v1/getinfo');
-    getInvoices = () => this.getRequest('/v1/invoice/listInvoices/');
-    createInvoice = (data: any) =>
-        this.postRequest('/v1/invoice/genInvoice/', {
-            description: data.memo,
-            label: 'zeus.' + parseInt(Math.random() * 1000000),
-            amount: Number(data.value) * 1000,
-            expiry: data.expiry,
-            private: true
-        });
-    getPayments = () => this.getRequest('/v1/pay/listPayments');
-    getNewAddress = () => this.getRequest('/v1/newaddr');
-    openChannel = (data: OpenChannelRequest) => {
-        let request;
-        if (data.utxos && data.utxos.length > 0) {
-            request = {
-                id: data.id,
-                satoshis: data.satoshis,
-                feeRate: data.sat_per_byte,
-                annnounce: data.announce,
-                minfConf: data.min_confs,
-                utxos: data.utxos
-            };
-        } else {
-            request = {
-                id: data.id,
-                satoshis: data.satoshis,
-                feeRate: data.sat_per_byte,
-                annnounce: data.announce,
-                minfConf: data.min_confs
-            };
-        }
-
-        return this.postRequest('/v1/channel/openChannel/', request);
-    };
-    connectPeer = (data: any) =>
-        this.postRequest('/v1/peer/connect', {
-            id: `${data.addr.pubkey}@${data.addr.host}`
-        });
-    listNode = () => this.getRequest('/v1/network/listNode');
-    decodePaymentRequest = (urlParams?: Array<string>) =>
-        this.getRequest(`/v1/pay/decodePay/${urlParams[0]}`);
-    payLightningInvoice = (data: any) =>
-        this.postRequest('/v1/pay', {
-            invoice: data.payment_request,
-            amount: Number(data.amt && data.amt * 1000)
-        });
-    closeChannel = (urlParams?: Array<string>) =>
-        this.deleteRequest(`/v1/channel/closeChannel/${urlParams[0]}/`);
-    getNodeInfo = () => this.getRequest('N/A');
-    getFees = () =>
-        this.getRequest('/v1/getFees/').then(({ feeCollected }) => ({
-            total_fee_sum: parseInt(feeCollected / 1000)
-        }));
-    setFees = (data: any) =>
-        this.postRequest('/v1/channel/setChannelFee/', {
-            id: data.global ? 'all' : data.channelId,
-            base: data.base_fee_msat,
-            ppm: data.fee_rate
-        });
-    getRoutes = () => this.getRequest('N/A');
-    getUTXOs = () => this.getRequest('/v1/listFunds');
-
-    supportsMPP = () => false;
-    supportsCoinControl = () => this.supports('v0.8.2', 'v0.4.0');
-}
-
-class LndHub extends LND {
-    getHeaders = (accessToken: string) => {
-        if (accessToken) {
-            return {
-                Authorization: `Bearer ${accessToken}`,
-                'Access-Control-Allow-Origin': '*',
-                'Content-Type': 'application/json'
-            };
-        }
-        return {
-            'Access-Control-Allow-Origin': '*',
-            'Content-Type': 'application/json'
-        };
-    };
-
-    login = (data: LoginRequest) =>
-        this.postRequest('/auth?type=auth', {
-            login: data.login,
-            password: data.password
-        });
-
-    getPayments = () => this.getRequest('/gettxs');
-    getLightningBalance = () =>
-        this.getRequest('/balance').then(({ BTC }) => ({
-            balance: BTC.AvailableBalance
-        }));
-    getInvoices = () => this.getRequest('/getuserinvoices?limit=200');
-
-    createInvoice = (data: any) =>
-        this.postRequest('/addinvoice', {
-            amt: data.value,
-            memo: data.memo
-        });
-    getNewAddress = () => this.getRequest('/getbtc');
-    getUTXOs = () => this.getRequest('N/A');
-    payLightningInvoice = (data: any) =>
-        this.postRequest('/payinvoice', {
-            invoice: data.payment_request,
-            amount: Number(data.amt && data.amt * 1000)
-        });
-
-    supportsOnchainSends = () => false;
-    supportsKeysend = () => false;
-    supportsChannelManagement = () => false;
-    supportsCustomHostProtocol = () => true;
-    supportsMPP = () => false;
-}
-
-class Spark {
-    rpc = (rpcmethod, params = {}, range = null) => {
-        let { url, accessKey, certVerification } = stores.settingsStore;
-
-        const id = rpcmethod + JSON.stringify(params) + JSON.stringify(range);
-        if (calls[id]) {
-            return calls[id];
-        }
-
-        url = url.slice(-4) === '/rpc' ? url : url + '/rpc';
-
-        const headers = { 'X-Access': accessKey };
-        if (range) {
-            headers['Range'] = `${range.unit}=${range.slice}`;
-        }
-
-        calls[id] = RNFetchBlob.config({
-            trusty: !certVerification
-        })
-            .fetch(
-                'POST',
-                url,
-                headers,
-                JSON.stringify({ method: rpcmethod, params: params })
-            )
-            .then(response => {
-                delete calls[id];
-                const status = response.info().status;
-                if (status < 300) {
-                    return response.json();
-                } else {
-                    var errorInfo;
-                    try {
-                        errorInfo = response.json();
-                    } catch (err) {
-                        throw new Error(
-                            'response was (' + status + ')' + response.text()
-                        );
-                    }
-                    throw new Error(errorInfo.message);
-                }
-            });
-
-        return calls[id];
-    };
-
-    getTransactions = () =>
-        this.rpc('listfunds').then(({ outputs }) => ({
-            transactions: outputs
-        }));
-    getChannels = () =>
-        this.rpc('listpeers').then(({ peers }) => ({
-            channels: peers
-                .filter(peer => peer.channels.length)
-                .map(peer => {
-                    let channel =
-                        peer.channels.find(
-                            c => c.state !== 'ONCHAIN' && c.state !== 'CLOSED'
-                        ) || peer.channels[0];
-
-                    return {
-                        active: peer.connected,
-                        remote_pubkey: peer.id,
-                        channel_point: channel.funding_txid,
-                        chan_id: channel.channel_id,
-                        capacity: Number(
-                            channel.msatoshi_total / 1000
-                        ).toString(),
-                        local_balance: Number(
-                            channel.msatoshi_to_us / 1000
-                        ).toString(),
-                        remote_balance: Number(
-                            (channel.msatoshi_total - channel.msatoshi_to_us) /
-                                1000
-                        ).toString(),
-                        total_satoshis_sent: Number(
-                            channel.out_msatoshi_fulfilled / 1000
-                        ).toString(),
-                        total_satoshis_received: Number(
-                            channel.in_msatoshi_fulfilled / 1000
-                        ).toString(),
-                        num_updates: (
-                            channel.in_payments_offered +
-                            channel.out_payments_offered
-                        ).toString(),
-                        csv_delay: channel.our_to_self_delay,
-                        private: channel.private,
-                        local_chan_reserve_sat: channel.our_channel_reserve_satoshis.toString(),
-                        remote_chan_reserve_sat: channel.their_channel_reserve_satoshis.toString(),
-                        close_address: channel.close_to_addr
-                    };
-                })
-        }));
-    getBlockchainBalance = () =>
-        this.rpc('listfunds').then(({ outputs }) => {
-            const unconf = outputs
-                .filter(o => o.status !== 'confirmed')
-                .reduce((acc, o) => acc + o.value, 0);
-            const conf = outputs
-                .filter(o => o.status === 'confirmed')
-                .reduce((acc, o) => acc + o.value, 0);
-
-            return {
-                total_balance: conf + unconf,
-                confirmed_balance: conf,
-                unconfirmed_balance: unconf
-            };
-        });
-    getLightningBalance = () =>
-        this.rpc('listfunds').then(({ channels }) => ({
-            balance: channels
-                .filter(o => o.state === 'CHANNELD_NORMAL')
-                .reduce((acc, o) => acc + o.channel_sat, 0),
-            pending_open_balance: channels
-                .filter(o => o.state === 'CHANNELD_AWAITING_LOCKIN')
-                .reduce((acc, o) => acc + o.channel_sat, 0)
-        }));
-    sendCoins = (data: TransactionRequest) =>
-        this.rpc('withdraw', {
-            desination: data.addr,
-            feerate: `${Number(data.sat_per_byte) * 1000}perkb`,
-            satoshi: data.amount
-        });
-    getMyNodeInfo = () => this.rpc('getinfo');
-    getInvoices = () =>
-        this.rpc('listinvoices', {}, { unit: 'invoices', slice: '-100' }).then(
-            ({ invoices }) => ({
-                invoices: invoices.map(inv => ({
-                    memo: inv.description,
-                    r_preimage: inv.payment_preimage,
-                    r_hash: inv.payment_hash,
-                    value: parseInt(inv.msatoshi / 1000),
-                    value_msat: inv.msatoshi,
-                    settled: inv.status === 'paid',
-                    creation_date: inv.expires_at,
-                    settle_date: inv.paid_at,
-                    payment_request: inv.bolt11,
-                    expiry: inv.expires_at,
-                    amt_paid: parseInt(inv.msatoshi_received / 1000),
-                    amt_paid_sat: parseInt(inv.msatoshi_received / 1000),
-                    amt_paid_msat: inv.msatoshi_received
-                }))
-            })
-        );
-    createInvoice = (data: any) =>
-        this.rpc('invoice', {
-            description: data.memo,
-            label: 'zeus.' + parseInt(Math.random() * 1000000),
-            msatoshi: Number(data.value) * 1000,
-            expiry: data.expiry,
-            exposeprivatechannels: true
-        });
-    getPayments = () =>
-        this.rpc('listsendpays', {}, { unit: 'payments', slice: '-100' });
-    getNewAddress = () => this.rpc('newaddr');
-    openChannel = (data: OpenChannelRequest) =>
-        this.rpc('fundchannel', {
-            id: data.node_pubkey_string,
-            amount: data.satoshis,
-            feerate: `${Number(data.sat_per_byte) * 1000}perkb`,
-            announce: !data.private
-        });
-    connectPeer = (data: any) =>
-        this.rpc('connect', [data.addr.pubkey, data.addr.host]);
-    listNode = () => {};
-    decodePaymentRequest = (urlParams?: Array<string>) =>
-        this.rpc('decodepay', [urlParams[0]]);
-    payLightningInvoice = (data: any) =>
-        this.rpc('pay', {
-            bolt11: data.payment_request,
-            msatoshi: data.amt ? Number(data.amt * 1000) : undefined
-        });
-    closeChannel = (urlParams?: Array<string>) =>
-        this.rpc('close', [urlParams[0]]);
-    getNodeInfo = (urlParams?: Array<string>) =>
-        this.rpc('listnodes', [urlParams[0]]).then(({ nodes }) => {
-            const node = nodes[0];
-            return {
-                node: node && {
-                    last_update: node.last_timestamp,
-                    pub_key: node.nodeid,
-                    alias: node.alias,
-                    color: node.color,
-                    addresses: node.addresses.map(addr => ({
-                        network: 'tcp',
-                        addr:
-                            addr.type === 'ipv6'
-                                ? `[${addr.address}]:${addr.port}`
-                                : `${addr.address}:${addr.port}`
-                    }))
-                }
-            };
-        });
-    getFees = async () => {
-        const info = await this.rpc('getinfo');
-
-        const [listforwards, listpeers, listchannels] = await Promise.all([
-            this.rpc('listforwards'),
-            this.rpc('listpeers'),
-            this.rpc('listchannels', { source: info.id })
-        ]);
-
-        let lastDay, lastWeek, lastMonth;
-        const now = parseInt(new Date().getTime() / 1000);
-        const oneDayAgo = now - 60 * 60 * 24;
-        const oneWeekAgo = now - 60 * 60 * 24 * 7;
-        const oneMonthAgo = now - 60 * 60 * 24 * 30;
-        for (let i = listforwards.forwards.length - 1; i >= 0; i--) {
-            const forward = listforwards.forwards[i];
-            if (forward.status !== 'settled') continue;
-            if (forward.resolved_time > oneDayAgo) {
-                lastDay += forward.fee;
-                lastWeek += forward.fee;
-                lastMonth += forward.fee;
-            } else if (forward.resolved_time > oneWeekAgo) {
-                lastWeek += forward.fee;
-                lastMonth += forward.fee;
-            } else if (forward.resolved_time > oneWeekAgo) {
-                lastMonth += forward.fee;
-            } else break;
-        }
-
-        const channels = {};
-        for (let i = 0; i < listchannels.channels.length; i++) {
-            const channel = listchannels.channels[i];
-            channels[channel.short_channel_id] = {
-                base_fee_msat: channel.base_fee_millisatoshi,
-                fee_rate: channel.fee_per_millionth / 1000000
-            };
-        }
-
-        return {
-            channel_fees: listpeers
-                .filter()
-                .map(
-                    ({
-                        channels: [
-                            { short_channel_id, channel_id, funding_txid }
-                        ]
-                    }) => ({
-                        chan_id: channel_id,
-                        channel_point: funding_txid,
-                        base_fee_msat:
-                            channels[short_channel_id].base_fee_milli,
-                        fee_rate: channels[short_channel_id].fee_rate
-                    })
-                ),
-            total_fee_sum: parseInt(info.msatoshi_fees_collected / 1000),
-            day_fee_sum: parseInt(lastDay / 1000),
-            week_fee_sum: parseInt(lastWeek / 1000),
-            month_fee_sum: parseInt(lastMonth / 1000)
-        };
-    };
-    setFees = (data: any) =>
-        this.rpc('setchannelfee', {
-            id: data.global ? 'all' : data.channelId,
-            base: data.base_fee_msat,
-            ppm: newFeeRateMiliMsat
-        });
-    getRoutes = async (urlParams?: Array<string>) => {
-        const msatoshi = Number(urlParams[1]) * 1000;
-
-        const res = await this.rpc('getroute', {
-            id: urlParams[0],
-            msatoshi,
-            riskfactor: 2
-        });
-
-        const route = res.route[0];
-
-        return {
-            routes: [
-                {
-                    total_fees: parseInt((route[0].msatoshi - msatoshi) / 1000)
-                }
-            ]
-        };
-    };
-
-    supportsMPP = () => false;
-}
-=======
 import LND from '../backends/LND';
 import CLightningREST from '../backends/CLightningREST';
 import LndHub from '../backends/LndHub';
 import Spark from '../backends/Spark';
 import Eclair from '../backends/Eclair';
->>>>>>> 834ed0ee
 
 class RESTUtils {
     constructor() {
