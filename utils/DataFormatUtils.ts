--- conflicted
+++ resolved
@@ -3,7 +3,6 @@
 import isObject from 'lodash/isObject';
 import transform from 'lodash/transform';
 
-<<<<<<< HEAD
 /**
  * Recursively transforms an object's keys from camelCase to snake_case.
  *
@@ -13,12 +12,10 @@
 export function snakeize<T extends object>(obj: T): T {
     return transform(obj, (acc: any, value: any, key: string, target: any) => {
         const snakeKey = isArray(target) ? key : snakeCase(key);
-=======
 // change responses from camel-case to snake-case
 const snakeize = (obj: any) =>
     transform(obj, (acc: any, value, key, target) => {
         const snakeKey = isArray(target) ? key : snakeCase(key.toString());
->>>>>>> d80bfc98
         acc[snakeKey] = isObject(value) ? snakeize(value) : value;
     });
 }