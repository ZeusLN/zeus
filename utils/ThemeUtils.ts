--- conflicted
+++ resolved
@@ -26,13 +26,10 @@
         buttonBackground: '#FFA900',
         buttonGradient: ['#FF9000', '#FFA900'],
         buttonText: '#000000',
-<<<<<<< HEAD
         buttonTextSecondary: 'gray',
         qr: '#FFA900',
-=======
         qrBackground: '#FFA900',
         qrLogoBackground: '#FFA900',
->>>>>>> c4e850b7
         action: '#FFF'
     };
 
