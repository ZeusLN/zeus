--- conflicted
+++ resolved
@@ -20,11 +20,8 @@
                 FeeStore={Stores.feeStore}
                 LnurlPayStore={Stores.lnurlPayStore}
                 UTXOsStore={Stores.utxosStore}
-<<<<<<< HEAD
                 MessageSignStore={Stores.messageSignStore}
-=======
                 ActivityStore={Stores.activityStore}
->>>>>>> 622f9248
             >
                 <View style={styles.container}>
                     <Navigation />
