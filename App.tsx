--- conflicted
+++ resolved
@@ -248,504 +248,6 @@
                                                     }
                                                 }}
                                             >
-<<<<<<< HEAD
-                                                <Stack.Screen
-                                                    name="Wallet"
-                                                    component={Wallet}
-                                                />
-                                                <Stack.Screen
-                                                    name="IntroSplash"
-                                                    component={IntroSplash}
-                                                />
-                                                <Stack.Screen
-                                                    name="Intro"
-                                                    component={Intro}
-                                                />
-                                                <Stack.Screen
-                                                    name="Lockscreen"
-                                                    component={Lockscreen}
-                                                />
-                                                <Stack.Screen
-                                                    name="Accounts"
-                                                    component={Accounts}
-                                                />
-                                                <Stack.Screen
-                                                    name="Send"
-                                                    component={Send}
-                                                />
-                                                <Stack.Screen
-                                                    name="Sweep"
-                                                    component={Sweep}
-                                                />
-                                                <Stack.Screen
-                                                    name="EditFee"
-                                                    component={EditFee}
-                                                />
-                                                <Stack.Screen
-                                                    name="Settings"
-                                                    component={Settings}
-                                                />
-                                                <Stack.Screen
-                                                    name="NodeConfiguration"
-                                                    component={
-                                                        NodeConfiguration
-                                                    }
-                                                />
-                                                <Stack.Screen
-                                                    name="Nodes"
-                                                    component={Nodes}
-                                                    options={{
-                                                        animation:
-                                                            'slide_from_left'
-                                                    }}
-                                                />
-                                                <Stack.Screen
-                                                    name="Privacy"
-                                                    component={Privacy}
-                                                />
-                                                <Stack.Screen
-                                                    name="Security"
-                                                    component={Security}
-                                                />
-                                                <Stack.Screen
-                                                    name="SetPassword"
-                                                    component={SetPassword}
-                                                />
-                                                <Stack.Screen
-                                                    name="SetDuressPassword"
-                                                    component={
-                                                        SetDuressPassword
-                                                    }
-                                                />
-                                                <Stack.Screen
-                                                    name="SetPin"
-                                                    component={SetPin}
-                                                />
-                                                <Stack.Screen
-                                                    name="SetDuressPin"
-                                                    component={SetDuressPin}
-                                                />
-                                                <Stack.Screen
-                                                    name="Language"
-                                                    component={Language}
-                                                />
-                                                <Stack.Screen
-                                                    name="Currency"
-                                                    component={Currency}
-                                                />
-                                                <Stack.Screen
-                                                    name="SelectCurrency"
-                                                    component={SelectCurrency}
-                                                />
-                                                <Stack.Screen
-                                                    name="Display"
-                                                    component={Display}
-                                                />
-                                                <Stack.Screen
-                                                    name="Support"
-                                                    component={Support}
-                                                />
-                                                <Stack.Screen
-                                                    name="Help"
-                                                    component={Help}
-                                                />
-                                                <Stack.Screen
-                                                    name="Sponsors"
-                                                    component={Sponsors}
-                                                />
-                                                <Stack.Screen
-                                                    name="Olympians"
-                                                    component={Olympians}
-                                                />
-                                                <Stack.Screen
-                                                    name="Gods"
-                                                    component={Gods}
-                                                />
-                                                <Stack.Screen
-                                                    name="Mortals"
-                                                    component={Mortals}
-                                                />
-                                                <Stack.Screen
-                                                    name="CertInstallInstructions"
-                                                    component={
-                                                        CertInstallInstructions
-                                                    }
-                                                />
-                                                <Stack.Screen
-                                                    name="SignVerifyMessage"
-                                                    component={
-                                                        SignVerifyMessage
-                                                    }
-                                                />
-                                                <Stack.Screen
-                                                    name="Transaction"
-                                                    component={Transaction}
-                                                />
-                                                <Stack.Screen
-                                                    name="Channel"
-                                                    component={Channel}
-                                                />
-                                                <Stack.Screen
-                                                    name="Payment"
-                                                    component={Payment}
-                                                />
-                                                <Stack.Screen
-                                                    name="PaymentPaths"
-                                                    component={PaymentPaths}
-                                                />
-                                                <Stack.Screen
-                                                    name="Invoice"
-                                                    component={Invoice}
-                                                />
-                                                <Stack.Screen
-                                                    name="LnurlPay"
-                                                    component={LnurlPay}
-                                                />
-                                                <Stack.Screen
-                                                    name="Receive"
-                                                    component={Receive}
-                                                />
-                                                <Stack.Screen
-                                                    name="LnurlChannel"
-                                                    component={LnurlChannel}
-                                                />
-                                                <Stack.Screen
-                                                    name="LnurlAuth"
-                                                    component={LnurlAuth}
-                                                />
-                                                <Stack.Screen
-                                                    name="PaymentRequest"
-                                                    component={PaymentRequest}
-                                                />
-                                                <Stack.Screen
-                                                    name="OpenChannel"
-                                                    component={OpenChannel}
-                                                />
-                                                <Stack.Screen
-                                                    name="SendingOnChain"
-                                                    component={SendingOnChain}
-                                                />
-                                                <Stack.Screen
-                                                    name="SendingLightning"
-                                                    component={SendingLightning}
-                                                />
-                                                <Stack.Screen
-                                                    name="NetworkInfo"
-                                                    component={NetworkInfo}
-                                                />
-                                                <Stack.Screen
-                                                    name="NodeInfo"
-                                                    component={NodeInfo}
-                                                />
-                                                <Stack.Screen
-                                                    name="Routing"
-                                                    component={Routing}
-                                                />
-                                                <Stack.Screen
-                                                    name="RoutingEvent"
-                                                    component={RoutingEvent}
-                                                />
-                                                <Stack.Screen
-                                                    name="SetFees"
-                                                    component={SetFees}
-                                                />
-                                                <Stack.Screen
-                                                    name="Activity"
-                                                    component={Activity}
-                                                    options={{
-                                                        animation:
-                                                            'slide_from_bottom'
-                                                    }}
-                                                />
-                                                <Stack.Screen
-                                                    name="ActivityFilter"
-                                                    component={ActivityFilter}
-                                                />
-                                                <Stack.Screen
-                                                    name="CoinControl"
-                                                    component={CoinControl}
-                                                />
-                                                <Stack.Screen
-                                                    name="Utxo"
-                                                    component={Utxo}
-                                                />
-                                                <Stack.Screen
-                                                    name="ImportAccount"
-                                                    component={ImportAccount}
-                                                />
-                                                <Stack.Screen
-                                                    name="ImportingAccount"
-                                                    component={ImportingAccount}
-                                                />
-                                                <Stack.Screen
-                                                    name="HandleAnythingQRScanner"
-                                                    component={
-                                                        HandleAnythingQRScanner
-                                                    }
-                                                />
-                                                <Stack.Screen
-                                                    name="NodeQRCodeScanner"
-                                                    component={NodeQRScanner}
-                                                />
-                                                <Stack.Screen
-                                                    name="SparkQRScanner"
-                                                    component={SparkQRScanner}
-                                                />
-                                                <Stack.Screen
-                                                    name="Order"
-                                                    component={Order}
-                                                />
-                                                <Stack.Screen
-                                                    name="PointOfSaleSettings"
-                                                    component={PointOfSale}
-                                                />
-                                                <Stack.Screen
-                                                    name="PointOfSaleRecon"
-                                                    component={PointOfSaleRecon}
-                                                />
-                                                <Stack.Screen
-                                                    name="PointOfSaleReconExport"
-                                                    component={
-                                                        PointOfSaleReconExport
-                                                    }
-                                                />
-                                                <Stack.Screen
-                                                    name="Categories"
-                                                    component={Categories}
-                                                />
-                                                <Stack.Screen
-                                                    name="ProductCategoryDetails"
-                                                    component={
-                                                        ProductCategoryDetails
-                                                    }
-                                                />
-                                                <Stack.Screen
-                                                    name="Products"
-                                                    component={Products}
-                                                />
-                                                <Stack.Screen
-                                                    name="ProductDetails"
-                                                    component={ProductDetails}
-                                                />
-                                                <Stack.Screen
-                                                    name="PaymentsSettings"
-                                                    component={PaymentsSettings}
-                                                />
-                                                <Stack.Screen
-                                                    name="InvoicesSettings"
-                                                    component={InvoicesSettings}
-                                                />
-                                                <Stack.Screen
-                                                    name="Seed"
-                                                    component={Seed}
-                                                />
-                                                <Stack.Screen
-                                                    name="SeedRecovery"
-                                                    component={SeedRecovery}
-                                                />
-                                                <Stack.Screen
-                                                    name="Sync"
-                                                    component={Sync}
-                                                />
-                                                <Stack.Screen
-                                                    name="BumpFee"
-                                                    component={BumpFee}
-                                                />
-                                                <Stack.Screen
-                                                    name="QR"
-                                                    component={QR}
-                                                />
-                                                <Stack.Screen
-                                                    name="AddNotes"
-                                                    component={AddNotes}
-                                                />
-                                                <Stack.Screen
-                                                    name="LspExplanationFees"
-                                                    component={
-                                                        LspExplanationFees
-                                                    }
-                                                />
-                                                <Stack.Screen
-                                                    name="LspExplanationRouting"
-                                                    component={
-                                                        LspExplanationRouting
-                                                    }
-                                                />
-                                                <Stack.Screen
-                                                    name="LspExplanationWrappedInvoices"
-                                                    component={
-                                                        LspExplanationWrappedInvoices
-                                                    }
-                                                />
-                                                <Stack.Screen
-                                                    name="LspExplanationOverview"
-                                                    component={
-                                                        LspExplanationOverview
-                                                    }
-                                                />
-                                                <Stack.Screen
-                                                    name="EmbeddedNodeSettings"
-                                                    component={EmbeddedNode}
-                                                />
-                                                <Stack.Screen
-                                                    name="DisasterRecovery"
-                                                    component={DisasterRecovery}
-                                                />
-                                                <Stack.Screen
-                                                    name="DisasterRecoveryAdvanced"
-                                                    component={
-                                                        DisasterRecoveryAdvanced
-                                                    }
-                                                />
-                                                <Stack.Screen
-                                                    name="Pathfinding"
-                                                    component={Pathfinding}
-                                                />
-                                                <Stack.Screen
-                                                    name="ExpressGraphSync"
-                                                    component={ExpressGraphSync}
-                                                />
-                                                <Stack.Screen
-                                                    name="LNDLogs"
-                                                    component={LNDLogs}
-                                                />
-                                                <Stack.Screen
-                                                    name="Peers"
-                                                    component={Peers}
-                                                />
-                                                <Stack.Screen
-                                                    name="NeutrinoPeers"
-                                                    component={NeutrinoPeers}
-                                                />
-                                                <Stack.Screen
-                                                    name="ZeroConfPeers"
-                                                    component={ZeroConfPeers}
-                                                />
-                                                <Stack.Screen
-                                                    name="EmbeddedNodeSettingsAdvanced"
-                                                    component={Advanced}
-                                                />
-                                                <Stack.Screen
-                                                    name="LSPSettings"
-                                                    component={LSP}
-                                                />
-                                                <Stack.Screen
-                                                    name="LightningAddress"
-                                                    component={LightningAddress}
-                                                />
-                                                <Stack.Screen
-                                                    name="LightningAddressInfo"
-                                                    component={
-                                                        LightningAddressInfo
-                                                    }
-                                                />
-                                                <Stack.Screen
-                                                    name="LightningAddressSettings"
-                                                    component={
-                                                        LightningAddressSettings
-                                                    }
-                                                />
-                                                <Stack.Screen
-                                                    name="Attestations"
-                                                    component={Attestations}
-                                                />
-                                                <Stack.Screen
-                                                    name="Attestation"
-                                                    component={Attestation}
-                                                />
-                                                <Stack.Screen
-                                                    name="Contacts"
-                                                    component={Contacts}
-                                                />
-                                                <Stack.Screen
-                                                    name="AddContact"
-                                                    component={AddContact}
-                                                />
-                                                <Stack.Screen
-                                                    name="ContactDetails"
-                                                    component={ContactDetails}
-                                                />
-                                                <Stack.Screen
-                                                    name="NostrKeys"
-                                                    component={NostrKeys}
-                                                />
-                                                <Stack.Screen
-                                                    name="NostrRelays"
-                                                    component={NostrRelays}
-                                                />
-                                                <Stack.Screen
-                                                    name="ChangeAddress"
-                                                    component={ChangeAddress}
-                                                />
-                                                <Stack.Screen
-                                                    name="SocialMedia"
-                                                    component={SocialMedia}
-                                                />
-                                                <Stack.Screen
-                                                    name="NostrContacts"
-                                                    component={NostrContacts}
-                                                />
-                                                <Stack.Screen
-                                                    name="ContactQR"
-                                                    component={ContactQR}
-                                                />
-                                                <Stack.Screen
-                                                    name="CurrencyConverter"
-                                                    component={
-                                                        CurrencyConverter
-                                                    }
-                                                />
-                                                <Stack.Screen
-                                                    name="ChannelsSettings"
-                                                    component={ChannelsSettings}
-                                                />
-                                                <Stack.Screen
-                                                    name="RawTxHex"
-                                                    component={RawTxHex}
-                                                />
-                                                <Stack.Screen
-                                                    name="RestoreChannelBackups"
-                                                    component={
-                                                        RestoreChannelBackups
-                                                    }
-                                                />
-                                                <Stack.Screen
-                                                    name="SetNodePicture"
-                                                    component={SetNodePicture}
-                                                />
-                                                <Stack.Screen
-                                                    name="CustodialWalletWarning"
-                                                    component={
-                                                        CustodialWalletWarning
-                                                    }
-                                                />
-                                                <Stack.Screen
-                                                    name="PSBT"
-                                                    component={PSBT}
-                                                />
-                                                <Stack.Screen
-                                                    name="TxHex"
-                                                    component={TxHex}
-                                                />
-                                                <Stack.Screen
-                                                    name="LSPS1"
-                                                    component={LSPS1}
-                                                />
-                                                <Stack.Screen
-                                                    name="LSPS1Settings"
-                                                    component={LSPS1Settings}
-                                                />
-                                                <Stack.Screen
-                                                    name="OrdersPane"
-                                                    component={OrdersPane}
-                                                />
-                                                <Stack.Screen
-                                                    name="LSPS1Order"
-                                                    component={Orders}
-                                                />
-                                            </Stack.Navigator>
-                                        </NavigationContainer>
-=======
                                                 <Stack.Navigator
                                                     screenOptions={({
                                                         route
@@ -1289,10 +791,27 @@
                                                         name="TxHex"
                                                         component={TxHex}
                                                     />
+                                                    <Stack.Screen
+                                                        name="LSPS1"
+                                                        component={LSPS1}
+                                                    />
+                                                    <Stack.Screen
+                                                        name="LSPS1Settings"
+                                                        component={
+                                                            LSPS1Settings
+                                                        }
+                                                    />
+                                                    <Stack.Screen
+                                                        name="OrdersPane"
+                                                        component={OrdersPane}
+                                                    />
+                                                    <Stack.Screen
+                                                        name="LSPS1Order"
+                                                        component={Orders}
+                                                    />
                                                 </Stack.Navigator>
                                             </NavigationContainer>
                                         </>
->>>>>>> 3ffe3348
                                     )}
                                 </Observer>
                             </SafeAreaView>
