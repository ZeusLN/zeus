--- conflicted
+++ resolved
@@ -483,13 +483,10 @@
             false
         );
         return response;
-<<<<<<< HEAD
     } catch (e) {
         throw (e as Error).message;
-=======
     } catch (e: any) {
         throw e.message;
->>>>>>> d80bfc98
     }
 };
 
