# Open Bounties

The Zeus team is putting up the tasks listed below for bounty. Working code must be merged for a user to collect the bounty. To inquire about status of a bounty, to contribute to a bounty, or to proprose a new bounty please email zeusln (at) tutanota (dot) com. Thank you.

<<<<<<< HEAD
NO OPEN BOUNTIES AT THIS TIME
=======
## lnurl-auth
Known active efforts: none

Payout: 1,250,000 sats (0.0125 BTC)

Currently, Zeus supports lnurl-fallback, lnurl-withdraw, and lnurl-pay but not lnurl-auth or lnurl-channel. lnurl-auth will allow users to log into lnurl-auth powered sites using their lightning node. LND doesn't support it natively but it appears Breez has found a workaround - that may be a good starting point. You'll most likely have to leverage Zeus' local database. Check out the spec [here](https://github.com/fiatjaf/lnurl-rfc/blob/master/lnurl-auth.md).
>>>>>>> 622f9248

# Claimed Bounties

## Eclair support
Author: [fiatjaf](https://github.com/fiatjaf)

[Pull Request](https://github.com/ZeusLN/zeus/pull/323)

Payout: 1,500,000 sats (0.015 BTC)

Currently, Zeus supports remote connections to lnd, c-lightning (through c-lightning-REST and Spark), and lndhub. We'd like for users to connect to Eclair nodes using the [Eclair REST interface](https://acinq.github.io/eclair/).

## Tor on Android
Author: [gabidi](https://github.com/gabidi/) and [Sifir Apps](https://sifir.io/)

[Pull Request](https://github.com/ZeusLN/zeus/pull/394)

Payout: 21,000,000 sats (0.21 BTC)

Currently, Zeus on Android requires Orbot to connect to your node over the Tor network. We'd like for users to be able to connect to their node over Tor without the use of Orbot, similar to Samourai Wallet. The user should be able to start and stop the Tor process and get a new identity if possible.

Additional bounty patrons: [Capitalist Dog](https://github.com/capitalistdog)

## Tor on iOS
Author: [gabidi](https://github.com/gabidi/) and [Sifir Apps](https://sifir.io/)

[Pull Request](https://github.com/ZeusLN/zeus/pull/394)

Payout: 22,050,000 sats (0.2205 BTC)

Currently, Zeus on iOS cannot connect over Tor. Users looking to connect remotely need a VPN configuration. We'd like for users to be able to connect their node over Tor without the use of another app. The user should be able to start and stop the Tor process and get a new identity if possible.

Additional bounty patrons: [Ben Prentice](https://twitter.com/mrcoolbp), [Capitalist Dog](https://github.com/capitalistdog), anonymous

## lnurl-channel
Author: [pseudozach](https://github.com/pseudozach)

<<<<<<< HEAD
[Pull Request](https://github.com/ZeusLN/zeus/pull/478)

Payout: 500,000 sats (0.005 BTC)

lnurl-channel allows users to have a channel opened to them by scanning a QR code. Some services let you turn a balance into a channel in this manner. Check out the spec [here](https://github.com/fiatjaf/lnurl-rfc/blob/master/lnurl-channel.md).

## lnurl-auth
Author: [pseudozach](https://github.com/pseudozach)

[Pull Request](https://github.com/ZeusLN/zeus/pull/500)

Payout: 1,250,000 sats (0.0125 BTC)

Currently, Zeus supports lnurl-fallback, lnurl-withdraw, and lnurl-pay but not lnurl-auth or lnurl-channel. lnurl-auth will allow users to log into lnurl-auth powered sites using their lightning node. LND doesn't support it natively but it appears Breez has found a workaround - that may be a good starting point. You'll most likely have to leverage Zeus' local database. Check out the spec [here](https://github.com/fiatjaf/lnurl-rfc/blob/master/lnurl-auth.md).
=======
[Pull Request](https://github.com/ZeusLN/zeus/pull/478/files)

Payout: 500,000 sats (0.005 BTC)

lnurl-channel allows users to have a channel opened to them by scanning a QR code. Some services let you turn a balance into a channel in this manner. Check out the spec [here](https://github.com/fiatjaf/lnurl-rfc/blob/master/lnurl-channel.md).
>>>>>>> 622f9248
<|MERGE_RESOLUTION|>--- conflicted
+++ resolved
@@ -2,16 +2,7 @@
 
 The Zeus team is putting up the tasks listed below for bounty. Working code must be merged for a user to collect the bounty. To inquire about status of a bounty, to contribute to a bounty, or to proprose a new bounty please email zeusln (at) tutanota (dot) com. Thank you.
 
-<<<<<<< HEAD
 NO OPEN BOUNTIES AT THIS TIME
-=======
-## lnurl-auth
-Known active efforts: none
-
-Payout: 1,250,000 sats (0.0125 BTC)
-
-Currently, Zeus supports lnurl-fallback, lnurl-withdraw, and lnurl-pay but not lnurl-auth or lnurl-channel. lnurl-auth will allow users to log into lnurl-auth powered sites using their lightning node. LND doesn't support it natively but it appears Breez has found a workaround - that may be a good starting point. You'll most likely have to leverage Zeus' local database. Check out the spec [here](https://github.com/fiatjaf/lnurl-rfc/blob/master/lnurl-auth.md).
->>>>>>> 622f9248
 
 # Claimed Bounties
 
@@ -49,7 +40,6 @@
 ## lnurl-channel
 Author: [pseudozach](https://github.com/pseudozach)
 
-<<<<<<< HEAD
 [Pull Request](https://github.com/ZeusLN/zeus/pull/478)
 
 Payout: 500,000 sats (0.005 BTC)
@@ -64,10 +54,3 @@
 Payout: 1,250,000 sats (0.0125 BTC)
 
 Currently, Zeus supports lnurl-fallback, lnurl-withdraw, and lnurl-pay but not lnurl-auth or lnurl-channel. lnurl-auth will allow users to log into lnurl-auth powered sites using their lightning node. LND doesn't support it natively but it appears Breez has found a workaround - that may be a good starting point. You'll most likely have to leverage Zeus' local database. Check out the spec [here](https://github.com/fiatjaf/lnurl-rfc/blob/master/lnurl-auth.md).
-=======
-[Pull Request](https://github.com/ZeusLN/zeus/pull/478/files)
-
-Payout: 500,000 sats (0.005 BTC)
-
-lnurl-channel allows users to have a channel opened to them by scanning a QR code. Some services let you turn a balance into a channel in this manner. Check out the spec [here](https://github.com/fiatjaf/lnurl-rfc/blob/master/lnurl-channel.md).
->>>>>>> 622f9248
