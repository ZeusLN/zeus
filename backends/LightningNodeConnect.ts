--- conflicted
+++ resolved
@@ -157,7 +157,6 @@
             .then((data: lnrpc.SendCustomMessageResponse) => snakeize(data));
     subscribeCustomMessages = () =>
         this.lnc.lnd.lightning.subscribeCustomMessages({});
-<<<<<<< HEAD
     async getMyNodeInfo(): Promise<lnrpc.GetInfoResponse> {
         const data = await this.lnc.lnd.lightning.getInfo({});
         return snakeize(data);
@@ -194,7 +193,6 @@
         });
         return snakeize(response);
     }
-=======
     getMyNodeInfo = async () =>
         await this.lnc.lnd.lightning
             .getInfo({})
@@ -234,7 +232,6 @@
                 account: data.account || 'default'
             })
             .then((data: lnrpc.NewAddressResponse) => snakeize(data));
->>>>>>> 6ec88188
 
     async getPayments(): Promise<lnrpc.ListPaymentsResponse> {
         const data = await this.lnc.lnd.lightning.listPayments({
@@ -254,12 +251,10 @@
         return snakeize(response);
     }
     openChannelSync = async (data: OpenChannelRequest) => {
-<<<<<<< HEAD
         const request: lnrpc.OpenChannelRequest =
             this.createOpenChannelRequest(data);
         const response = await this.lnc.lnd.lightning.openChannelSync(request);
         return snakeize(response);
-=======
         let request: lnrpc.OpenChannelRequest = {
             private: data.privateChannel,
             scid_alias: data.scidAlias,
@@ -291,7 +286,6 @@
         return await this.lnc.lnd.lightning
             .openChannelSync(request)
             .then((data: lnrpc.ChannelPoint) => snakeize(data));
->>>>>>> 6ec88188
     };
 
     openChannelStream = (data: OpenChannelRequest) => {
@@ -585,7 +579,6 @@
     supportsCoinControl = (): boolean => this.permNewAddress;
     supportsChannelCoinControl = (): boolean =>
         this.permNewAddress && this.supports('v0.17.0');
-<<<<<<< HEAD
     supportsHopPicking = (): boolean => this.permOpenChannel;
     supportsAccounts = (): boolean => this.permImportAccount;
     supportsRouting = (): boolean => this.permForwardingHistory;
@@ -604,7 +597,6 @@
     isLNDBased = (): boolean => true;
     supportsLSPS1customMessage = (): boolean => true;
     supportsLSPS1rest = (): boolean => false;
-=======
     supportsHopPicking = () => this.permOpenChannel;
     supportsAccounts = () => this.permImportAccount;
     supportsRouting = () => this.permForwardingHistory;
@@ -624,5 +616,4 @@
     supportsLSPS1rest = () => false;
     supportsOffers = () => false;
     isLNDBased = () => true;
->>>>>>> 6ec88188
 }