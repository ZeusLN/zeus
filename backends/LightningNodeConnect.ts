--- conflicted
+++ resolved
@@ -104,7 +104,6 @@
         );
     }
     isConnected = async () => await this.lnc.isConnected();
-<<<<<<< HEAD
     disconnect = () => this.lnc.disconnect();
     async getTransactions(): Promise<{ transactions: lnrpc.Transaction[] }> {
         const data = await this.lnc.lnd.lightning.getTransactions({});
@@ -157,7 +156,6 @@
         return snakeize(response);
     }
 
-=======
     disconnect = () => this.lnc && this.lnc.disconnect();
 
     getTransactions = async () =>
@@ -206,7 +204,6 @@
                 outpoints: data.outpoints
             })
             .then((data: lnrpc.SendCoinsResponse) => snakeize(data));
->>>>>>> d80bfc98
     sendCustomMessage = async (data: any) =>
         await this.lnc.lnd.lightning
             .sendCustomMessage({
@@ -217,7 +214,6 @@
             .then((data: lnrpc.SendCustomMessageResponse) => snakeize(data));
     subscribeCustomMessages = () =>
         this.lnc.lnd.lightning.subscribeCustomMessages({});
-<<<<<<< HEAD
     async getMyNodeInfo(): Promise<lnrpc.GetInfoResponse> {
         const data = await this.lnc.lnd.lightning.getInfo({});
         return snakeize(data);
@@ -254,7 +250,6 @@
         });
         return snakeize(response);
     }
-=======
     getMyNodeInfo = async () =>
         await this.lnc.lnd.lightning
             .getInfo({})
@@ -318,7 +313,6 @@
             request.fund_max = true;
             delete request.local_funding_amount;
         }
->>>>>>> d80bfc98
 
     async getNetworkInfo(): Promise<lnrpc.NetworkInfo> {
         const info = await this.lnc.lnd.lightning.getNetworkInfo({});
@@ -350,10 +344,8 @@
     };
 
     openChannelStream = (data: OpenChannelRequest) => {
-<<<<<<< HEAD
         const request: lnrpc.OpenChannelRequest =
             this.createOpenChannelRequest(data);
-=======
         let request: any = {
             private: data.privateChannel || false,
             scid_alias: data.scidAlias,
@@ -364,11 +356,6 @@
             spend_unconfirmed: data.spend_unconfirmed,
             funding_shim: data.funding_shim
         };
-
-        if (data.fundMax) {
-            request.fund_max = true;
-        }
->>>>>>> d80bfc98
 
         this.lnc.lnd.lightning.openChannel(request);
         return new Promise((resolve, reject) => {
@@ -583,13 +570,10 @@
         await this.lnc.lnd.walletKit
             .finalizePsbt(req)
             .then((data: walletrpc.FinalizePsbtResponse) => snakeize(data));
-<<<<<<< HEAD
     publishTransaction = async (req: walletrpc.Transaction) => {
         if (req.txHex) req.txHex = Base64Utils.hexToBase64(req.txHex as string);
-=======
     publishTransaction = async (req: any) => {
         if (req.tx_hex) req.tx_hex = Base64Utils.hexToBase64(req.tx_hex);
->>>>>>> d80bfc98
         return await this.lnc.lnd.walletKit
             .publishTransaction(req)
             .then((data: walletrpc.PublishResponse) => snakeize(data));
@@ -659,13 +643,10 @@
     subscribeTransactions = () =>
         this.lnc.lnd.lightning.subscribeTransactions();
 
-<<<<<<< HEAD
     supports(minVersion: string, eosVersion?: string): boolean {
         const { nodeInfo } = stores.nodeInfoStore;
-=======
     supports = (minVersion: string, eosVersion?: string) => {
         const { nodeInfo } = nodeInfoStore;
->>>>>>> d80bfc98
         const { version } = nodeInfo;
         const { isSupportedVersion } = VersionUtils;
         return isSupportedVersion(version, minVersion, eosVersion);
@@ -684,7 +665,6 @@
     supportsCoinControl = (): boolean => this.permNewAddress;
     supportsChannelCoinControl = (): boolean =>
         this.permNewAddress && this.supports('v0.17.0');
-<<<<<<< HEAD
     supportsHopPicking = (): boolean => this.permOpenChannel;
     supportsAccounts = (): boolean => this.permImportAccount;
     supportsRouting = (): boolean => this.permForwardingHistory;
@@ -704,7 +684,6 @@
     supportsLSPS1customMessage = (): boolean => true;
     supportsLSPS1rest = (): boolean => false;
     supportsOffers = () => false;
-=======
     supportsHopPicking = () => this.permOpenChannel;
     supportsAccounts = () => this.permImportAccount;
     supportsRouting = () => this.permForwardingHistory;
@@ -728,5 +707,4 @@
     supportsAddressesWithDerivationPaths = () => this.supports('v0.18.0');
     isLNDBased = () => true;
     supportInboundFees = () => this.supports('v0.18.0');
->>>>>>> d80bfc98
 }