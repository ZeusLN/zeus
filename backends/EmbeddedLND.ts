--- conflicted
+++ resolved
@@ -156,13 +156,10 @@
     };
     connectPeer = async (data: any) =>
         await connectPeer(data.addr.pubkey, data.addr.host, data.perm);
-<<<<<<< HEAD
     decodePaymentRequest = async (urlParams: Array<string>) =>
         await decodePayReq(urlParams && urlParams[0]);
-=======
     decodePaymentRequest = async (urlParams?: string[]) =>
         await decodePayReq((urlParams && urlParams[0]) || '');
->>>>>>> d80bfc98
     payLightningInvoice = async (data: any) => {
         const sendPaymentReq = {
             payment_request: data.payment_request,
@@ -219,15 +216,13 @@
         );
     };
 
-<<<<<<< HEAD
     getNodeInfo = async (urlParams: Array<string>) =>
         await getNodeInfo(urlParams[0]);
     signMessage = async (msg: string) => {
-=======
     getNodeInfo = async (urlParams?: Array<string>) =>
         await getNodeInfo((urlParams && urlParams[0]) || '');
     signMessage = async (msg: any) => {
->>>>>>> d80bfc98
+ 
         return await signMessageNodePubkey(Base64Utils.stringToUint8Array(msg));
     };
     verifyMessage = async (data: any) => {
@@ -240,14 +235,11 @@
 
     // getFees = () => N/A;
     // setFees = () => N/A;
-<<<<<<< HEAD
     getRoutes = async (urlParams: Array<string | Long>) =>
         urlParams &&
         (await queryRoutes(urlParams[0] as string, urlParams[1] as Long));
-=======
     getRoutes = async (urlParams?: Array<any>) =>
         urlParams && (await queryRoutes(urlParams[0], urlParams[1]));
->>>>>>> d80bfc98
     // getForwardingHistory = () => N/A
     // // Coin Control
     fundPsbt = async (data: any) => await fundPsbt(data);
@@ -331,12 +323,9 @@
     isLNDBased = () => true;
     supportsLSPS1customMessage = () => true;
     supportsLSPS1rest = () => false;
-<<<<<<< HEAD
-=======
     supportsOffers = () => false;
     supportsBolt11BlindedRoutes = () => this.supports('v0.18.3');
     supportsAddressesWithDerivationPaths = () => this.supports('v0.18.0');
     isLNDBased = () => true;
     supportInboundFees = () => this.supports('v0.18.0');
->>>>>>> d80bfc98
 }