--- conflicted
+++ resolved
@@ -325,11 +325,8 @@
     supportsOnchainSendMax = () => this.supports('v0.18.3');
     supportsOnchainBatching = () => true;
     supportsChannelBatching = () => true;
-<<<<<<< HEAD
     isLNDBased = () => true;
-=======
     supportsChannelFundMax = () => true;
->>>>>>> 68f7e6c0
     supportsLSPS1customMessage = () => true;
     supportsLSPS1rest = () => false;
     supportsOffers = () => false;
