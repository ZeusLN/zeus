import ReactNativeBlobUtil from 'react-native-blob-util';
import { settingsStore, nodeInfoStore } from '../stores/storeInstances';
import { doTorRequest, RequestMethod } from '../utils/TorUtils';
import OpenChannelRequest from './../models/OpenChannelRequest';
import Base64Utils from './../utils/Base64Utils';
import VersionUtils from './../utils/VersionUtils';
import { localeString } from './../utils/LocaleUtils';
import { Hash as sha256Hash } from 'fast-sha256';

interface Headers {
    macaroon?: string;
    encodingtype?: string;
    'Grpc-Metadata-Macaroon'?: string;
    'Grpc-Metadata-macaroon'?: string;
}

// keep track of all active calls so we can cancel when appropriate
const calls = new Map<string, Promise<any>>();

export default class LND {
    torSocksPort?: number = undefined;

    clearCachedCalls = () => calls.clear();
    private handleTorRequest(
        url: string,
        method: RequestMethod,
        data: any,
        headers: Headers | any
    ) {
        return doTorRequest(url, method, JSON.stringify(data), headers);
    }
    private async handleRegularRequest(
        url: string,
        method: RequestMethod,
        data: any,
        headers: Headers | any,
        certVerification?: boolean
    ) {
        const response = await ReactNativeBlobUtil.config({
            trusty: !certVerification
        }).fetch(method, url, headers, data ? JSON.stringify(data) : undefined);
        if (response.info().status < 300) {
            return this.handleSuccessResponse(response);
        } else {
            this.handleErrorResponse(response);
        }
    }
    private handleSuccessResponse(response: any): any {
        if (response.data.includes('\n')) {
            const split = response.data.split('\n');
            return JSON.parse(split[split.length - 2]);
        }
        return response.json();
    }
    private handleErrorResponse(response: any): never {
        try {
            const errorInfo = response.json();
            throw new Error(
                (errorInfo.error && errorInfo.error.message) ||
                    errorInfo.message ||
                    errorInfo.error
            );
        } catch (e) {
            if (response.data && typeof response.data === 'string') {
                throw new Error(response.data);
            } else {
                throw new Error(
                    localeString('backends.LND.restReq.connectionError')
                );
            }
        }
    }
    restReq = async (
        headers: Headers | any,
        url: string,
        method: RequestMethod,
        data?: any,
        certVerification?: boolean,
        useTor?: boolean
    ) => {
        // use body data as an identifier too, we don't want to cancel when we
        // are making multiples calls to get all the node names, for example
        const id = data ? `${url}${JSON.stringify(data)}` : url;
        if (calls.has(id)) {
            return calls.get(id);
        }
        // API is a bit of a mess but
        // If tor enabled in setting, start up the daemon here
<<<<<<< HEAD
        const request = useTor
            ? this.handleTorRequest(url, method, data, headers)
            : this.handleRegularRequest(
                  url,
                  method,
                  data,
                  headers,
                  certVerification
              );
        calls.set(id, request);
        try {
            const response = await request;
            return response;
        } finally {
            calls.delete(id);
=======
        if (useTor === true) {
            calls.set(
                id,
                doTorRequest(
                    url,
                    method as RequestMethod,
                    JSON.stringify(data),
                    headers
                ).then((response: any) => {
                    calls.delete(id);
                    return response;
                })
            );
        } else {
            const timeoutPromise = new Promise((_, reject) => {
                setTimeout(() => reject(new Error('Request timeout')), 30000);
            });

            const fetchPromise = ReactNativeBlobUtil.config({
                trusty: !certVerification
            })
                .fetch(method, url, headers, data ? JSON.stringify(data) : data)
                .then((response: any) => {
                    calls.delete(id);
                    if (response.info().status < 300) {
                        // handle ws responses
                        if (response.data.includes('\n')) {
                            const split = response.data.split('\n');
                            const length = split.length;
                            // last instance is empty
                            return JSON.parse(split[length - 2]);
                        }
                        return response.json();
                    } else {
                        try {
                            const errorInfo = response.json();
                            throw new Error(
                                (errorInfo.error && errorInfo.error.message) ||
                                    errorInfo.message ||
                                    errorInfo.error
                            );
                        } catch (e) {
                            if (
                                response.data &&
                                typeof response.data === 'string'
                            ) {
                                throw new Error(response.data);
                            } else {
                                throw new Error(
                                    localeString(
                                        'backends.LND.restReq.connectionError'
                                    )
                                );
                            }
                        }
                    }
                });

            const racePromise = Promise.race([
                fetchPromise,
                timeoutPromise
            ]).catch((error) => {
                calls.delete(id);
                console.log('Request timed out for:', url);
                throw error;
            });

            calls.set(id, racePromise);
>>>>>>> 68f7e6c0
        }
    };

    supports = (minVersion: string, eosVersion?: string) => {
        const { nodeInfo } = nodeInfoStore;
        const { version } = nodeInfo;
        const { isSupportedVersion } = VersionUtils;
        return isSupportedVersion(version, minVersion, eosVersion);
    };

    wsReq = (route: string, method: string, data?: any) => {
        const { host, lndhubUrl, port, macaroonHex, accessToken } =
            settingsStore;

        const auth = macaroonHex || accessToken;
        const headers: any = this.getHeaders(auth, true);
        const methodRoute = `${route}?method=${method}`;
        const url = this.getURL(host || lndhubUrl, port, methodRoute, true);

        return new Promise(function (resolve, reject) {
            const ws: any = new WebSocket(url, null, {
                headers
            });

            // keep pulling in responses until the socket closes
            let resp: any;

            ws.addEventListener('open', () => {
                // connection opened
                ws.send(JSON.stringify(data)); // send a message
            });

            ws.addEventListener('message', (e: any) => {
                // a message was received
                const data = JSON.parse(e.data);
                if (data.error) {
                    reject(data.error);
                } else {
                    resp = e.data;
                }
            });

            ws.addEventListener('error', (e: any) => {
                const certWarning = localeString('backends.LND.wsReq.warning');
                // an error occurred
                reject(
                    e.message ? `${certWarning} (${e.message})` : certWarning
                );
            });

            ws.addEventListener('close', () => {
                // connection closed
                resolve(JSON.parse(resp));
            });
        });
    };

    getHeaders = (macaroonHex: string, ws?: boolean): any => {
        if (ws) {
            return {
                'Grpc-Metadata-Macaroon': macaroonHex
            };
        }
        return {
            'Grpc-Metadata-macaroon': macaroonHex
        };
    };

    getURL = (
        host: string,
        port: string | number,
        route: string,
        ws?: boolean
    ) => {
        const hostPath = host.includes('://') ? host : `https://${host}`;
        let baseUrl = `${hostPath}${port ? ':' + port : ''}`;

        if (ws) {
            baseUrl = baseUrl.replace('https', 'wss').replace('http', 'ws');
        }

        if (baseUrl[baseUrl.length - 1] === '/') {
            baseUrl = baseUrl.slice(0, -1);
        }

        return `${baseUrl}${route}`;
    };

    request = (
        route: string,
        method: RequestMethod,
        data?: any,
        params?: any
    ) => {
        const {
            host,
            lndhubUrl,
            port,
            macaroonHex,
            accessToken,
            certVerification,
            enableTor
        } = settingsStore;

        if (params) {
            route = `${route}?${Object.keys(params)
                .map((key: string) => key + '=' + params[key])
                .join('&')}`;
        }

        const auth = macaroonHex || accessToken;
        const headers: any = this.getHeaders(auth);
        headers['Content-Type'] = 'application/json';
        const url = this.getURL(host || lndhubUrl, port, route);
        return this.restReq(
            headers,
            url,
            method,
            data,
            certVerification,
            enableTor
        );
    };

    getRequest = (route: string, data?: any) =>
        this.request(route, RequestMethod.GET, null, data);
    postRequest = (route: string, data?: any) =>
        this.request(route, RequestMethod.POST, data);
    deleteRequest = (route: string) =>
        this.request(route, RequestMethod.DELETE, null);

    getTransactions = (data: any) =>
        this.getRequest(
            data && data.start_height
                ? `/v1/transactions?end_height=-1&start_height=${data.start_height}`
                : '/v1/transactions?end_height=-1'
        ).then((data: any) => ({
            transactions: data.transactions
        }));
    getChannels = () => this.getRequest('/v1/channels');
    getPendingChannels = () => this.getRequest('/v1/channels/pending');
    getClosedChannels = () => this.getRequest('/v1/channels/closed');
    getChannelInfo = (chanId: string) =>
        this.getRequest(`/v1/graph/edge/${chanId}`);
    getBlockchainBalance = (data: any) =>
        this.getRequest('/v1/balance/blockchain', data);
    getLightningBalance = () => this.getRequest('/v1/balance/channels');
    sendCoins = (data: any) =>
        this.postRequest('/v1/transactions', {
            addr: data.addr,
            sat_per_vbyte: data.sat_per_vbyte,
            amount: data.amount,
            spend_unconfirmed: data.spend_unconfirmed,
            send_all: data.send_all,
            outpoints: data.outpoints
        });
    sendCustomMessage = (data: any) =>
        this.postRequest('/v1/custommessage', {
            peer: Base64Utils.hexToBase64(data.peer),
            type: data.type,
            data: Base64Utils.hexToBase64(data.data)
        });
    subscribeCustomMessages = (onResponse: any, onError: any) => {
        const route = '/v1/custommessage/subscribe';
        const method = 'GET';

        const { host, lndhubUrl, port, macaroonHex, accessToken } =
            settingsStore;

        const auth = macaroonHex || accessToken;
        const headers: any = this.getHeaders(auth, true);
        const methodRoute = `${route}?method=${method}`;
        const url = this.getURL(host || lndhubUrl, port, methodRoute, true);

        const ws: any = new WebSocket(url, null, {
            headers
        });

        ws.addEventListener('open', () => {
            // connection opened
            console.log('subscribeCustomMessages ws open');
            ws.send(JSON.stringify({}));
        });

        ws.addEventListener('message', (e: any) => {
            // a message was received
            const data = JSON.parse(e.data);
            console.log('subscribeCustomMessagews message', data);
            if (data.error) {
                onError(data.error);
            } else {
                onResponse(data);
            }
        });

        ws.addEventListener('error', (e: any) => {
            // an error occurred
            console.log('subscribeCustomMessages ws err', e);
            const certWarning = localeString('backends.LND.wsReq.warning');
            onError(e.message ? `${certWarning} (${e.message})` : certWarning);
        });

        ws.addEventListener('close', () => {
            // ws closed
            console.log('subscribeCustomMessages ws close');
        });
    };
    getMyNodeInfo = () => this.getRequest('/v1/getinfo');
    getInvoices = (
        params: { limit?: number; reversed?: boolean } = {
            limit: 500,
            reversed: true
        }
    ) =>
        this.getRequest(
            `/v1/invoices?reversed=${
                params?.reversed !== undefined ? params.reversed : true
            }${params?.limit ? `&num_max_invoices=${params.limit}` : ''}`
        );
    createInvoice = (data: any) =>
        this.postRequest('/v1/invoices', {
            memo: data.memo,
            value_msat: data.value_msat || Number(data.value) * 1000,
            expiry: data.expiry,
            is_amp: data.is_amp,
            is_blinded: data.is_blinded,
            private: data.private,
            r_preimage: data.preimage
                ? Base64Utils.hexToBase64(data.preimage)
                : undefined,
            route_hints: data.route_hints
        });
    getPayments = (
        params: { maxPayments?: number; reversed?: boolean } = {
            maxPayments: 500,
            reversed: true
        }
    ) =>
        this.getRequest(
            `/v1/payments?include_incomplete=true${
                params?.maxPayments ? `&max_payments=${params.maxPayments}` : ''
            }&reversed=${
                params?.reversed !== undefined ? params.reversed : true
            }`
        );

    getNewAddress = (data: any) => this.getRequest('/v1/newaddress', data);
    getNewChangeAddress = (data: any) =>
        this.postRequest('/v2/wallet/address/next', data);
    openChannelSync = (data: OpenChannelRequest) => {
        let request: any = {
            private: data.privateChannel,
            scid_alias: data.scidAlias,
            local_funding_amount: data.localFundingAmount,
            min_confs: data.minConfs,
            node_pubkey_string: data.nodePubkeyString,
            sat_per_vbyte: data.satoshis,
            spend_unconfirmed: data.spendUnconfirmed
        };

        if (data.fundMax) {
            request.fund_max = true;
        }

        if (data.simpleTaprootChannel) {
            request.commitment_type = 'SIMPLE_TAPROOT';
        }

        if (data.utxos && data.utxos.length > 0) {
            request.outpoints = data.utxos.map((utxo: string) => {
                const [txid_str, output_index] = utxo.split(':');
                return {
                    txid_str,
                    output_index: Number(output_index)
                };
            });
        }

        return this.postRequest('/v1/channels', request);
    };
    openChannelStream = (data: OpenChannelRequest) => {
        // prepare request
        let request: any = {
            private: data.privateChannel,
            scid_alias: data.scidAlias,
            local_funding_amount: data.localFundingAmount,
            min_confs: data.minConfs,
            node_pubkey_string: data.nodePubkeyString,
            sat_per_vbyte: data.satPerByte,
            spend_unconfirmed: data.spendUnconfirmed
        };

        if (data.fundMax) {
            request.fund_max = true;
        }

        if (data.simpleTaprootChannel) {
            request.commitment_type = 'SIMPLE_TAPROOT';
        }

        if (data.utxos && data.utxos.length > 0) {
            request.outpoints = data.utxos.map((utxo: string) => {
                const [txid_str, output_index] = utxo.split(':');
                return {
                    txid_str,
                    output_index: Number(output_index)
                };
            });
        }

        if (data.nodePubkeyString) {
            request.node_pubkey = Base64Utils.hexToBase64(
                data.nodePubkeyString
            );
        }

        if (data.fundingShim) {
            request.funding_shim = data.fundingShim;
            delete request.sat_per_vbyte;
        }

        // make call
        const { host, lndhubUrl, port, macaroonHex, accessToken } =
            settingsStore;

        const auth = macaroonHex || accessToken;
        const headers: any = this.getHeaders(auth, true);
        const methodRoute = '/v1/channels/stream?method=POST';
        const url = this.getURL(host || lndhubUrl, port, methodRoute, true);

        return new Promise(function (resolve, reject) {
            const ws: any = new WebSocket(url, null, {
                headers
            });

            // keep pulling in responses until the socket closes
            let resp: any;

            ws.addEventListener('open', () => {
                // connection opened
                ws.send(JSON.stringify(request)); // send a message
            });

            ws.addEventListener('message', (e: any) => {
                // a message was received
                const data = JSON.parse(e.data);
                if (data?.result?.psbt_fund) {
                    resolve(data);
                } else if (data.error) {
                    reject(data.error);
                } else {
                    resp = e.data;
                }
            });

            ws.addEventListener('error', (e: any) => {
                const certWarning = localeString('backends.LND.wsReq.warning');
                // an error occurred
                reject(
                    e.message ? `${certWarning} (${e.message})` : certWarning
                );
            });

            ws.addEventListener('close', () => {
                // connection closed
                resolve(JSON.parse(resp));
            });
        });
    };
    connectPeer = (data: any) => this.postRequest('/v1/peers', data);
    decodePaymentRequest = (urlParams: Array<string>) =>
        this.getRequest(`/v1/payreq/${urlParams && urlParams[0]}`);
    payLightningInvoice = async (data: any) => {
        if (data.pubkey) delete data.pubkey;

        const forcedTimeout = async (time_ms: number, response: any) => {
            await new Promise((res) => setTimeout(res, time_ms));
            return response;
        };

        const call = () =>
            this.postRequest('/v2/router/send', {
                ...data,
                allow_self_payment: true
            });

        const result: any = await Promise.race([
            forcedTimeout((data.timeout_seconds + 1) * 1000, {
                payment_error: localeString(
                    'views.SendingLightning.paymentTimedOut'
                )
            }),
            call()
        ]);

        return result;
    };
    closeChannel = (urlParams?: Array<string>) => {
        let requestString = `/v1/channels/${urlParams && urlParams[0]}/${
            urlParams && urlParams[1]
        }?force=${urlParams && urlParams[2]}`;

        if (urlParams && !urlParams[2] && urlParams[3]) {
            requestString += `&sat_per_vbyte=${urlParams && urlParams[3]}`;
        }

        if (urlParams && urlParams[4]) {
            requestString += `&delivery_address=${urlParams && urlParams[4]}`;
        }

        return this.deleteRequest(requestString);
    };
    getNodeInfo = (urlParams: Array<string>) =>
        this.getRequest(`/v1/graph/node/${urlParams && urlParams[0]}`);
    getFees = () => this.getRequest('/v1/fees');
    setFees = (data: any) => {
        const {
            chan_point,
            base_fee_msat,
            fee_rate,
            time_lock_delta,
            min_htlc,
            max_htlc,
            base_fee_msat_inbound,
            fee_rate_inbound
        } = data;

        if (data.global) {
            return this.postRequest('/v1/chanpolicy', {
                base_fee_msat,
                fee_rate: `${Number(fee_rate) / 100}`,
                ...(this.supportInboundFees() && {
                    inboundFee: {
                        base_fee_msat: base_fee_msat_inbound,
                        fee_rate_ppm: `${Number(fee_rate_inbound) * 10000}`
                    }
                }),
                global: true,
                time_lock_delta: Number(time_lock_delta),
                min_htlc_msat: min_htlc ? `${Number(min_htlc) * 1000}` : null,
                max_htlc_msat: max_htlc ? `${Number(max_htlc) * 1000}` : null,
                min_htlc_msat_specified: min_htlc ? true : false
            });
        }
        return this.postRequest('/v1/chanpolicy', {
            base_fee_msat,
            fee_rate: `${Number(fee_rate) / 100}`,
            ...(this.supportInboundFees() && {
                inboundFee: {
                    base_fee_msat: base_fee_msat_inbound,
                    fee_rate_ppm: `${Number(fee_rate_inbound) * 10000}`
                }
            }),
            chan_point: {
                funding_txid_str: chan_point.funding_txid_str,
                output_index: chan_point.output_index
            },
            time_lock_delta: Number(time_lock_delta),
            min_htlc_msat: min_htlc ? `${Number(min_htlc) * 1000}` : null,
            max_htlc_msat: max_htlc ? `${Number(max_htlc) * 1000}` : null,
            min_htlc_msat_specified: min_htlc ? true : false
        });
    };
    getRoutes = (urlParams: Array<string>) =>
        this.getRequest(
            `/v1/graph/routes/${urlParams && urlParams[0]}/${
                urlParams && urlParams[1]
            }`
        );
    getForwardingHistory = (hours = 24) => {
        const req = {
            num_max_events: 10000000,
            start_time: Math.round(
                new Date(Date.now() - hours * 60 * 60 * 1000).getTime() / 1000
            ).toString(),
            end_time: Math.round(new Date().getTime() / 1000).toString()
        };
        return this.postRequest('/v1/switch', req);
    };
    // Coin Control
    fundPsbt = (data: any) => this.postRequest('/v2/wallet/psbt/fund', data);
    signPsbt = (data: any) => this.postRequest('/v2/wallet/psbt/sign', data);
    finalizePsbt = (data: any) =>
        this.postRequest('/v2/wallet/psbt/finalize', data);
    publishTransaction = (data: any) => {
        if (data.tx_hex) data.tx_hex = Base64Utils.hexToBase64(data.tx_hex);
        return this.postRequest('/v2/wallet/tx', data);
    };
    fundingStateStep = (data: any) =>
        this.postRequest('/v1/funding/step', data);
    getUTXOs = (data: any) => this.postRequest('/v2/wallet/utxos', data);
    bumpFee = (data: any) => this.postRequest('/v2/wallet/bumpfee', data);
    bumpForceCloseFee = (data: any) =>
        this.postRequest('/v2/wallet/BumpForceCloseFee', data);
    listAccounts = () => this.getRequest('/v2/wallet/accounts');
    listAddresses = () => this.getRequest('/v2/wallet/addresses');
    importAccount = (data: any) =>
        this.postRequest('/v2/wallet/accounts/import', data);
    signMessage = (message: string) =>
        this.postRequest('/v1/signmessage', {
            msg: Base64Utils.utf8ToBase64(message)
        });
    verifyMessage = (data: any) =>
        this.postRequest('/v1/verifymessage', {
            msg: Base64Utils.utf8ToBase64(data.msg),
            signature: data.signature
        });
    lnurlAuth = async (r_hash: string) => {
        const signed = await this.signMessage(r_hash);
        return {
            signature: new sha256Hash()
                .update(Base64Utils.stringToUint8Array(signed.signature))
                .digest()
        };
    };
    lookupInvoice = (data: any) =>
        this.getRequest(`/v1/invoice/${data.r_hash}`);
    subscribeInvoice = (r_hash: string) =>
        this.getRequest(`/v2/invoices/subscribe/${r_hash}`);
    subscribeTransactions = () => this.getRequest('/v1/transactions/subscribe');
    initChanAcceptor = (data?: any) => {
        const { host, lndhubUrl, port, macaroonHex, accessToken } =
            settingsStore;

        const auth = macaroonHex || accessToken;
        const headers: any = this.getHeaders(auth, true);
        const url = this.getURL(
            host || lndhubUrl,
            port,
            '/v1/channels/acceptor?method=POST',
            true
        );

        const ws: any = new WebSocket(url, null, {
            headers
        });

        // keep pulling in responses until the socket closes
        let resp: any;

        const { zeroConfPeers, lspPubkey } = data;

        ws.addEventListener('open', (e: any) => {
            console.log('channel acceptor opened', e);
            ws.send(JSON.stringify({ accept: true }));
        });

        ws.addEventListener('message', (e: any) => {
            // a message was received
            const res = JSON.parse(e.data);
            if (res.error) {
                console.log('chanAcceptor err', res.error);
            } else {
                resp = JSON.parse(e.data).result;
                const requestPubkey = Base64Utils.base64ToHex(resp.node_pubkey);
                const pending_chan_id = resp.pending_chan_id;

                const isZeroConfAllowed =
                    lspPubkey === requestPubkey ||
                    (zeroConfPeers && zeroConfPeers.includes(requestPubkey));

                const acceptData = {
                    accept: !resp.wants_zero_conf || isZeroConfAllowed,
                    zero_conf: isZeroConfAllowed,
                    pending_chan_id
                };
                ws.send(JSON.stringify(acceptData)); // send a message
            }
        });

        ws.addEventListener('error', (e: any) => {
            const certWarning = localeString('backends.LND.wsReq.warning');
            // an error occurred
            console.log(
                e.message ? `${certWarning} (${e.message})` : certWarning
            );
        });

        ws.addEventListener('close', () => {
            console.log('channel acceptor close');
        });
    };

    supportsMessageSigning = () => true;
    supportsLnurlAuth = () => true;
    supportsOnchainSends = () => true;
    supportsOnchainReceiving = () => true;
    supportsLightningSends = () => true;
    supportsKeysend = () => true;
    supportsChannelManagement = () => true;
    supportsPendingChannels = () => true;
    supportsMPP = () => this.supports('v0.10.0');
    supportsAMP = () => this.supports('v0.13.0');
    supportsCoinControl = () => this.supports('v0.12.0');
    supportsChannelCoinControl = () => this.supports('v0.17.0');
    supportsHopPicking = () => this.supports('v0.11.0');
    supportsAccounts = () => this.supports('v0.13.0');
    supportsRouting = () => true;
    supportsNodeInfo = () => true;
    singleFeesEarnedTotal = () => false;
    supportsAddressTypeSelection = () => true;
    supportsTaproot = () => this.supports('v0.15.0');
    supportsBumpFee = () => true;
<<<<<<< HEAD
    supportsLSPs = () => true;
    supportsNetworkInfo = () => false;
=======
    supportsFlowLSP = () => true;
    supportsNetworkInfo = () => true;
>>>>>>> 68f7e6c0
    supportsSimpleTaprootChannels = () => this.supports('v0.17.0');
    supportsCustomPreimages = () => true;
    supportsSweep = () => true;
    supportsOnchainSendMax = () => this.supports('v0.18.3');
    supportsOnchainBatching = () => true;
    supportsChannelBatching = () => true;
<<<<<<< HEAD
    isLNDBased = () => true;
    supportsLSPS1customMessage = () => true;
    supportsLSPS1rest = () => false;
=======
    supportsChannelFundMax = () => true;
>>>>>>> 68f7e6c0
    supportsLSPS1customMessage = () => false;
    supportsLSPS1rest = () => true;
    supportsOffers = (): Promise<boolean> | boolean => false;
    supportsBolt11BlindedRoutes = () => this.supports('v0.18.3');
    supportsAddressesWithDerivationPaths = () => this.supports('v0.18.0');
    isLNDBased = () => true;
    supportInboundFees = () => this.supports('v0.18.0');
}<|MERGE_RESOLUTION|>--- conflicted
+++ resolved
@@ -86,7 +86,6 @@
         }
         // API is a bit of a mess but
         // If tor enabled in setting, start up the daemon here
-<<<<<<< HEAD
         const request = useTor
             ? this.handleTorRequest(url, method, data, headers)
             : this.handleRegularRequest(
@@ -102,7 +101,6 @@
             return response;
         } finally {
             calls.delete(id);
-=======
         if (useTor === true) {
             calls.set(
                 id,
@@ -171,7 +169,6 @@
             });
 
             calls.set(id, racePromise);
->>>>>>> 68f7e6c0
         }
     };
 
@@ -775,27 +772,22 @@
     supportsAddressTypeSelection = () => true;
     supportsTaproot = () => this.supports('v0.15.0');
     supportsBumpFee = () => true;
-<<<<<<< HEAD
     supportsLSPs = () => true;
     supportsNetworkInfo = () => false;
-=======
     supportsFlowLSP = () => true;
     supportsNetworkInfo = () => true;
->>>>>>> 68f7e6c0
     supportsSimpleTaprootChannels = () => this.supports('v0.17.0');
     supportsCustomPreimages = () => true;
     supportsSweep = () => true;
     supportsOnchainSendMax = () => this.supports('v0.18.3');
     supportsOnchainBatching = () => true;
     supportsChannelBatching = () => true;
-<<<<<<< HEAD
     isLNDBased = () => true;
     supportsLSPS1customMessage = () => true;
     supportsLSPS1rest = () => false;
-=======
+
     supportsChannelFundMax = () => true;
->>>>>>> 68f7e6c0
-    supportsLSPS1customMessage = () => false;
+     supportsLSPS1customMessage = () => false;
     supportsLSPS1rest = () => true;
     supportsOffers = (): Promise<boolean> | boolean => false;
     supportsBolt11BlindedRoutes = () => this.supports('v0.18.3');
