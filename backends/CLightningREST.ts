--- conflicted
+++ resolved
@@ -80,8 +80,8 @@
             description: data.memo,
             label: 'zeus.' + Math.random() * 1000000,
             amount: Number(data.value) * 1000,
-<<<<<<< HEAD
-            expiry: Math.round(Date.now() / 1000) + Number(data.expiry)
+            expiry: Math.round(Date.now() / 1000) + Number(data.expiry),
+            private: true
         });
     createOffer = (data: any) =>
         this.postRequest('/v1/offers/offer', {
@@ -93,10 +93,6 @@
                 Math.round(Date.now() / 1000) + Number(data.expiry),
             recurrence: data.recurrence,
             single_use: data.single_use
-=======
-            expiry: Math.round(Date.now() / 1000) + Number(data.expiry),
-            private: true
->>>>>>> 4dd8e5e8
         });
     getPayments = () => this.getRequest('/v1/pay/listPays');
     getNewAddress = () => this.getRequest('/v1/newaddr');
