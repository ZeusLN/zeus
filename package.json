{
  "name": "zeus",
  "version": "0.2.0",
  "private": true,
  "scripts": {
    "start": "react-native start",
    "patch": "git apply patches/RCTHTTPRequestHandler.mm.patch",
    "patch-android-release": "git apply patches/rnck-build.gradle.patch",
    "test": "jest",
    "tsc": "tsc",
    "prettier": "prettier --check --write '**/*.ts*'"
  },
  "dependencies": {
    "axios": "0.19.0",
    "base-64": "0.1.0",
    "dateformat": "3.0.3",
    "hash.js": "1.1.7",
    "identicon.js": "2.3.3",
    "js-lnurl": "0.0.8",
    "jsc-android": "^241213.1.0",
    "lodash": "4.17.15",
    "mobx": "4.9.1",
    "mobx-react": "5.4.3",
    "object-hash": "1.3.1",
<<<<<<< HEAD
    "react": "16.9.0",
    "react-native": "^0.61.5",
=======
    "react": "16.6.3",
    "react-native": "0.59.9",
>>>>>>> 44ee23cd
    "react-native-activity-result-fork": "0.1.3",
    "react-native-camera-kit": "^8.0.4",
    "react-native-data-table": "0.2.1",
    "react-native-elements": "1.1.0",
    "react-native-gesture-handler": "^1.3.0",
    "react-native-keychain": "3.0.0",
    "react-native-linear-gradient": "2.5.3",
    "react-native-paper": "^3.4.0",
    "react-native-permissions": "1.1.1",
<<<<<<< HEAD
    "react-native-qrcode-svg": "^6.0.1",
    "react-native-svg": "^9.13.6",
    "react-native-vector-icons": "^6.6.0",
    "react-navigation": "^3.0.9",
    "realm": "^3.6.0",
    "sha.js": "^2.4.11"
=======
    "react-native-qrcode": "0.2.7",
    "react-native-vector-icons": "6.6.0",
    "react-navigation": "3.0.9",
    "realm": "3.6.0",
    "sha.js": "2.4.11"
>>>>>>> 44ee23cd
  },
  "devDependencies": {
    "@babel/core": "^7.6.2",
    "@babel/plugin-proposal-decorators": "7.3.0",
    "@babel/runtime": "^7.6.2",
    "@react-native-community/eslint-config": "0.0.5",
    "@types/base-64": "0.1.3",
    "@types/jest": "23.3.13",
    "@types/lodash": "4.14.120",
    "@types/react": "16.7.22",
    "@types/react-native": "0.57.32",
    "@types/react-native-permissions": "1.1.1",
    "@types/react-native-qrcode": "0.2.2",
    "@types/react-native-vector-icons": "4.6.4",
    "@types/react-navigation": "3.0.1",
    "@types/react-test-renderer": "16.0.3",
<<<<<<< HEAD
    "babel-jest": "^24.9.0",
    "eslint": "^6.5.1",
    "hermes-engine": "^0.3.0",
    "jest": "24.0.0",
    "metro-react-native-babel-preset": "0.56.0",
=======
    "babel-core": "7.0.0-bridge.0",
    "babel-jest": "24.0.0",
    "jest": "24.9.0",
    "metro-react-native-babel-preset": "0.51.1",
>>>>>>> 44ee23cd
    "prettier": "1.18.2",
    "react-test-renderer": "16.6.3",
    "ts-jest": "23.10.5",
    "typescript": "3.2.4"
  },
  "jest": {
    "preset": "react-native",
    "moduleFileExtensions": [
      "ts",
      "tsx",
      "js"
    ],
    "transform": {
      "^.+\\.(js)$": "<rootDir>/node_modules/babel-jest",
      "\\.(ts|tsx)$": "<rootDir>/node_modules/ts-jest/preprocessor.js"
    },
    "testMatch": [
      "**/_tests_/**/*.[jt]s?(x)",
      "**/?(*.)+(spec|test).[jt]s?(x)"
    ],
    "testPathIgnorePatterns": [
      "\\.snap$",
      "<rootDir>/node_modules/"
    ],
    "cacheDirectory": ".jest/cache"
  }
}<|MERGE_RESOLUTION|>--- conflicted
+++ resolved
@@ -22,13 +22,8 @@
     "mobx": "4.9.1",
     "mobx-react": "5.4.3",
     "object-hash": "1.3.1",
-<<<<<<< HEAD
     "react": "16.9.0",
     "react-native": "^0.61.5",
-=======
-    "react": "16.6.3",
-    "react-native": "0.59.9",
->>>>>>> 44ee23cd
     "react-native-activity-result-fork": "0.1.3",
     "react-native-camera-kit": "^8.0.4",
     "react-native-data-table": "0.2.1",
@@ -38,20 +33,12 @@
     "react-native-linear-gradient": "2.5.3",
     "react-native-paper": "^3.4.0",
     "react-native-permissions": "1.1.1",
-<<<<<<< HEAD
     "react-native-qrcode-svg": "^6.0.1",
     "react-native-svg": "^9.13.6",
     "react-native-vector-icons": "^6.6.0",
     "react-navigation": "^3.0.9",
     "realm": "^3.6.0",
     "sha.js": "^2.4.11"
-=======
-    "react-native-qrcode": "0.2.7",
-    "react-native-vector-icons": "6.6.0",
-    "react-navigation": "3.0.9",
-    "realm": "3.6.0",
-    "sha.js": "2.4.11"
->>>>>>> 44ee23cd
   },
   "devDependencies": {
     "@babel/core": "^7.6.2",
@@ -68,18 +55,11 @@
     "@types/react-native-vector-icons": "4.6.4",
     "@types/react-navigation": "3.0.1",
     "@types/react-test-renderer": "16.0.3",
-<<<<<<< HEAD
     "babel-jest": "^24.9.0",
     "eslint": "^6.5.1",
     "hermes-engine": "^0.3.0",
-    "jest": "24.0.0",
+    "jest": "24.9.0",
     "metro-react-native-babel-preset": "0.56.0",
-=======
-    "babel-core": "7.0.0-bridge.0",
-    "babel-jest": "24.0.0",
-    "jest": "24.9.0",
-    "metro-react-native-babel-preset": "0.51.1",
->>>>>>> 44ee23cd
     "prettier": "1.18.2",
     "react-test-renderer": "16.6.3",
     "ts-jest": "23.10.5",
