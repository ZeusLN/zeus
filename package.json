{
  "name": "zeus",
  "version": "0.1.2",
  "private": true,
  "scripts": {
    "start": "node node_modules/react-native/local-cli/cli.js start",
    "patch": "git apply patches/RCTHTTPRequestHandler.mm.patch",
    "patch-android-release": "git apply patches/rnck-build.gradle.patch",
    "test": "jest",
    "tsc": "tsc",
    "prettier": "prettier --check --write '**/*.ts*'"
  },
  "dependencies": {
    "axios": "0.19.0",
    "base-64": "0.1.0",
    "dateformat": "3.0.3",
    "hash.js": "^1.1.7",
    "identicon.js": "2.3.3",
    "js-lnurl": "0.0.8",
    "lodash": "4.17.15",
    "mobx": "4.9.1",
    "mobx-react": "5.4.3",
    "object-hash": "1.3.1",
    "react": "16.6.3",
    "react-native": "0.59.8",
    "react-native-activity-result-fork": "0.1.3",
    "react-native-camera-kit": "7.3.7",
    "react-native-data-table": "0.2.1",
    "react-native-elements": "1.1.0",
    "react-native-gesture-handler": "1.0.15",
    "react-native-keychain": "3.0.0",
    "react-native-linear-gradient": "2.5.3",
    "react-native-permissions": "1.1.1",
    "react-native-qrcode": "0.2.7",
    "react-native-vector-icons": "6.2.0",
    "react-navigation": "3.0.9",
<<<<<<< HEAD
    "realm": "^2.26.1",
=======
    "realm": "^3.6.0",
>>>>>>> a64c42ba
    "sha.js": "^2.4.11"
  },
  "devDependencies": {
    "@babel/plugin-proposal-decorators": "7.3.0",
    "@types/base-64": "0.1.3",
    "@types/jest": "23.3.13",
    "@types/lodash": "4.14.120",
    "@types/react": "16.7.22",
    "@types/react-native": "0.57.32",
    "@types/react-native-permissions": "1.1.1",
    "@types/react-native-qrcode": "0.2.2",
    "@types/react-native-vector-icons": "4.6.4",
    "@types/react-navigation": "3.0.1",
    "@types/react-test-renderer": "16.0.3",
    "babel-core": "7.0.0-bridge.0",
    "babel-jest": "24.0.0",
    "jest": "24.0.0",
    "metro-react-native-babel-preset": "0.51.1",
    "prettier": "1.18.2",
    "react-test-renderer": "16.6.3",
    "ts-jest": "23.10.5",
    "typescript": "3.2.4"
  },
  "jest": {
    "preset": "react-native",
    "moduleFileExtensions": [
      "ts",
      "tsx",
      "js"
    ],
    "transform": {
      "^.+\\.(js)$": "<rootDir>/node_modules/babel-jest",
      "\\.(ts|tsx)$": "<rootDir>/node_modules/ts-jest/preprocessor.js"
    },
    "testMatch": [
      "**/_tests_/**/*.[jt]s?(x)",
      "**/?(*.)+(spec|test).[jt]s?(x)"
    ],
    "testPathIgnorePatterns": [
      "\\.snap$",
      "<rootDir>/node_modules/"
    ],
    "cacheDirectory": ".jest/cache"
  }
}<|MERGE_RESOLUTION|>--- conflicted
+++ resolved
@@ -34,11 +34,7 @@
     "react-native-qrcode": "0.2.7",
     "react-native-vector-icons": "6.2.0",
     "react-navigation": "3.0.9",
-<<<<<<< HEAD
-    "realm": "^2.26.1",
-=======
     "realm": "^3.6.0",
->>>>>>> a64c42ba
     "sha.js": "^2.4.11"
   },
   "devDependencies": {
