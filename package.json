--- conflicted
+++ resolved
@@ -1,10 +1,6 @@
 {
   "name": "zeus",
-<<<<<<< HEAD
   "version": "0.1.0-beta",
-=======
-  "version": "0.0.8",
->>>>>>> 6f736731
   "private": true,
   "scripts": {
     "start": "node node_modules/react-native/local-cli/cli.js start",
@@ -22,16 +18,10 @@
     "mobx-react": "5.4.3",
     "object-hash": "1.3.1",
     "react": "16.6.3",
-<<<<<<< HEAD
     "react-native": "0.59.6",
     "react-native-camera-kit": "7.3.4",
     "react-native-data-table": "0.2.1",
     "react-native-elements": "1.1.0",
-=======
-    "react-native": "0.58.4",
-    "react-native-camera-kit": "7.3.4",
-    "react-native-elements": "0.19.1",
->>>>>>> 6f736731
     "react-native-gesture-handler": "1.0.15",
     "react-native-keychain": "3.0.0",
     "react-native-linear-gradient": "2.5.3",
