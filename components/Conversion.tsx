--- conflicted
+++ resolved
@@ -64,27 +64,7 @@
         const { getRate }: any = FiatStore;
 
         let satAmount: string | number;
-<<<<<<< HEAD
-        if (amount) {
-            const amountStr = amount.toString();
-            switch (units) {
-                case Units.sats:
-                    satAmount = amountStr;
-                    break;
-                case Units.BTC:
-                    satAmount = Number(amountStr) * SATS_PER_BTC;
-                    break;
-                case Units.fiat:
-                    satAmount = Number(
-                        (Number(amountStr.replace(/,/g, '.')) / Number(rate)) *
-                            Number(SATS_PER_BTC)
-                    ).toFixed(0);
-                    break;
-            }
-        } else if (sats) {
-=======
-        if (sats) {
->>>>>>> 018a74c0
+        if (Units.sats) {
             satAmount = sats;
         } else {
             satAmount = getSatAmount(amount);
