import * as React from 'react';
import { useMemo, useState } from 'react';
import { StyleSheet, Text, Pressable, View } from 'react-native';
import { themeColor } from '../utils/ThemeUtils';
import { Row } from './layout/Row';
import Success from './../assets/images/SVG/Success.svg';
import Touchable from './Touchable';

interface PinPadProps {
    appendValue: (newValue: string) => void;
    clearValue: () => void;
    deleteValue: () => void;
    submitValue?: () => void;
    shuffle?: boolean;
    hidePinLength?: boolean;
    minLength?: number;
    maxLength?: number;
    numberHighlight?: boolean;
    amount?: boolean;
}

export default function PinPad({
    appendValue,
    clearValue,
    deleteValue,
    submitValue = () => void 0,
    shuffle = false,
    hidePinLength = false,
    minLength = 4,
    maxLength = 8,
    numberHighlight = false,
    amount = false
}: PinPadProps) {
    // PinPad state only depends on pin value length, not the actual pin/amount value
    // Parent component to PinPad can store pin/amount value
    const [pinValueLength, setPinValueLength] = useState(0);

    // Sets pinNumbers before first render, and doesn't reset them on state change
    const pinNumbers = useMemo(() => {
        let pinNumbers = ['0', '1', '2', '3', '4', '5', '6', '7', '8', '9'];

        if (shuffle) {
            // shuffle the order of the numbers using schwartzian transform
            pinNumbers = pinNumbers
                .map((value) => ({ value, sort: Math.random() }))
                .sort((a, b) => a.sort - b.sort)
                .map(({ value }) => value);
        }

        return pinNumbers;
    }, []);

    const incrementPinValueLength = () => {
        if (pinValueLength < maxLength) {
            setPinValueLength(pinValueLength + 1);
        }
    };

    const decrementPinValueLength = () => {
        if (pinValueLength > 0) {
            setPinValueLength(pinValueLength - 1);
        }
    };

    const clearPinValueLength = () => {
        setPinValueLength(0);
    };

    return (
        <View style={styles.pad}>
            <Row align="flex-end" style={styles.pinPadRow}>
                <Touchable
                    touch={() => {
                        incrementPinValueLength();
                        appendValue(pinNumbers[1]);
                    }}
                    highlight={numberHighlight}
                    style={styles.key}
                >
                    <Text style={styles.pinPadNumber}>{pinNumbers[1]}</Text>
                </Touchable>
                <Touchable
                    touch={() => {
                        incrementPinValueLength();
                        appendValue(pinNumbers[2]);
                    }}
                    highlight={numberHighlight}
                    style={styles.key}
                >
                    <Text style={styles.pinPadNumber}>{pinNumbers[2]}</Text>
                </Touchable>
                <Touchable
                    touch={() => {
                        incrementPinValueLength();
                        appendValue(pinNumbers[3]);
                    }}
                    highlight={numberHighlight}
                    style={styles.key}
                >
                    <Text style={styles.pinPadNumber}>{pinNumbers[3]}</Text>
                </Touchable>
            </Row>
            <Row align="flex-end" style={styles.pinPadRow}>
                <Touchable
                    touch={() => {
                        incrementPinValueLength();
                        appendValue(pinNumbers[4]);
                    }}
                    highlight={numberHighlight}
                    style={styles.key}
                >
                    <Text style={styles.pinPadNumber}>{pinNumbers[4]}</Text>
                </Touchable>
                <Touchable
                    touch={() => {
                        incrementPinValueLength();
                        appendValue(pinNumbers[5]);
                    }}
                    highlight={numberHighlight}
                    style={styles.key}
                >
                    <Text style={styles.pinPadNumber}>{pinNumbers[5]}</Text>
                </Touchable>
                <Touchable
                    touch={() => {
                        incrementPinValueLength();
                        appendValue(pinNumbers[6]);
                    }}
                    highlight={numberHighlight}
                    style={styles.key}
                >
                    <Text style={styles.pinPadNumber}>{pinNumbers[6]}</Text>
                </Touchable>
            </Row>
            <Row align="flex-end" style={styles.pinPadRow}>
                <Touchable
                    touch={() => {
                        incrementPinValueLength();
                        appendValue(pinNumbers[7]);
                    }}
                    highlight={numberHighlight}
                    style={styles.key}
                >
                    <Text style={styles.pinPadNumber}>{pinNumbers[7]}</Text>
                </Touchable>
                <Touchable
                    touch={() => {
                        incrementPinValueLength();
                        appendValue(pinNumbers[8]);
                    }}
                    highlight={numberHighlight}
                    style={styles.key}
                >
                    <Text style={styles.pinPadNumber}>{pinNumbers[8]}</Text>
                </Touchable>
                <Touchable
                    touch={() => {
                        incrementPinValueLength();
                        appendValue(pinNumbers[9]);
                    }}
                    highlight={numberHighlight}
                    style={styles.key}
                >
                    <Text style={styles.pinPadNumber}>{pinNumbers[9]}</Text>
                </Touchable>
            </Row>
            <Row align="flex-end" style={styles.pinPadRow}>
                {amount ? (
                    <Touchable
                        touch={() => {
                            appendValue('.');
                        }}
                        highlight={numberHighlight}
                        style={styles.key}
                    >
                        <Text style={styles.pinPadNumber}>{'.'}</Text>
                    </Touchable>
                ) : (
                    <Touchable
                        touch={() => {
                            decrementPinValueLength();
                            deleteValue();
                        }}
                        highlight={numberHighlight}
                        style={styles.key}
                    >
                        <Text style={styles.pinPadNumber}>{'<'}</Text>
                    </Touchable>
                )}
                <Touchable
                    touch={() => {
                        incrementPinValueLength();
                        appendValue(pinNumbers[0]);
                    }}
                    highlight={numberHighlight}
                    style={styles.key}
                >
                    <Text style={styles.pinPadNumber}>{pinNumbers[0]}</Text>
                </Touchable>
                {!hidePinLength &&
                    (amount ? (
                        <Touchable
                            touch={() => {
                                decrementPinValueLength();
                                deleteValue();
                            }}
                            highlight={numberHighlight}
                            style={styles.key}
                        >
                            <Text style={styles.pinPadNumber}>{'<'}</Text>
                        </Touchable>
                    ) : (
                        <Touchable
                            touch={() => {
                                clearPinValueLength();
                                clearValue();
                            }}
                            highlight={numberHighlight}
                            style={styles.key}
                        >
                            <Text style={styles.pinPadNumber}>C</Text>
                        </Touchable>
                    ))}
                {!!hidePinLength && pinValueLength >= minLength && (
                    <Touchable
                        touch={() => {
                            submitValue();
                            clearPinValueLength();
                        }}
                        highlight={numberHighlight}
                        style={styles.key}
                    >
                        <Success />
                    </Touchable>
                )}
                {!!hidePinLength && pinValueLength < minLength && (
                    <Pressable style={styles.key}></Pressable>
                )}
            </Row>
        </View>
    );
}

const styles = StyleSheet.create({
    pinPadRow: {
        justifyContent: 'space-between',
        marginTop: 10,
        marginBottom: 10
    },
    pinPadNumber: {
        color: themeColor('text'),
        fontSize: 20,
        fontFamily: 'Lato-Bold'
    },
    pad: {
        justifyContent: 'flex-end',
<<<<<<< HEAD
        marginBottom: 75,
        left: 10
=======
        marginBottom: 25
>>>>>>> e0af2d08
    },
    key: {
        flex: 1,
        justifyContent: 'center',
        alignItems: 'center',
        height: 60
    }
});<|MERGE_RESOLUTION|>--- conflicted
+++ resolved
@@ -254,12 +254,7 @@
     },
     pad: {
         justifyContent: 'flex-end',
-<<<<<<< HEAD
-        marginBottom: 75,
-        left: 10
-=======
         marginBottom: 25
->>>>>>> e0af2d08
     },
     key: {
         flex: 1,
