--- conflicted
+++ resolved
@@ -182,15 +182,11 @@
                 )}
                 {!collapsed && (
                     <View style={styles.qrPadding}>
-<<<<<<< HEAD
                         <QRCode
                             value={!this.props.bcur ? value : fragment}
-                            size={350}
+                            size={300}
                             logo={secondaryLogo}
                         />
-=======
-                        <QRCode value={value} size={300} logo={secondaryLogo} />
->>>>>>> a75d17c4
                     </View>
                 )}
                 <Button
