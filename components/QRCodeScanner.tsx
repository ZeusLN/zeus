import * as React from 'react';
import { Dimensions, StyleSheet, Text, View } from 'react-native';
import { RNCamera } from 'react-native-camera';

import Button from './../components/Button';

import { localeString } from './../utils/LocaleUtils';

import Scan from './../images/SVG/ScanFrame.svg';

const createHash = require('create-hash');

interface QRProps {
    text?: string;
    handleQRScanned: any;
    goBack: any;
}

interface QRState {
    cameraStatus: any;
}

export default class QRCodeScanner extends React.Component<QRProps, QRState> {
    constructor() {
        super();
        const { width } = Dimensions.get('window');
        this.maskLength = (width * 80) / 100;
    }
    scannedCache: any = {};
    state = {
        cameraStatus: null
    };

    handleCameraStatusChange = (event: any) => {
        this.setState({
            cameraStatus: event.cameraStatus
        });
    };

    handleRead = (data: any) => {
        const hash = createHash('sha256').update(data).digest().toString('hex');
        if (this.scannedCache[hash]) {
            // this QR was already scanned let's prevent firing duplicate
            // callbacks
            return;
        }
        this.scannedCache[hash] = +new Date();
        this.props.handleQRScanned(data);
    };

    render() {
        const { cameraStatus } = this.state;
        const { text, goBack } = this.props;

        return (
<<<<<<< HEAD
            <React.Fragment>
                <Header
                    leftComponent={
                        <Icon
                            name="arrow-back"
                            onPress={goBack}
                            color="#fff"
                            underlayColor="transparent"
                        />
                    }
                    centerComponent={{ text: title, style: { color: '#fff' } }}
                    backgroundColor="grey"
                />
                <View style={styles.content}>
                    <Text
                        style={{ color: 'black', fontFamily: 'Lato-Regular' }}
                    >
                        {text}
                    </Text>
                </View>
=======
            <>
>>>>>>> e4bda0f1
                {cameraStatus !==
                    RNCamera.Constants.CameraStatus.NOT_AUTHORIZED && (
                    <View
                        style={{
                            flex: 1,
                            flexDirection: 'row',
                            alignItems: 'center'
                        }}
                    >
                        <RNCamera
                            style={styles.preview}
                            onBarCodeRead={(ret: any) =>
                                this.handleRead(ret.data)
                            }
                            androidCameraPermissionOptions={{
                                title: localeString(
                                    'components.QRCodeScanner.cameraPermissionTitle'
                                ),
                                message: localeString(
                                    'components.QRCodeScanner.cameraPermission'
                                ),
                                buttonPositive: localeString('general.ok'),
                                buttonNegative: localeString('general.cancel')
                            }}
                            captureAudio={false}
                            onStatusChange={this.handleCameraStatusChange}
                            barCodeTypes={[RNCamera.Constants.BarCodeType.qr]}
                        >
                            <View style={styles.overlay} />
                            <Text style={styles.textOverlay}>{text}</Text>
                            <View
                                style={[
                                    styles.contentRow,
                                    { height: this.maskLength }
                                ]}
                            >
                                <View style={styles.overlay} />
                                <View style={styles.scan}>
                                    <Scan height="100%" />
                                </View>
                                <View style={styles.overlay} />
                            </View>
                            <View style={styles.overlay} />
                            <View style={styles.buttonOverlay}>
                                <Button
                                    title={localeString('general.cancel')}
                                    onPress={() => goBack()}
                                    iconOnly
                                />
                            </View>
                        </RNCamera>
                    </View>
                )}
                {cameraStatus ===
                    RNCamera.Constants.CameraStatus.NOT_AUTHORIZED && (
                    <View style={styles.content}>
                        <Text
                            style={{
<<<<<<< HEAD
                                fontFamily: 'Lato-Regular',
                                color: 'black'
=======
                                color: 'black',
                                textAlign: 'center',
                                padding: 15
>>>>>>> e4bda0f1
                            }}
                        >
                            {localeString(
                                'components.QRCodeScanner.noCameraAccess'
                            )}
                        </Text>
                        <Button
                            title={localeString('general.goBack')}
                            onPress={() => goBack()}
                            secondary
                            containerStyle={{ width: 200 }}
                            adaptiveWidth
                        />
                    </View>
                )}
            </>
        );
    }
}

const styles = StyleSheet.create({
    preview: {
        flex: 1
    },
    overlay: {
        flex: 1,
        backgroundColor: 'rgba(0,0,0,0.5)'
    },
    scan: {
        margin: 0
    },
    buttonOverlay: {
        backgroundColor: 'rgba(0,0,0,0.5)',
        paddingBottom: 50
    },
    textOverlay: {
        backgroundColor: 'rgba(0,0,0,0.5)',
        color: 'white',
        paddingBottom: 60,
        textAlign: 'center',
        fontSize: 15,
        padding: 30
    },
    contentRow: {
        flexDirection: 'row'
    },
    content: {
        flex: 1,
        justifyContent: 'center'
    }
});<|MERGE_RESOLUTION|>--- conflicted
+++ resolved
@@ -53,30 +53,7 @@
         const { text, goBack } = this.props;
 
         return (
-<<<<<<< HEAD
-            <React.Fragment>
-                <Header
-                    leftComponent={
-                        <Icon
-                            name="arrow-back"
-                            onPress={goBack}
-                            color="#fff"
-                            underlayColor="transparent"
-                        />
-                    }
-                    centerComponent={{ text: title, style: { color: '#fff' } }}
-                    backgroundColor="grey"
-                />
-                <View style={styles.content}>
-                    <Text
-                        style={{ color: 'black', fontFamily: 'Lato-Regular' }}
-                    >
-                        {text}
-                    </Text>
-                </View>
-=======
             <>
->>>>>>> e4bda0f1
                 {cameraStatus !==
                     RNCamera.Constants.CameraStatus.NOT_AUTHORIZED && (
                     <View
@@ -135,14 +112,9 @@
                     <View style={styles.content}>
                         <Text
                             style={{
-<<<<<<< HEAD
                                 fontFamily: 'Lato-Regular',
-                                color: 'black'
-=======
-                                color: 'black',
                                 textAlign: 'center',
                                 padding: 15
->>>>>>> e4bda0f1
                             }}
                         >
                             {localeString(
