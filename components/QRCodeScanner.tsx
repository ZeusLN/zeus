--- conflicted
+++ resolved
@@ -1,21 +1,8 @@
 import * as React from 'react';
 import { StyleSheet, Text, View } from 'react-native';
 import { Header, Icon } from 'react-native-elements';
-<<<<<<< HEAD
-import ActivityResult from 'react-native-activity-result-fork';
-import Permissions, { PERMISSIONS, RESULTS } from 'react-native-permissions';
-import {
-    CameraKitCamera,
-    CameraScreen
-} from 'react-native-camera-kit';
-
-const QRINTENT = 'com.google.zxing.client.android.SCAN';
-
-const badQRscanners = { 'com.motorola.camera': true };
-=======
 import { RNCamera } from 'react-native-camera';
 import { localeString } from './../utils/LocaleUtils';
->>>>>>> b332b0b8
 
 interface QRProps {
     title: string;
@@ -25,22 +12,12 @@
 }
 
 interface QRState {
-<<<<<<< HEAD
-    hasCameraPermission: boolean | null;
-    useInternalScanner: boolean;
-=======
     cameraStatus: any;
->>>>>>> b332b0b8
 }
 
 export default class QRCodeScanner extends React.Component<QRProps, QRState> {
     state = {
-<<<<<<< HEAD
-        hasCameraPermission: null,
-        useInternalScanner: Platform.OS !== 'android' // only try to use the external scanner on android
-=======
         cameraStatus: null
->>>>>>> b332b0b8
     };
 
     handleCameraStatusChange = (event: any) => {
@@ -50,28 +27,9 @@
     };
 
     render() {
-<<<<<<< HEAD
-        const { hasCameraPermission } = this.state;
-        const { title, text, handleQRScanned, goBack } = this.props;
-
-        if (!this.state.useInternalScanner) {
-            // don't show anything here as the screen will be taken by the external scanner
-            return null;
-        }
-
-        if (hasCameraPermission === null) {
-            return <Text>Requesting for camera permission</Text>;
-        }
-
-        if (hasCameraPermission === false) {
-            return <Text>No access to camera</Text>;
-        }
-
-=======
         const { cameraStatus } = this.state;
         const { title, text, handleQRScanned, goBack } = this.props;
 
->>>>>>> b332b0b8
         return (
             <React.Fragment>
                 <Header
@@ -89,20 +47,6 @@
                 <View style={styles.content}>
                     <Text>{text}</Text>
                 </View>
-<<<<<<< HEAD
-                <CameraScreen
-                    laserColor={'orange'}
-                    scanBarcode={true}
-                    onReadCode={(event: any) => {
-                        handleQRScanned(event.nativeEvent.codeStringValue);
-                    }}
-                    hideControls={true}
-                    showFrame={false}
-                    style={{
-                        flex: 1
-                    }}
-                />
-=======
                 {cameraStatus !==
                     RNCamera.Constants.CameraStatus.NOT_AUTHORIZED && (
                     <RNCamera
@@ -132,7 +76,6 @@
                         </Text>
                     </View>
                 )}
->>>>>>> b332b0b8
             </React.Fragment>
         );
     }
