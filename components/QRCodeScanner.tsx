/** @format */

import * as React from 'react'
import {Platform, StyleSheet, Text, View} from 'react-native'
import {Header, Icon} from 'react-native-elements'
import ActivityResult from 'react-native-activity-result-fork'
import {CameraKitCamera, CameraKitCameraScreen} from 'react-native-camera-kit'
import Permissions from 'react-native-permissions'

const QRINTENT = 'com.google.zxing.client.android.SCAN'

const badQRscanners = {'com.motorola.camera': true}

interface QRProps {
  title: string
  text: string
  handleQRScanned: any
  goBack: any
}

interface QRState {
  hasCameraPermission: boolean | null
  useInternalScanner: boolean
}

export default class QRCodeScanner extends React.Component<QRProps, QRState> {
  state = {
    hasCameraPermission: null,
    useInternalScanner: Platform.OS !== 'android' // only try to use the external scanner on android
  }

  async startExternalQRScanner() {
    const {goBack} = this.props

    const activity = await ActivityResult.resolveActivity(QRINTENT)
    if (!activity || activity.package in badQRscanners) {
      this.setState({useInternalScanner: true})
      return
    }

    try {
      const uniqueId = 0
      const response = await ActivityResult.startActivityForResult(
        uniqueId,
        QRINTENT,
        {SCAN_MODE: 'QR_CODE_MODE'}
      )

      if (!response || response.resultCode === ActivityResult.CANCELED) {
        // scan was canceled
        goBack()
        return
      }

      if (response.resultCode !== ActivityResult.OK) {
        // some different error, try internal scanner
        this.setState({useInternalScanner: true})
        return
      }

      this.props.handleQRScanned(response.data.SCAN_RESULT)
    } catch (e) {
      // it seems this will never happen
      this.setState({useInternalScanner: true})
      return
    }
  }

  async componentDidMount() {
    // When on Android we'll try to use the external scanner
    if (Platform.OS === 'android') {
      this.startExternalQRScanner()
    }

    // permissions
    if (Platform.OS === 'ios') {
      const isCameraAuthorized = await CameraKitCamera.checkDeviceCameraAuthorizationStatus()

      if (isCameraAuthorized) {
        this.setState({hasCameraPermission: true})
      }
    }
  }

  async componentDidUpdate() {
    // this will only be called after we setState to useInternalScanner
    if (Platform.OS === 'android' && this.state.useInternalScanner) {
      // CameraKitCamera permissions don't work on Android at the moment
      // use react-native-permissions
      await Permissions.request('camera').then((response: any) => {
        this.setState({hasCameraPermission: response === 'authorized'})
      })
    }
  }

  render() {
    const {hasCameraPermission} = this.state
    const {title, text, handleQRScanned, goBack} = this.props

<<<<<<< HEAD
    render() {
        const { hasCameraPermission } = this.state;
        const { title, text, handleQRScanned, BackButton } = this.props;

        if (hasCameraPermission === null) {
            return <Text>Requesting for camera permission</Text>;
        }

        if (hasCameraPermission === false) {
            return <Text>No access to camera</Text>;
        }

        return (
            <React.Fragment>
                <Header
                    leftComponent={<BackButton />}
                    centerComponent={{ text: title, style: { color: '#fff' } }}
                    backgroundColor='grey'
                />
                <View style={styles.content}>
                    <Text>{text}</Text>
                </View>
                <CameraKitCameraScreen
                    laserColor={"orange"}
                    scanBarcode={true}
                    onReadCode={(event: any) => handleQRScanned(event.nativeEvent.codeStringValue)}
                    hideControls={true}
                    showFrame={false}
                    style={{
                        flex: 1
                    }}
                />
            </React.Fragment>
        );
=======
    if (!this.state.useInternalScanner) {
      // don't show anything here as the screen will be taken by the external scanner
      return null
>>>>>>> 87105023
    }

    if (hasCameraPermission === null) {
      return <Text>Requesting for camera permission</Text>
    }

    if (hasCameraPermission === false) {
      return <Text>No access to camera</Text>
    }

    return (
      <React.Fragment>
        <Header
          leftComponent={
            <Icon
              name="arrow-back"
              onPress={goBack}
              color="#fff"
              underlayColor="transparent"
            />
          }
          centerComponent={{text: title, style: {color: '#fff'}}}
          backgroundColor="grey"
        />
        <View style={styles.content}>
          <Text>{text}</Text>
        </View>
        <CameraKitCameraScreen
          laserColor={'orange'}
          frameColor={'yellow'}
          scanBarcode={true}
          onReadCode={(event: any) =>
            handleQRScanned(event.nativeEvent.codeStringValue)
          }
          hideControls={false}
          showFrame={true}
          heightForScannerFrame={250}
          style={{
            flex: 1
          }}
        />
      </React.Fragment>
    )
  }
}

const styles = StyleSheet.create({
  content: {
    alignItems: 'center',
    paddingLeft: 20,
    paddingRight: 20,
    paddingBottom: 10,
    paddingTop: 5
  }
})<|MERGE_RESOLUTION|>--- conflicted
+++ resolved
@@ -97,46 +97,9 @@
     const {hasCameraPermission} = this.state
     const {title, text, handleQRScanned, goBack} = this.props
 
-<<<<<<< HEAD
-    render() {
-        const { hasCameraPermission } = this.state;
-        const { title, text, handleQRScanned, BackButton } = this.props;
-
-        if (hasCameraPermission === null) {
-            return <Text>Requesting for camera permission</Text>;
-        }
-
-        if (hasCameraPermission === false) {
-            return <Text>No access to camera</Text>;
-        }
-
-        return (
-            <React.Fragment>
-                <Header
-                    leftComponent={<BackButton />}
-                    centerComponent={{ text: title, style: { color: '#fff' } }}
-                    backgroundColor='grey'
-                />
-                <View style={styles.content}>
-                    <Text>{text}</Text>
-                </View>
-                <CameraKitCameraScreen
-                    laserColor={"orange"}
-                    scanBarcode={true}
-                    onReadCode={(event: any) => handleQRScanned(event.nativeEvent.codeStringValue)}
-                    hideControls={true}
-                    showFrame={false}
-                    style={{
-                        flex: 1
-                    }}
-                />
-            </React.Fragment>
-        );
-=======
     if (!this.state.useInternalScanner) {
       // don't show anything here as the screen will be taken by the external scanner
       return null
->>>>>>> 87105023
     }
 
     if (hasCameraPermission === null) {
