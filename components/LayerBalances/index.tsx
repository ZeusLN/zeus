--- conflicted
+++ resolved
@@ -30,11 +30,7 @@
     UnitsStore: UnitsStore;
     navigation: any;
     onRefresh?: any;
-<<<<<<< HEAD
-    refreshing?: boolean;
     consolidated?: boolean;
-=======
->>>>>>> 95001bde
 }
 
 //  To toggle LTR/RTL change to `true`
@@ -126,17 +122,12 @@
 @observer
 export default class LayerBalances extends Component<LayerBalancesProps, {}> {
     render() {
-<<<<<<< HEAD
         const {
             BalanceStore,
             navigation,
             onRefresh,
-            refreshing,
             consolidated
         } = this.props;
-=======
-        const { BalanceStore, navigation, onRefresh } = this.props;
->>>>>>> 95001bde
 
         const { totalBlockchainBalance, lightningBalance, otherAccounts } =
             BalanceStore;
