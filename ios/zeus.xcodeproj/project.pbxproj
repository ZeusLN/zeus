--- conflicted
+++ resolved
@@ -1387,13 +1387,8 @@
 				CODE_SIGN_ENTITLEMENTS = zeus/zeusRelease.entitlements;
 				CODE_SIGN_IDENTITY = "Apple Development";
 				CODE_SIGN_STYLE = Automatic;
-<<<<<<< HEAD
 				CURRENT_PROJECT_VERSION = 8;
 				DEVELOPMENT_TEAM = "";
-=======
-				CURRENT_PROJECT_VERSION = 7;
-				DEVELOPMENT_TEAM = 7222UU8F2H;
->>>>>>> 79cb8090
 				ENABLE_BITCODE = NO;
 				HEADER_SEARCH_PATHS = (
 					"$(inherited)",
