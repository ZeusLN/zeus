--- conflicted
+++ resolved
@@ -1818,11 +1818,7 @@
 				CODE_SIGN_ENTITLEMENTS = zeus/zeus.entitlements;
 				CODE_SIGN_IDENTITY = "Apple Development";
 				CODE_SIGN_STYLE = Automatic;
-<<<<<<< HEAD
 				CURRENT_PROJECT_VERSION = 3;
-=======
-				CURRENT_PROJECT_VERSION = 5;
->>>>>>> 6a339baa
 				DEAD_CODE_STRIPPING = YES;
 				DEVELOPMENT_TEAM = 9TU7M3555F;
 				ENABLE_BITCODE = NO;
@@ -1871,11 +1867,7 @@
 				CODE_SIGN_ENTITLEMENTS = zeus/zeusRelease.entitlements;
 				CODE_SIGN_IDENTITY = "Apple Development";
 				CODE_SIGN_STYLE = Automatic;
-<<<<<<< HEAD
 				CURRENT_PROJECT_VERSION = 3;
-=======
-				CURRENT_PROJECT_VERSION = 5;
->>>>>>> 6a339baa
 				DEAD_CODE_STRIPPING = YES;
 				DEVELOPMENT_TEAM = 9TU7M3555F;
 				ENABLE_BITCODE = NO;
