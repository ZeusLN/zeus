// !$*UTF8*$!
{
	archiveVersion = 1;
	classes = {
	};
	objectVersion = 54;
	objects = {

/* Begin PBXBuildFile section */
		005E25528DB94022ABAFE58E /* Caret Right-3.svg in Resources */ = {isa = PBXBuildFile; fileRef = FB2BF1C8E61649A58A6E1A61 /* Caret Right-3.svg */; };
		00E356F31AD99517003FC87E /* zeusTests.m in Sources */ = {isa = PBXBuildFile; fileRef = 00E356F21AD99517003FC87E /* zeusTests.m */; };
		0A7D9EFFF994475C9E89AD34 /* Lock.svg in Resources */ = {isa = PBXBuildFile; fileRef = 65EBEDD6824B433F875FF553 /* Lock.svg */; };
		0D6056C7AD2B42AE97EF31CA /* Mnemonic.svg in Resources */ = {isa = PBXBuildFile; fileRef = 8F39D8AB5C2348B699E16A96 /* Mnemonic.svg */; };
		0E5CAE8C45F0483BB8C8020C /* Eye On.svg in Resources */ = {isa = PBXBuildFile; fileRef = AC03A7A4319C4366A52D94FE /* Eye On.svg */; };
		0EB04476647C460EA1358028 /* Switch.svg in Resources */ = {isa = PBXBuildFile; fileRef = 647B3F8EC6A6487CB6606AD9 /* Switch.svg */; };
		0F5FEEC1B1B74A099CDED741 /* Share.svg in Resources */ = {isa = PBXBuildFile; fileRef = 0A66F4C9560343FA99B24029 /* Share.svg */; };
		120C1A21E0566E9107515C30 /* libPods-zeus.a in Frameworks */ = {isa = PBXBuildFile; fileRef = CB2C2DBF18852D2E65ABC434 /* libPods-zeus.a */; };
		13B07FBC1A68108700A75B9A /* AppDelegate.m in Sources */ = {isa = PBXBuildFile; fileRef = 13B07FB01A68108700A75B9A /* AppDelegate.m */; };
		13B07FBD1A68108700A75B9A /* LaunchScreen.xib in Resources */ = {isa = PBXBuildFile; fileRef = 13B07FB11A68108700A75B9A /* LaunchScreen.xib */; };
		13B07FBF1A68108700A75B9A /* Images.xcassets in Resources */ = {isa = PBXBuildFile; fileRef = 13B07FB51A68108700A75B9A /* Images.xcassets */; };
		13B07FC11A68108700A75B9A /* main.m in Sources */ = {isa = PBXBuildFile; fileRef = 13B07FB71A68108700A75B9A /* main.m */; };
		1D498675CD1F48BBBA31EFD4 /* Alert.svg in Resources */ = {isa = PBXBuildFile; fileRef = 1F20C8EE28BE46F6B99E5ED3 /* Alert.svg */; };
		1E2D6C276B2449BEB48D0EFA /* Export.svg in Resources */ = {isa = PBXBuildFile; fileRef = 4A6B733324794E60B618DACE /* Export.svg */; };
		22D2AE20933A4FB8BC47A730 /* Eye Off.svg in Resources */ = {isa = PBXBuildFile; fileRef = 28FAC11AA8E5479C81BE8DDA /* Eye Off.svg */; };
		2399885DFDAB4C90B7232496 /* lightning1.json in Resources */ = {isa = PBXBuildFile; fileRef = 44AA4B9E77FB4B7E92D6E495 /* lightning1.json */; };
		243243DF5818489D84FBD3DA /* Search.svg in Resources */ = {isa = PBXBuildFile; fileRef = 03529F2B35584738B9EFDE77 /* Search.svg */; };
		2B701B9D101047A89EC4CDB6 /* 4.png in Resources */ = {isa = PBXBuildFile; fileRef = 6F3CEE7DB9174923BAB26C47 /* 4.png */; };
		2D02E4BC1E0B4A80006451C7 /* AppDelegate.m in Sources */ = {isa = PBXBuildFile; fileRef = 13B07FB01A68108700A75B9A /* AppDelegate.m */; };
		2D02E4BF1E0B4AB3006451C7 /* main.m in Sources */ = {isa = PBXBuildFile; fileRef = 13B07FB71A68108700A75B9A /* main.m */; };
		2D02E4C21E0B4AEC006451C7 /* libRCTAnimation.a in Frameworks */ = {isa = PBXBuildFile; fileRef = 5E9157351DD0AC6500FF2AA8 /* libRCTAnimation.a */; };
		2D02E4C31E0B4AEC006451C7 /* libRCTImage-tvOS.a in Frameworks */ = {isa = PBXBuildFile; fileRef = 3DAD3E841DF850E9000B6D8A /* libRCTImage-tvOS.a */; };
		2D02E4C41E0B4AEC006451C7 /* libRCTLinking-tvOS.a in Frameworks */ = {isa = PBXBuildFile; fileRef = 3DAD3E881DF850E9000B6D8A /* libRCTLinking-tvOS.a */; };
		2D02E4C51E0B4AEC006451C7 /* libRCTNetwork-tvOS.a in Frameworks */ = {isa = PBXBuildFile; fileRef = 3DAD3E8C1DF850E9000B6D8A /* libRCTNetwork-tvOS.a */; };
		2D02E4C61E0B4AEC006451C7 /* libRCTSettings-tvOS.a in Frameworks */ = {isa = PBXBuildFile; fileRef = 3DAD3E901DF850E9000B6D8A /* libRCTSettings-tvOS.a */; };
		2D02E4C71E0B4AEC006451C7 /* libRCTText-tvOS.a in Frameworks */ = {isa = PBXBuildFile; fileRef = 3DAD3E941DF850E9000B6D8A /* libRCTText-tvOS.a */; };
		2D02E4C81E0B4AEC006451C7 /* libRCTWebSocket-tvOS.a in Frameworks */ = {isa = PBXBuildFile; fileRef = 3DAD3E991DF850E9000B6D8A /* libRCTWebSocket-tvOS.a */; };
		2D16E6881FA4F8E400B85C8A /* libReact.a in Frameworks */ = {isa = PBXBuildFile; fileRef = 2D16E6891FA4F8E400B85C8A /* libReact.a */; };
		2DCD954D1E0B4F2C00145EB5 /* zeusTests.m in Sources */ = {isa = PBXBuildFile; fileRef = 00E356F21AD99517003FC87E /* zeusTests.m */; };
		2E994829C4BA49738466EA86 /* PinFilled.svg in Resources */ = {isa = PBXBuildFile; fileRef = 01471298AE544A2F89251D67 /* PinFilled.svg */; };
		2F59AB02206B4761AB921130 /* Mempool.svg in Resources */ = {isa = PBXBuildFile; fileRef = 97D9A8F5652E4AC580E97DEF /* Mempool.svg */; };
		338A1C5490BD4AD8A3355DDB /* Lightning Bolt.svg in Resources */ = {isa = PBXBuildFile; fileRef = 18E41ED7967D4EC7B6CCC6C4 /* Lightning Bolt.svg */; };
		339B3FF0F9D846B7AFA96C70 /* Sync.svg in Resources */ = {isa = PBXBuildFile; fileRef = DFA342136699448EA20DE82D /* Sync.svg */; };
		364E53F72FBA457F91578D06 /* Pen.svg in Resources */ = {isa = PBXBuildFile; fileRef = A0A40034EBFA40CF87A744A6 /* Pen.svg */; };
		395880B8BA0647E3908DBD6A /* Wallet2.svg in Resources */ = {isa = PBXBuildFile; fileRef = D7E370054BBF42359E7A5112 /* Wallet2.svg */; };
		39D956D93D0846AF909F38DA /* Add.svg in Resources */ = {isa = PBXBuildFile; fileRef = 956E2E16008F4EA0B54DF09B /* Add.svg */; };
		3AD7EB797D8E4070B46FB7CE /* MailboxFlagDown.svg in Resources */ = {isa = PBXBuildFile; fileRef = 41B36F82E42440E0AD72FC42 /* MailboxFlagDown.svg */; };
		40ABC332E9C74327B118D50A /* QR.svg in Resources */ = {isa = PBXBuildFile; fileRef = 80E6686C049240CE9887FA2C /* QR.svg */; };
		40C4AE0236564EDD8B689992 /* Cloud.svg in Resources */ = {isa = PBXBuildFile; fileRef = C689AF9C5EFD42E891A1FFD3 /* Cloud.svg */; };
		4132F00F76CB488AAA77C848 /* ScanFrameSvg.tsx in Resources */ = {isa = PBXBuildFile; fileRef = AC3DB90B22364D909A09B3E0 /* ScanFrameSvg.tsx */; };
		42261FC8680748CB8F34DD98 /* MailboxFlagUp.svg in Resources */ = {isa = PBXBuildFile; fileRef = 8E405B6CB7D64A44907B0DB0 /* MailboxFlagUp.svg */; };
		43264510AFC64A6E89EC9BDA /* Menu.svg in Resources */ = {isa = PBXBuildFile; fileRef = 226FAAEEA94A478A945F9A57 /* Menu.svg */; };
		452DE3B3EC174D45A6007ACD /* Brush.svg in Resources */ = {isa = PBXBuildFile; fileRef = 5CC0E65B8E6447A38BD1EE91 /* Brush.svg */; };
		46E5F71A7C0C4114922F6ED0 /* LightningSvg.tsx in Resources */ = {isa = PBXBuildFile; fileRef = 84817A27B5CC4C869EA8ABF3 /* LightningSvg.tsx */; };
		47ECEA24A11A4DCFB6640276 /* Clock.svg in Resources */ = {isa = PBXBuildFile; fileRef = 0739DA7692B644DEBC3BAFFC /* Clock.svg */; };
		4EE81C6E19444556B31C4756 /* splash.png in Resources */ = {isa = PBXBuildFile; fileRef = 107D5D19C89849838D993B6C /* splash.png */; };
		5373AAA9A29A4603B7C121F6 /* Globe.svg in Resources */ = {isa = PBXBuildFile; fileRef = 058EC85AAE364CEBB5C88C12 /* Globe.svg */; };
		5851F5898AED446FA5EF41FB /* Edit.svg in Resources */ = {isa = PBXBuildFile; fileRef = 3C817E9DD0504569B85A84F1 /* Edit.svg */; };
		593DA4FEB1FE4C1CA721DDB1 /* Sweep.svg in Resources */ = {isa = PBXBuildFile; fileRef = 259C6F30DC5D40FF9E5DF839 /* Sweep.svg */; };
		596BD565F15B4738AEC5F283 /* Key Security.svg in Resources */ = {isa = PBXBuildFile; fileRef = E21D3D5587114764BC296D83 /* Key Security.svg */; };
		5BC6B338F0044B6CA0D45C97 /* Help Icon.svg in Resources */ = {isa = PBXBuildFile; fileRef = 77EC666A91C04742A050DEF4 /* Help Icon.svg */; };
		5ECDD76F848B4802B0B5D3C1 /* Loading.gif in Resources */ = {isa = PBXBuildFile; fileRef = 2D6AFC110FCE4DB693ABCF13 /* Loading.gif */; };
		5ED36312F2F94778BE7418C2 /* Backspace.svg in Resources */ = {isa = PBXBuildFile; fileRef = C8B74E7F5FE74AB1B75DD331 /* Backspace.svg */; };
		6027AA29AEA34E7290034736 /* ExchangeBitcoin.svg in Resources */ = {isa = PBXBuildFile; fileRef = B4C39762C9B748E39BFDA90F /* ExchangeBitcoin.svg */; };
		615320DD69744BC4A8D3E80E /* Visible.svg in Resources */ = {isa = PBXBuildFile; fileRef = D27437A6874C42CDB9C5662B /* Visible.svg */; };
		659C049013BD4A618AA4275C /* Temple.svg in Resources */ = {isa = PBXBuildFile; fileRef = 259ED6E1C36A4BB38A5BFB8B /* Temple.svg */; };
		692A2B7E895144DDB6D5813C /* PeersContact.svg in Resources */ = {isa = PBXBuildFile; fileRef = 299B155651FE4C3CB3D558D1 /* PeersContact.svg */; };
		6ACB3216EC1B40A190B0A268 /* Channels.svg in Resources */ = {isa = PBXBuildFile; fileRef = 289689C09C974491A933737A /* Channels.svg */; };
		6E1874218F2145A891E74677 /* loader.json in Resources */ = {isa = PBXBuildFile; fileRef = E30C8201B5B64E99A22BBCE0 /* loader.json */; };
		70F9098AB09C49D6860BB45E /* Mascot.png in Resources */ = {isa = PBXBuildFile; fileRef = 9C94FFE5DB3C4080AB711D66 /* Mascot.png */; };
		7410AA132B35345600A5AA98 /* Marlide-Display-Bold.ttf in Resources */ = {isa = PBXBuildFile; fileRef = 7410AA102B35345500A5AA98 /* Marlide-Display-Bold.ttf */; };
		7410AA142B35345600A5AA98 /* Marlide-Display.ttf in Resources */ = {isa = PBXBuildFile; fileRef = 7410AA112B35345500A5AA98 /* Marlide-Display.ttf */; };
		7410AA152B35345600A5AA98 /* ppneuemontreal-medium.otf in Resources */ = {isa = PBXBuildFile; fileRef = 7410AA122B35345600A5AA98 /* ppneuemontreal-medium.otf */; };
		745388442A54C2B6000927CE /* lightning.pb.swift in Sources */ = {isa = PBXBuildFile; fileRef = 745388382A54C2B6000927CE /* lightning.pb.swift */; };
		745388452A54C2B6000927CE /* LndMobileScheduledSync.swift in Sources */ = {isa = PBXBuildFile; fileRef = 745388392A54C2B6000927CE /* LndMobileScheduledSync.swift */; };
		745388462A54C2B6000927CE /* LndMobile.m in Sources */ = {isa = PBXBuildFile; fileRef = 7453883A2A54C2B6000927CE /* LndMobile.m */; };
		745388472A54C2B6000927CE /* LndMobileScheduledSync.m in Sources */ = {isa = PBXBuildFile; fileRef = 7453883B2A54C2B6000927CE /* LndMobileScheduledSync.m */; };
		745388482A54C2B6000927CE /* LndMobile.swift in Sources */ = {isa = PBXBuildFile; fileRef = 7453883C2A54C2B6000927CE /* LndMobile.swift */; };
		745388492A54C2B6000927CE /* walletunlocker.pb.swift in Sources */ = {isa = PBXBuildFile; fileRef = 7453883E2A54C2B6000927CE /* walletunlocker.pb.swift */; };
		7453884A2A54C2B6000927CE /* LndMobileTools.m in Sources */ = {isa = PBXBuildFile; fileRef = 7453883F2A54C2B6000927CE /* LndMobileTools.m */; };
		7453884B2A54C2B6000927CE /* Lnd.swift in Sources */ = {isa = PBXBuildFile; fileRef = 745388402A54C2B6000927CE /* Lnd.swift */; };
		7453884C2A54C2B6000927CE /* LndMobileTools.swift in Sources */ = {isa = PBXBuildFile; fileRef = 745388412A54C2B6000927CE /* LndMobileTools.swift */; };
		745E06AA295CB0E500597EE8 /* Caret Down.svg in Resources */ = {isa = PBXBuildFile; fileRef = 745E06A9295CB0E500597EE8 /* Caret Down.svg */; };
		74668A582AE3CBB90023695A /* Marlide-Display-Bold.ttf in Resources */ = {isa = PBXBuildFile; fileRef = 74668A562AE3CBB90023695A /* Marlide-Display-Bold.ttf */; };
		74668A592AE3CBB90023695A /* Marlide-Display.ttf in Resources */ = {isa = PBXBuildFile; fileRef = 74668A572AE3CBB90023695A /* Marlide-Display.ttf */; };
		74B637822A5A350B00750202 /* LncModule.mm in Sources */ = {isa = PBXBuildFile; fileRef = 74B637792A5A350A00750202 /* LncModule.mm */; };
		74B637832A5A350B00750202 /* StreamingCallback.mm in Sources */ = {isa = PBXBuildFile; fileRef = 74B6377A2A5A350A00750202 /* StreamingCallback.mm */; };
		74B637842A5A350B00750202 /* Callback.mm in Sources */ = {isa = PBXBuildFile; fileRef = 74B6377C2A5A350A00750202 /* Callback.mm */; };
		74B637872A5A35B600750202 /* Lndmobile.xcframework in Frameworks */ = {isa = PBXBuildFile; fileRef = 74B637862A5A35B600750202 /* Lndmobile.xcframework */; };
		74F9D7F22AF33324007D44BF /* ppneuemontreal-medium.otf in Resources */ = {isa = PBXBuildFile; fileRef = 74F9D7EF2AF33324007D44BF /* ppneuemontreal-medium.otf */; };
		7598B75F1F64426CAF420155 /* UnifiedSvg.tsx in Resources */ = {isa = PBXBuildFile; fileRef = C7FBAA85E56C4D5D92F74F11 /* UnifiedSvg.tsx */; };
		7605A9F30F13492692B1AB4E /* Flash On.svg in Resources */ = {isa = PBXBuildFile; fileRef = DD1A9F0B9EF0475C81C53C8D /* Flash On.svg */; };
		78FB5414F55B4D94804920B7 /* Caret Right-1.svg in Resources */ = {isa = PBXBuildFile; fileRef = 34845404A9F04B35ADA34F80 /* Caret Right-1.svg */; };
		79831EB47D6D4FFB90985E0F /* Channel.svg in Resources */ = {isa = PBXBuildFile; fileRef = 3AB032A5D2204613B50EB1AA /* Channel.svg */; };
		7C9A1A0DC41A4B56BC555750 /* Node On.svg in Resources */ = {isa = PBXBuildFile; fileRef = 62458EE70D8546B7AE7F87DF /* Node On.svg */; };
		7D5F7108F3164222AE36A242 /* Filter Off.svg in Resources */ = {isa = PBXBuildFile; fileRef = 2EC02052907E453CB15DBADA /* Filter Off.svg */; };
		7DDC8A1B32DC415DA3A3123B /* Nostrich.svg in Resources */ = {isa = PBXBuildFile; fileRef = A7D097DE19314D50ABD77607 /* Nostrich.svg */; };
		824E335CCF474E769966E342 /* Routing.svg in Resources */ = {isa = PBXBuildFile; fileRef = B36D434AE9B14EE7AD5E6BCE /* Routing.svg */; };
		830A2C4CEE3F4349832AC893 /* Success.svg in Resources */ = {isa = PBXBuildFile; fileRef = DAB0850D6CA542288A565578 /* Success.svg */; };
		84DD7E2C561F444780607E4E /* Olympus.svg in Resources */ = {isa = PBXBuildFile; fileRef = C3D9B9B4D130410A8B146CE4 /* Olympus.svg */; };
		85477FC6256D5D3400A4EAD1 /* dummy.swift in Sources */ = {isa = PBXBuildFile; fileRef = 85477FC5256D5D3400A4EAD1 /* dummy.swift */; };
		85477FC7256D5D3400A4EAD1 /* dummy.swift in Sources */ = {isa = PBXBuildFile; fileRef = 85477FC5256D5D3400A4EAD1 /* dummy.swift */; };
		8F14873EE5A54A2EBEC7D0A3 /* Checkmark.svg in Resources */ = {isa = PBXBuildFile; fileRef = F049B384F839491FBB33BBA4 /* Checkmark.svg */; };
		92542E72F705458EBD582CC8 /* BitcoinIcon.svg in Resources */ = {isa = PBXBuildFile; fileRef = 3BD89BEBA89A4B678A29E094 /* BitcoinIcon.svg */; };
		93C795DB3CDC46D8862C3393 /* ExchangeFiat.svg in Resources */ = {isa = PBXBuildFile; fileRef = 6C81853A9EA0452B9999E58D /* ExchangeFiat.svg */; };
		97D6EBB726C487DC002ADC8C /* ioslauncher.png in Resources */ = {isa = PBXBuildFile; fileRef = 97D6EB5926C47CF5002ADC8C /* ioslauncher.png */; };
		9A4C556D9C324870BE6E441F /* lightning3.json in Resources */ = {isa = PBXBuildFile; fileRef = D7C5B50BC6594569B19AE135 /* lightning3.json */; };
		9A72311BC6F347239EB6AFAA /* lightning2.json in Resources */ = {isa = PBXBuildFile; fileRef = 6971DB04094F4130B4741426 /* lightning2.json */; };
		9A781A49AA6E411DA6371028 /* Delete.svg in Resources */ = {isa = PBXBuildFile; fileRef = 67621A6F1F0042C7ACE3E84F /* Delete.svg */; };
		9E2B346F72A34EA3807BC843 /* Copy.svg in Resources */ = {isa = PBXBuildFile; fileRef = 7ABECF711E9D4F5AB912E1C0 /* Copy.svg */; };
		A09AF727D5F84779808B2B53 /* Receive.svg in Resources */ = {isa = PBXBuildFile; fileRef = EF00F35A868F4C26B9288D74 /* Receive.svg */; };
		A2AAB31AF9804954A6AD6625 /* Node Off.svg in Resources */ = {isa = PBXBuildFile; fileRef = 8046E6CEF39C45D4A0731EBA /* Node Off.svg */; };
		A52E1E9CF5CE42EA9F808362 /* OnChainSvg.tsx in Resources */ = {isa = PBXBuildFile; fileRef = A3B07984672041189059C4E0 /* OnChainSvg.tsx */; };
		A79D6320396A4D6AA420E33C /* Send.svg in Resources */ = {isa = PBXBuildFile; fileRef = 095808991E764378BE2D3052 /* Send.svg */; };
		AD4FA10D0AD74C48A492F993 /* Network.svg in Resources */ = {isa = PBXBuildFile; fileRef = 788BB1C90868496CA6F03853 /* Network.svg */; };
		AE22239BC4074BADBFCAA228 /* Key.svg in Resources */ = {isa = PBXBuildFile; fileRef = 1D960E4F840145B3BB114CC5 /* Key.svg */; };
		B20A92EA4E82493CB6D1A2F0 /* NFC.svg in Resources */ = {isa = PBXBuildFile; fileRef = 3C37D42473A54AD981B549B4 /* NFC.svg */; };
		B7B3D0A8E3C8499892224242 /* Block.svg in Resources */ = {isa = PBXBuildFile; fileRef = B10811B91C8044358B7EBE82 /* Block.svg */; };
		B8067346D38044A7B3100972 /* Verified Account.svg in Resources */ = {isa = PBXBuildFile; fileRef = 8F531F57A66C4D86B3D226D7 /* Verified Account.svg */; };
		B82926F8C93A40B38A3F7B1C /* Gallery.svg in Resources */ = {isa = PBXBuildFile; fileRef = 34F2E3639E1D4C878EA1CC22 /* Gallery.svg */; };
		BC43A928A3C3466390D20200 /* Pie.svg in Resources */ = {isa = PBXBuildFile; fileRef = 662F3CE13986425FAECE00A8 /* Pie.svg */; };
		BC7117BDDCFB483CB2345DDB /* Bitcoin.svg in Resources */ = {isa = PBXBuildFile; fileRef = 291FF6091426421DB569BEC4 /* Bitcoin.svg */; };
		BECCE8BEED334E9E86730C95 /* AddressSvg.tsx in Resources */ = {isa = PBXBuildFile; fileRef = 7E518DD5239E4B02AD264302 /* AddressSvg.tsx */; };
		BFEB12685B664218922995B1 /* Scan.svg in Resources */ = {isa = PBXBuildFile; fileRef = 29E002EDCBDC4FB59A29BA2E /* Scan.svg */; };
		C192B71058804DFF8F1EAE88 /* Hidden.svg in Resources */ = {isa = PBXBuildFile; fileRef = 565C3A5DD94B417EB83A30FE /* Hidden.svg */; };
		C617C53C9731441DB9E9E8DD /* POS.svg in Resources */ = {isa = PBXBuildFile; fileRef = 3814F0A0F1A84AD1AFD7C587 /* POS.svg */; };
		C941FD1729484DBB8E375B20 /* 3.png in Resources */ = {isa = PBXBuildFile; fileRef = DEE698AC647848D9B6DB13F6 /* 3.png */; };
		CAB3D33C810A481CBDB5D3FE /* 2.png in Resources */ = {isa = PBXBuildFile; fileRef = 794C8E7556B54F62BEAD1975 /* 2.png */; };
		CD17533A6E834DC3982FD216 /* Clipboard.svg in Resources */ = {isa = PBXBuildFile; fileRef = E475512AC9944749B58EEAC1 /* Clipboard.svg */; };
		CDAF6A80899D4DF981EE8632 /* Flash Off.svg in Resources */ = {isa = PBXBuildFile; fileRef = 8A37760CFE5741E3AD73A485 /* Flash Off.svg */; };
		D0057DE9933649AF87CE361C /* Cross.svg in Resources */ = {isa = PBXBuildFile; fileRef = BA49AD114EF94750B63C2C94 /* Cross.svg */; };
		D1EBD1023E904A66B05DEE97 /* Contact.svg in Resources */ = {isa = PBXBuildFile; fileRef = C2058B1AED6D4B97A6650200 /* Contact.svg */; };
		D1F6E94001C348F4BF7300D7 /* Caret Right.svg in Resources */ = {isa = PBXBuildFile; fileRef = 89366F98367041A3AD6768BD /* Caret Right.svg */; };
		D2619D32728445B6A89A8E90 /* Question.svg in Resources */ = {isa = PBXBuildFile; fileRef = 19F1DF8577E64E24B856F202 /* Question.svg */; };
		D33C80065CFF40A9B839465D /* Caret Left.svg in Resources */ = {isa = PBXBuildFile; fileRef = 571E23F345EB49B99F8150D2 /* Caret Left.svg */; };
		D48BA6E6D2C944E085CD4C6D /* Filter On.svg in Resources */ = {isa = PBXBuildFile; fileRef = CBA0591D71884F909710032D /* Filter On.svg */; };
		D66A263DF39F48088A0F8784 /* tor.png in Resources */ = {isa = PBXBuildFile; fileRef = C79E350A2A9640088B2E0231 /* tor.png */; };
		D939E2C93F2B4F279F9923FD /* 1.png in Resources */ = {isa = PBXBuildFile; fileRef = F2D9FC1C959D40C29AA07FD5 /* 1.png */; };
		DC6A3F2DC6F943708353E330 /* Leaving.svg in Resources */ = {isa = PBXBuildFile; fileRef = 3D193586DE804DF89F2C9EC4 /* Leaving.svg */; };
		DECF80F7FBFA4D17BB0238D9 /* ErrorIcon.svg in Resources */ = {isa = PBXBuildFile; fileRef = B23A03CFAFEF40D790A7B4E6 /* ErrorIcon.svg */; };
		DEFE5B1336674812BAE3E366 /* Coins.svg in Resources */ = {isa = PBXBuildFile; fileRef = 8F0CAEBF09CC44E0A55DFB2A /* Coins.svg */; };
		E248E368B08141929FF4B67F /* Caret Up.svg in Resources */ = {isa = PBXBuildFile; fileRef = F3F9827E17844DA7AC951B88 /* Caret Up.svg */; };
		E2A87233B6EE487090D3FE9F /* Untitled.png in Resources */ = {isa = PBXBuildFile; fileRef = 5BF5971FD22D4660A5240C68 /* Untitled.png */; };
		E457D12FB1D26D19F91B52B9 /* libPods-zeus-zeusTests.a in Frameworks */ = {isa = PBXBuildFile; fileRef = C9B32E9846A8346A32A3BDC6 /* libPods-zeus-zeusTests.a */; };
		E493C650358D49E193BC19D8 /* PinHollow.svg in Resources */ = {isa = PBXBuildFile; fileRef = AA4B9185A0E64EC68F5F0628 /* PinHollow.svg */; };
		E691022067D14B198BFF83DB /* Dice.svg in Resources */ = {isa = PBXBuildFile; fileRef = CE4931FF962B4189AC3F3EEB /* Dice.svg */; };
		ED297163215061F000B7C4FE /* JavaScriptCore.framework in Frameworks */ = {isa = PBXBuildFile; fileRef = ED297162215061F000B7C4FE /* JavaScriptCore.framework */; };
		EE7264005C294AE58E30C834 /* Error.svg in Resources */ = {isa = PBXBuildFile; fileRef = DD470243A7FC45D882EF1B0D /* Error.svg */; };
		F15BCD255F194C84973AB51D /* Skull.svg in Resources */ = {isa = PBXBuildFile; fileRef = B813A99762CC4756A18E0C20 /* Skull.svg */; };
		F6BA97FE98FB4D8890855BEC /* Wallet.svg in Resources */ = {isa = PBXBuildFile; fileRef = CCFEAC399BB842A091ADB042 /* Wallet.svg */; };
		F9767258AD2F4256A0668218 /* Save.svg in Resources */ = {isa = PBXBuildFile; fileRef = 6934A0BCDAD94002BA8F840A /* Save.svg */; };
/* End PBXBuildFile section */

/* Begin PBXContainerItemProxy section */
		00C302AB1ABCB8CE00DB3ED1 /* PBXContainerItemProxy */ = {
			isa = PBXContainerItemProxy;
			containerPortal = 00C302A71ABCB8CE00DB3ED1 /* RCTActionSheet.xcodeproj */;
			proxyType = 2;
			remoteGlobalIDString = 134814201AA4EA6300B7C361;
			remoteInfo = RCTActionSheet;
		};
		00C302BF1ABCB91800DB3ED1 /* PBXContainerItemProxy */ = {
			isa = PBXContainerItemProxy;
			containerPortal = 00C302BB1ABCB91800DB3ED1 /* RCTImage.xcodeproj */;
			proxyType = 2;
			remoteGlobalIDString = 58B5115D1A9E6B3D00147676;
			remoteInfo = RCTImage;
		};
		00C302DB1ABCB9D200DB3ED1 /* PBXContainerItemProxy */ = {
			isa = PBXContainerItemProxy;
			containerPortal = 00C302D31ABCB9D200DB3ED1 /* RCTNetwork.xcodeproj */;
			proxyType = 2;
			remoteGlobalIDString = 58B511DB1A9E6C8500147676;
			remoteInfo = RCTNetwork;
		};
		00C302E31ABCB9EE00DB3ED1 /* PBXContainerItemProxy */ = {
			isa = PBXContainerItemProxy;
			containerPortal = 00C302DF1ABCB9EE00DB3ED1 /* RCTVibration.xcodeproj */;
			proxyType = 2;
			remoteGlobalIDString = 832C81801AAF6DEF007FA2F7;
			remoteInfo = RCTVibration;
		};
		00E356F41AD99517003FC87E /* PBXContainerItemProxy */ = {
			isa = PBXContainerItemProxy;
			containerPortal = 83CBB9F71A601CBA00E9B192 /* Project object */;
			proxyType = 1;
			remoteGlobalIDString = 13B07F861A680F5B00A75B9A;
			remoteInfo = zeus;
		};
		139105C01AF99BAD00B5F7CC /* PBXContainerItemProxy */ = {
			isa = PBXContainerItemProxy;
			containerPortal = 139105B61AF99BAD00B5F7CC /* RCTSettings.xcodeproj */;
			proxyType = 2;
			remoteGlobalIDString = 134814201AA4EA6300B7C361;
			remoteInfo = RCTSettings;
		};
		139FDEF31B06529B00C62182 /* PBXContainerItemProxy */ = {
			isa = PBXContainerItemProxy;
			containerPortal = 139FDEE61B06529A00C62182 /* RCTWebSocket.xcodeproj */;
			proxyType = 2;
			remoteGlobalIDString = 3C86DF461ADF2C930047B81A;
			remoteInfo = RCTWebSocket;
		};
		2D02E4911E0B4A5D006451C7 /* PBXContainerItemProxy */ = {
			isa = PBXContainerItemProxy;
			containerPortal = 83CBB9F71A601CBA00E9B192 /* Project object */;
			proxyType = 1;
			remoteGlobalIDString = 2D02E47A1E0B4A5D006451C7;
			remoteInfo = "zeus-tvOS";
		};
		2D16E6711FA4F8DC00B85C8A /* PBXContainerItemProxy */ = {
			isa = PBXContainerItemProxy;
			containerPortal = ADBDB91F1DFEBF0600ED6528 /* RCTBlob.xcodeproj */;
			proxyType = 2;
			remoteGlobalIDString = ADD01A681E09402E00F6D226;
			remoteInfo = "RCTBlob-tvOS";
		};
		2D16E6831FA4F8DC00B85C8A /* PBXContainerItemProxy */ = {
			isa = PBXContainerItemProxy;
			containerPortal = 139FDEE61B06529A00C62182 /* RCTWebSocket.xcodeproj */;
			proxyType = 2;
			remoteGlobalIDString = 3DBE0D001F3B181A0099AA32;
			remoteInfo = fishhook;
		};
		2D16E6851FA4F8DC00B85C8A /* PBXContainerItemProxy */ = {
			isa = PBXContainerItemProxy;
			containerPortal = 139FDEE61B06529A00C62182 /* RCTWebSocket.xcodeproj */;
			proxyType = 2;
			remoteGlobalIDString = 3DBE0D0D1F3B181C0099AA32;
			remoteInfo = "fishhook-tvOS";
		};
		3DAD3E831DF850E9000B6D8A /* PBXContainerItemProxy */ = {
			isa = PBXContainerItemProxy;
			containerPortal = 00C302BB1ABCB91800DB3ED1 /* RCTImage.xcodeproj */;
			proxyType = 2;
			remoteGlobalIDString = 2D2A283A1D9B042B00D4039D;
			remoteInfo = "RCTImage-tvOS";
		};
		3DAD3E871DF850E9000B6D8A /* PBXContainerItemProxy */ = {
			isa = PBXContainerItemProxy;
			containerPortal = 78C398B01ACF4ADC00677621 /* RCTLinking.xcodeproj */;
			proxyType = 2;
			remoteGlobalIDString = 2D2A28471D9B043800D4039D;
			remoteInfo = "RCTLinking-tvOS";
		};
		3DAD3E8B1DF850E9000B6D8A /* PBXContainerItemProxy */ = {
			isa = PBXContainerItemProxy;
			containerPortal = 00C302D31ABCB9D200DB3ED1 /* RCTNetwork.xcodeproj */;
			proxyType = 2;
			remoteGlobalIDString = 2D2A28541D9B044C00D4039D;
			remoteInfo = "RCTNetwork-tvOS";
		};
		3DAD3E8F1DF850E9000B6D8A /* PBXContainerItemProxy */ = {
			isa = PBXContainerItemProxy;
			containerPortal = 139105B61AF99BAD00B5F7CC /* RCTSettings.xcodeproj */;
			proxyType = 2;
			remoteGlobalIDString = 2D2A28611D9B046600D4039D;
			remoteInfo = "RCTSettings-tvOS";
		};
		3DAD3E931DF850E9000B6D8A /* PBXContainerItemProxy */ = {
			isa = PBXContainerItemProxy;
			containerPortal = 832341B01AAA6A8300B99B32 /* RCTText.xcodeproj */;
			proxyType = 2;
			remoteGlobalIDString = 2D2A287B1D9B048500D4039D;
			remoteInfo = "RCTText-tvOS";
		};
		3DAD3E981DF850E9000B6D8A /* PBXContainerItemProxy */ = {
			isa = PBXContainerItemProxy;
			containerPortal = 139FDEE61B06529A00C62182 /* RCTWebSocket.xcodeproj */;
			proxyType = 2;
			remoteGlobalIDString = 2D2A28881D9B049200D4039D;
			remoteInfo = "RCTWebSocket-tvOS";
		};
		5E9157321DD0AC6500FF2AA8 /* PBXContainerItemProxy */ = {
			isa = PBXContainerItemProxy;
			containerPortal = 5E91572D1DD0AC6500FF2AA8 /* RCTAnimation.xcodeproj */;
			proxyType = 2;
			remoteGlobalIDString = 134814201AA4EA6300B7C361;
			remoteInfo = RCTAnimation;
		};
		5E9157341DD0AC6500FF2AA8 /* PBXContainerItemProxy */ = {
			isa = PBXContainerItemProxy;
			containerPortal = 5E91572D1DD0AC6500FF2AA8 /* RCTAnimation.xcodeproj */;
			proxyType = 2;
			remoteGlobalIDString = 2D2A28201D9B03D100D4039D;
			remoteInfo = "RCTAnimation-tvOS";
		};
		78C398B81ACF4ADC00677621 /* PBXContainerItemProxy */ = {
			isa = PBXContainerItemProxy;
			containerPortal = 78C398B01ACF4ADC00677621 /* RCTLinking.xcodeproj */;
			proxyType = 2;
			remoteGlobalIDString = 134814201AA4EA6300B7C361;
			remoteInfo = RCTLinking;
		};
		832341B41AAA6A8300B99B32 /* PBXContainerItemProxy */ = {
			isa = PBXContainerItemProxy;
			containerPortal = 832341B01AAA6A8300B99B32 /* RCTText.xcodeproj */;
			proxyType = 2;
			remoteGlobalIDString = 58B5119B1A9E6C1200147676;
			remoteInfo = RCTText;
		};
		9700508B2460D71600AA6E33 /* PBXContainerItemProxy */ = {
			isa = PBXContainerItemProxy;
			containerPortal = 970050862460D71500AA6E33 /* RNRandomBytes.xcodeproj */;
			proxyType = 2;
			remoteGlobalIDString = 73EEC9391BFE4B1D00D468EB;
			remoteInfo = RNRandomBytes;
		};
		9700508D2460D71600AA6E33 /* PBXContainerItemProxy */ = {
			isa = PBXContainerItemProxy;
			containerPortal = 970050862460D71500AA6E33 /* RNRandomBytes.xcodeproj */;
			proxyType = 2;
			remoteGlobalIDString = 163CDE4E2087CAD3001065FB;
			remoteInfo = "RNRandomBytes-tvOS";
		};
		ADBDB9261DFEBF0700ED6528 /* PBXContainerItemProxy */ = {
			isa = PBXContainerItemProxy;
			containerPortal = ADBDB91F1DFEBF0600ED6528 /* RCTBlob.xcodeproj */;
			proxyType = 2;
			remoteGlobalIDString = 358F4ED71D1E81A9004DF814;
			remoteInfo = RCTBlob;
		};
/* End PBXContainerItemProxy section */

/* Begin PBXFileReference section */
		008F07F21AC5B25A0029DE68 /* main.jsbundle */ = {isa = PBXFileReference; fileEncoding = 4; lastKnownFileType = text; path = main.jsbundle; sourceTree = "<group>"; };
		00C302A71ABCB8CE00DB3ED1 /* RCTActionSheet.xcodeproj */ = {isa = PBXFileReference; lastKnownFileType = "wrapper.pb-project"; name = RCTActionSheet.xcodeproj; path = "../node_modules/react-native/Libraries/ActionSheetIOS/RCTActionSheet.xcodeproj"; sourceTree = "<group>"; };
		00C302BB1ABCB91800DB3ED1 /* RCTImage.xcodeproj */ = {isa = PBXFileReference; lastKnownFileType = "wrapper.pb-project"; name = RCTImage.xcodeproj; path = "../node_modules/react-native/Libraries/Image/RCTImage.xcodeproj"; sourceTree = "<group>"; };
		00C302D31ABCB9D200DB3ED1 /* RCTNetwork.xcodeproj */ = {isa = PBXFileReference; lastKnownFileType = "wrapper.pb-project"; name = RCTNetwork.xcodeproj; path = "../node_modules/react-native/Libraries/Network/RCTNetwork.xcodeproj"; sourceTree = "<group>"; };
		00C302DF1ABCB9EE00DB3ED1 /* RCTVibration.xcodeproj */ = {isa = PBXFileReference; lastKnownFileType = "wrapper.pb-project"; name = RCTVibration.xcodeproj; path = "../node_modules/react-native/Libraries/Vibration/RCTVibration.xcodeproj"; sourceTree = "<group>"; };
		00E356EE1AD99517003FC87E /* zeusTests.xctest */ = {isa = PBXFileReference; explicitFileType = wrapper.cfbundle; includeInIndex = 0; path = zeusTests.xctest; sourceTree = BUILT_PRODUCTS_DIR; };
		00E356F11AD99517003FC87E /* Info.plist */ = {isa = PBXFileReference; lastKnownFileType = text.plist.xml; path = Info.plist; sourceTree = "<group>"; };
		00E356F21AD99517003FC87E /* zeusTests.m */ = {isa = PBXFileReference; lastKnownFileType = sourcecode.c.objc; path = zeusTests.m; sourceTree = "<group>"; };
		01471298AE544A2F89251D67 /* PinFilled.svg */ = {isa = PBXFileReference; explicitFileType = undefined; fileEncoding = 9; includeInIndex = 0; lastKnownFileType = unknown; name = PinFilled.svg; path = ../assets/images/SVG/PinFilled.svg; sourceTree = "<group>"; };
		03529F2B35584738B9EFDE77 /* Search.svg */ = {isa = PBXFileReference; explicitFileType = undefined; fileEncoding = 9; includeInIndex = 0; lastKnownFileType = unknown; name = Search.svg; path = ../assets/images/SVG/Search.svg; sourceTree = "<group>"; };
		04FCBC4A7845073E39FACA73 /* Pods-zeus.release.xcconfig */ = {isa = PBXFileReference; includeInIndex = 1; lastKnownFileType = text.xcconfig; name = "Pods-zeus.release.xcconfig"; path = "Target Support Files/Pods-zeus/Pods-zeus.release.xcconfig"; sourceTree = "<group>"; };
		058EC85AAE364CEBB5C88C12 /* Globe.svg */ = {isa = PBXFileReference; explicitFileType = undefined; fileEncoding = 9; includeInIndex = 0; lastKnownFileType = unknown; name = Globe.svg; path = ../assets/images/SVG/Globe.svg; sourceTree = "<group>"; };
		0739DA7692B644DEBC3BAFFC /* Clock.svg */ = {isa = PBXFileReference; explicitFileType = undefined; fileEncoding = 9; includeInIndex = 0; lastKnownFileType = unknown; name = Clock.svg; path = ../assets/images/SVG/Clock.svg; sourceTree = "<group>"; };
		095808991E764378BE2D3052 /* Send.svg */ = {isa = PBXFileReference; explicitFileType = undefined; fileEncoding = 9; includeInIndex = 0; lastKnownFileType = unknown; name = Send.svg; path = ../assets/images/SVG/Send.svg; sourceTree = "<group>"; };
		0A66F4C9560343FA99B24029 /* Share.svg */ = {isa = PBXFileReference; explicitFileType = undefined; fileEncoding = 9; includeInIndex = 0; lastKnownFileType = unknown; name = Share.svg; path = ../assets/images/SVG/Share.svg; sourceTree = "<group>"; };
		0DB55EB3FF0F9245280FEA6C /* Pods-zeus-zeusTests.release.xcconfig */ = {isa = PBXFileReference; includeInIndex = 1; lastKnownFileType = text.xcconfig; name = "Pods-zeus-zeusTests.release.xcconfig"; path = "Target Support Files/Pods-zeus-zeusTests/Pods-zeus-zeusTests.release.xcconfig"; sourceTree = "<group>"; };
		107D5D19C89849838D993B6C /* splash.png */ = {isa = PBXFileReference; explicitFileType = undefined; fileEncoding = 9; includeInIndex = 0; lastKnownFileType = unknown; name = splash.png; path = ../assets/images/intro/splash.png; sourceTree = "<group>"; };
		139105B61AF99BAD00B5F7CC /* RCTSettings.xcodeproj */ = {isa = PBXFileReference; lastKnownFileType = "wrapper.pb-project"; name = RCTSettings.xcodeproj; path = "../node_modules/react-native/Libraries/Settings/RCTSettings.xcodeproj"; sourceTree = "<group>"; };
		139FDEE61B06529A00C62182 /* RCTWebSocket.xcodeproj */ = {isa = PBXFileReference; lastKnownFileType = "wrapper.pb-project"; name = RCTWebSocket.xcodeproj; path = "../node_modules/react-native/Libraries/WebSocket/RCTWebSocket.xcodeproj"; sourceTree = "<group>"; };
		13A8EDC828CA266BD8BD1F51 /* Pods-zeus-zeusTests.debug.xcconfig */ = {isa = PBXFileReference; includeInIndex = 1; lastKnownFileType = text.xcconfig; name = "Pods-zeus-zeusTests.debug.xcconfig"; path = "Target Support Files/Pods-zeus-zeusTests/Pods-zeus-zeusTests.debug.xcconfig"; sourceTree = "<group>"; };
		13B07F961A680F5B00A75B9A /* zeus.app */ = {isa = PBXFileReference; explicitFileType = wrapper.application; includeInIndex = 0; path = zeus.app; sourceTree = BUILT_PRODUCTS_DIR; };
		13B07FAF1A68108700A75B9A /* AppDelegate.h */ = {isa = PBXFileReference; fileEncoding = 4; lastKnownFileType = sourcecode.c.h; name = AppDelegate.h; path = zeus/AppDelegate.h; sourceTree = "<group>"; };
		13B07FB01A68108700A75B9A /* AppDelegate.m */ = {isa = PBXFileReference; fileEncoding = 4; lastKnownFileType = sourcecode.c.objc; name = AppDelegate.m; path = zeus/AppDelegate.m; sourceTree = "<group>"; };
		13B07FB21A68108700A75B9A /* Base */ = {isa = PBXFileReference; lastKnownFileType = file.xib; name = Base; path = Base.lproj/LaunchScreen.xib; sourceTree = "<group>"; };
		13B07FB51A68108700A75B9A /* Images.xcassets */ = {isa = PBXFileReference; lastKnownFileType = folder.assetcatalog; name = Images.xcassets; path = zeus/Images.xcassets; sourceTree = "<group>"; };
		13B07FB61A68108700A75B9A /* Info.plist */ = {isa = PBXFileReference; fileEncoding = 4; lastKnownFileType = text.plist.xml; name = Info.plist; path = zeus/Info.plist; sourceTree = "<group>"; };
		13B07FB71A68108700A75B9A /* main.m */ = {isa = PBXFileReference; fileEncoding = 4; lastKnownFileType = sourcecode.c.objc; name = main.m; path = zeus/main.m; sourceTree = "<group>"; };
		18B00F64CC5A4074AB595A5C /* MaterialIcons.ttf */ = {isa = PBXFileReference; explicitFileType = undefined; fileEncoding = 9; includeInIndex = 0; lastKnownFileType = unknown; name = MaterialIcons.ttf; path = "../node_modules/react-native-vector-icons/Fonts/MaterialIcons.ttf"; sourceTree = "<group>"; };
		18E41ED7967D4EC7B6CCC6C4 /* Lightning Bolt.svg */ = {isa = PBXFileReference; explicitFileType = undefined; fileEncoding = 9; includeInIndex = 0; lastKnownFileType = unknown; name = "Lightning Bolt.svg"; path = "../assets/images/SVG/Lightning Bolt.svg"; sourceTree = "<group>"; };
		19F1DF8577E64E24B856F202 /* Question.svg */ = {isa = PBXFileReference; explicitFileType = undefined; fileEncoding = 9; includeInIndex = 0; lastKnownFileType = unknown; name = Question.svg; path = ../assets/images/SVG/Question.svg; sourceTree = "<group>"; };
		1AD743129802428BA25522C5 /* libReactNativePermissions.a */ = {isa = PBXFileReference; explicitFileType = undefined; fileEncoding = 9; includeInIndex = 0; lastKnownFileType = archive.ar; path = libReactNativePermissions.a; sourceTree = "<group>"; };
		1D960E4F840145B3BB114CC5 /* Key.svg */ = {isa = PBXFileReference; explicitFileType = undefined; fileEncoding = 9; includeInIndex = 0; lastKnownFileType = unknown; name = Key.svg; path = ../assets/images/SVG/Key.svg; sourceTree = "<group>"; };
		1F20C8EE28BE46F6B99E5ED3 /* Alert.svg */ = {isa = PBXFileReference; explicitFileType = undefined; fileEncoding = 9; includeInIndex = 0; lastKnownFileType = unknown; name = Alert.svg; path = ../assets/images/SVG/Alert.svg; sourceTree = "<group>"; };
		226FAAEEA94A478A945F9A57 /* Menu.svg */ = {isa = PBXFileReference; explicitFileType = undefined; fileEncoding = 9; includeInIndex = 0; lastKnownFileType = unknown; name = Menu.svg; path = ../assets/images/SVG/Menu.svg; sourceTree = "<group>"; };
		259C6F30DC5D40FF9E5DF839 /* Sweep.svg */ = {isa = PBXFileReference; explicitFileType = undefined; fileEncoding = 9; includeInIndex = 0; lastKnownFileType = unknown; name = Sweep.svg; path = ../assets/images/SVG/Sweep.svg; sourceTree = "<group>"; };
		259ED6E1C36A4BB38A5BFB8B /* Temple.svg */ = {isa = PBXFileReference; explicitFileType = undefined; fileEncoding = 9; includeInIndex = 0; lastKnownFileType = unknown; name = Temple.svg; path = ../assets/images/SVG/Temple.svg; sourceTree = "<group>"; };
		289689C09C974491A933737A /* Channels.svg */ = {isa = PBXFileReference; explicitFileType = undefined; fileEncoding = 9; includeInIndex = 0; lastKnownFileType = unknown; name = Channels.svg; path = ../assets/images/SVG/Channels.svg; sourceTree = "<group>"; };
		28FAC11AA8E5479C81BE8DDA /* Eye Off.svg */ = {isa = PBXFileReference; explicitFileType = undefined; fileEncoding = 9; includeInIndex = 0; lastKnownFileType = unknown; name = "Eye Off.svg"; path = "../assets/images/SVG/Eye Off.svg"; sourceTree = "<group>"; };
		291FF6091426421DB569BEC4 /* Bitcoin.svg */ = {isa = PBXFileReference; explicitFileType = undefined; fileEncoding = 9; includeInIndex = 0; lastKnownFileType = unknown; name = Bitcoin.svg; path = ../assets/images/SVG/Bitcoin.svg; sourceTree = "<group>"; };
		299B155651FE4C3CB3D558D1 /* PeersContact.svg */ = {isa = PBXFileReference; explicitFileType = undefined; fileEncoding = 9; includeInIndex = 0; lastKnownFileType = unknown; name = PeersContact.svg; path = ../assets/images/SVG/PeersContact.svg; sourceTree = "<group>"; };
		29D6E5A55A7840A6B32ED432 /* EvilIcons.ttf */ = {isa = PBXFileReference; explicitFileType = undefined; fileEncoding = 9; includeInIndex = 0; lastKnownFileType = unknown; name = EvilIcons.ttf; path = "../node_modules/react-native-vector-icons/Fonts/EvilIcons.ttf"; sourceTree = "<group>"; };
		29E002EDCBDC4FB59A29BA2E /* Scan.svg */ = {isa = PBXFileReference; explicitFileType = undefined; fileEncoding = 9; includeInIndex = 0; lastKnownFileType = unknown; name = Scan.svg; path = ../assets/images/SVG/Scan.svg; sourceTree = "<group>"; };
		2D02E47B1E0B4A5D006451C7 /* zeus-tvOS.app */ = {isa = PBXFileReference; explicitFileType = wrapper.application; includeInIndex = 0; path = "zeus-tvOS.app"; sourceTree = BUILT_PRODUCTS_DIR; };
		2D02E4901E0B4A5D006451C7 /* zeus-tvOSTests.xctest */ = {isa = PBXFileReference; explicitFileType = wrapper.cfbundle; includeInIndex = 0; path = "zeus-tvOSTests.xctest"; sourceTree = BUILT_PRODUCTS_DIR; };
		2D16E6891FA4F8E400B85C8A /* libReact.a */ = {isa = PBXFileReference; explicitFileType = archive.ar; path = libReact.a; sourceTree = BUILT_PRODUCTS_DIR; };
		2D6AFC110FCE4DB693ABCF13 /* Loading.gif */ = {isa = PBXFileReference; explicitFileType = undefined; fileEncoding = 9; includeInIndex = 0; lastKnownFileType = unknown; name = Loading.gif; path = ../assets/images/GIF/Loading.gif; sourceTree = "<group>"; };
		2EC02052907E453CB15DBADA /* Filter Off.svg */ = {isa = PBXFileReference; explicitFileType = undefined; fileEncoding = 9; includeInIndex = 0; lastKnownFileType = unknown; name = "Filter Off.svg"; path = "../assets/images/SVG/Filter Off.svg"; sourceTree = "<group>"; };
		34845404A9F04B35ADA34F80 /* Caret Right-1.svg */ = {isa = PBXFileReference; explicitFileType = undefined; fileEncoding = 9; includeInIndex = 0; lastKnownFileType = unknown; name = "Caret Right-1.svg"; path = "../assets/images/SVG/Caret Right-1.svg"; sourceTree = "<group>"; };
		34F2E3639E1D4C878EA1CC22 /* Gallery.svg */ = {isa = PBXFileReference; explicitFileType = undefined; fileEncoding = 9; includeInIndex = 0; lastKnownFileType = unknown; name = Gallery.svg; path = ../assets/images/SVG/Gallery.svg; sourceTree = "<group>"; };
		3814F0A0F1A84AD1AFD7C587 /* POS.svg */ = {isa = PBXFileReference; explicitFileType = undefined; fileEncoding = 9; includeInIndex = 0; lastKnownFileType = unknown; name = POS.svg; path = ../assets/images/SVG/POS.svg; sourceTree = "<group>"; };
		3AB032A5D2204613B50EB1AA /* Channel.svg */ = {isa = PBXFileReference; explicitFileType = undefined; fileEncoding = 9; includeInIndex = 0; lastKnownFileType = unknown; name = Channel.svg; path = ../assets/images/SVG/Channel.svg; sourceTree = "<group>"; };
		3BD89BEBA89A4B678A29E094 /* BitcoinIcon.svg */ = {isa = PBXFileReference; explicitFileType = undefined; fileEncoding = 9; includeInIndex = 0; lastKnownFileType = unknown; name = BitcoinIcon.svg; path = ../assets/images/SVG/BitcoinIcon.svg; sourceTree = "<group>"; };
		3C37D42473A54AD981B549B4 /* NFC.svg */ = {isa = PBXFileReference; explicitFileType = undefined; fileEncoding = 9; includeInIndex = 0; lastKnownFileType = unknown; name = NFC.svg; path = ../assets/images/SVG/NFC.svg; sourceTree = "<group>"; };
		3C817E9DD0504569B85A84F1 /* Edit.svg */ = {isa = PBXFileReference; explicitFileType = undefined; fileEncoding = 9; includeInIndex = 0; lastKnownFileType = unknown; name = Edit.svg; path = ../assets/images/SVG/Edit.svg; sourceTree = "<group>"; };
		3D193586DE804DF89F2C9EC4 /* Leaving.svg */ = {isa = PBXFileReference; explicitFileType = undefined; fileEncoding = 9; includeInIndex = 0; lastKnownFileType = unknown; name = Leaving.svg; path = ../assets/images/SVG/Leaving.svg; sourceTree = "<group>"; };
		41B36F82E42440E0AD72FC42 /* MailboxFlagDown.svg */ = {isa = PBXFileReference; explicitFileType = undefined; fileEncoding = 9; includeInIndex = 0; lastKnownFileType = unknown; name = MailboxFlagDown.svg; path = ../assets/images/SVG/MailboxFlagDown.svg; sourceTree = "<group>"; };
		44AA4B9E77FB4B7E92D6E495 /* lightning1.json */ = {isa = PBXFileReference; explicitFileType = undefined; fileEncoding = 9; includeInIndex = 0; lastKnownFileType = unknown; name = lightning1.json; path = ../assets/images/Lottie/lightning1.json; sourceTree = "<group>"; };
		49BD28A15F4B4FECA6EE0CDE /* SimpleLineIcons.ttf */ = {isa = PBXFileReference; explicitFileType = undefined; fileEncoding = 9; includeInIndex = 0; lastKnownFileType = unknown; name = SimpleLineIcons.ttf; path = "../node_modules/react-native-vector-icons/Fonts/SimpleLineIcons.ttf"; sourceTree = "<group>"; };
		4A6B733324794E60B618DACE /* Export.svg */ = {isa = PBXFileReference; explicitFileType = undefined; fileEncoding = 9; includeInIndex = 0; lastKnownFileType = unknown; name = Export.svg; path = ../assets/images/SVG/Export.svg; sourceTree = "<group>"; };
		4C8C38BFCA8A45C99AA6FF28 /* MaterialCommunityIcons.ttf */ = {isa = PBXFileReference; explicitFileType = undefined; fileEncoding = 9; includeInIndex = 0; lastKnownFileType = unknown; name = MaterialCommunityIcons.ttf; path = "../node_modules/react-native-vector-icons/Fonts/MaterialCommunityIcons.ttf"; sourceTree = "<group>"; };
		4D6C56355DAE4697AB55E762 /* Feather.ttf */ = {isa = PBXFileReference; explicitFileType = undefined; fileEncoding = 9; includeInIndex = 0; lastKnownFileType = unknown; name = Feather.ttf; path = "../node_modules/react-native-vector-icons/Fonts/Feather.ttf"; sourceTree = "<group>"; };
		565C3A5DD94B417EB83A30FE /* Hidden.svg */ = {isa = PBXFileReference; explicitFileType = undefined; fileEncoding = 9; includeInIndex = 0; lastKnownFileType = unknown; name = Hidden.svg; path = ../assets/images/SVG/Hidden.svg; sourceTree = "<group>"; };
		571E23F345EB49B99F8150D2 /* Caret Left.svg */ = {isa = PBXFileReference; explicitFileType = undefined; fileEncoding = 9; includeInIndex = 0; lastKnownFileType = unknown; name = "Caret Left.svg"; path = "../assets/images/SVG/Caret Left.svg"; sourceTree = "<group>"; };
		5BF5971FD22D4660A5240C68 /* Untitled.png */ = {isa = PBXFileReference; explicitFileType = undefined; fileEncoding = 9; includeInIndex = 0; lastKnownFileType = unknown; name = Untitled.png; path = ../assets/images/Untitled.png; sourceTree = "<group>"; };
		5CC0E65B8E6447A38BD1EE91 /* Brush.svg */ = {isa = PBXFileReference; explicitFileType = undefined; fileEncoding = 9; includeInIndex = 0; lastKnownFileType = unknown; name = Brush.svg; path = ../assets/images/SVG/Brush.svg; sourceTree = "<group>"; };
		5E91572D1DD0AC6500FF2AA8 /* RCTAnimation.xcodeproj */ = {isa = PBXFileReference; lastKnownFileType = "wrapper.pb-project"; name = RCTAnimation.xcodeproj; path = "../node_modules/react-native/Libraries/NativeAnimation/RCTAnimation.xcodeproj"; sourceTree = "<group>"; };
		62458EE70D8546B7AE7F87DF /* Node On.svg */ = {isa = PBXFileReference; explicitFileType = undefined; fileEncoding = 9; includeInIndex = 0; lastKnownFileType = unknown; name = "Node On.svg"; path = "../assets/images/SVG/Node On.svg"; sourceTree = "<group>"; };
		647B3F8EC6A6487CB6606AD9 /* Switch.svg */ = {isa = PBXFileReference; explicitFileType = undefined; fileEncoding = 9; includeInIndex = 0; lastKnownFileType = unknown; name = Switch.svg; path = ../assets/images/SVG/Switch.svg; sourceTree = "<group>"; };
		65EBEDD6824B433F875FF553 /* Lock.svg */ = {isa = PBXFileReference; explicitFileType = undefined; fileEncoding = 9; includeInIndex = 0; lastKnownFileType = unknown; name = Lock.svg; path = ../assets/images/SVG/Lock.svg; sourceTree = "<group>"; };
		662F3CE13986425FAECE00A8 /* Pie.svg */ = {isa = PBXFileReference; explicitFileType = undefined; fileEncoding = 9; includeInIndex = 0; lastKnownFileType = unknown; name = Pie.svg; path = ../assets/images/SVG/Pie.svg; sourceTree = "<group>"; };
		67621A6F1F0042C7ACE3E84F /* Delete.svg */ = {isa = PBXFileReference; explicitFileType = undefined; fileEncoding = 9; includeInIndex = 0; lastKnownFileType = unknown; name = Delete.svg; path = ../assets/images/SVG/Delete.svg; sourceTree = "<group>"; };
		6934A0BCDAD94002BA8F840A /* Save.svg */ = {isa = PBXFileReference; explicitFileType = undefined; fileEncoding = 9; includeInIndex = 0; lastKnownFileType = unknown; name = Save.svg; path = ../assets/images/SVG/Save.svg; sourceTree = "<group>"; };
		6971DB04094F4130B4741426 /* lightning2.json */ = {isa = PBXFileReference; explicitFileType = undefined; fileEncoding = 9; includeInIndex = 0; lastKnownFileType = unknown; name = lightning2.json; path = ../assets/images/Lottie/lightning2.json; sourceTree = "<group>"; };
		6C81853A9EA0452B9999E58D /* ExchangeFiat.svg */ = {isa = PBXFileReference; explicitFileType = undefined; fileEncoding = 9; includeInIndex = 0; lastKnownFileType = unknown; name = ExchangeFiat.svg; path = ../assets/images/SVG/ExchangeFiat.svg; sourceTree = "<group>"; };
		6EA51D451E9C4637BBA7ADDB /* Fontisto.ttf */ = {isa = PBXFileReference; explicitFileType = undefined; fileEncoding = 9; includeInIndex = 0; lastKnownFileType = unknown; name = Fontisto.ttf; path = "../node_modules/react-native-vector-icons/Fonts/Fontisto.ttf"; sourceTree = "<group>"; };
		6F3CEE7DB9174923BAB26C47 /* 4.png */ = {isa = PBXFileReference; explicitFileType = undefined; fileEncoding = 9; includeInIndex = 0; lastKnownFileType = unknown; name = 4.png; path = ../assets/images/intro/4.png; sourceTree = "<group>"; };
		6F7490ECB1F7403FB5236410 /* FontAwesome5_Solid.ttf */ = {isa = PBXFileReference; explicitFileType = undefined; fileEncoding = 9; includeInIndex = 0; lastKnownFileType = unknown; name = FontAwesome5_Solid.ttf; path = "../node_modules/react-native-vector-icons/Fonts/FontAwesome5_Solid.ttf"; sourceTree = "<group>"; };
		7407D2CD274E076D00850BAB /* zeus.entitlements */ = {isa = PBXFileReference; lastKnownFileType = text.plist.entitlements; name = zeus.entitlements; path = zeus/zeus.entitlements; sourceTree = "<group>"; };
		7407D2CE274E079100850BAB /* zeusRelease.entitlements */ = {isa = PBXFileReference; lastKnownFileType = text.plist.entitlements; name = zeusRelease.entitlements; path = zeus/zeusRelease.entitlements; sourceTree = "<group>"; };
		7410AA102B35345500A5AA98 /* Marlide-Display-Bold.ttf */ = {isa = PBXFileReference; lastKnownFileType = file; name = "Marlide-Display-Bold.ttf"; path = "../../../assets/fonts/Marlide-Display-Bold.ttf"; sourceTree = "<group>"; };
		7410AA112B35345500A5AA98 /* Marlide-Display.ttf */ = {isa = PBXFileReference; lastKnownFileType = file; name = "Marlide-Display.ttf"; path = "../../../assets/fonts/Marlide-Display.ttf"; sourceTree = "<group>"; };
		7410AA122B35345600A5AA98 /* ppneuemontreal-medium.otf */ = {isa = PBXFileReference; lastKnownFileType = file; name = "ppneuemontreal-medium.otf"; path = "../../../assets/fonts/ppneuemontreal-medium.otf"; sourceTree = "<group>"; };
		745388382A54C2B6000927CE /* lightning.pb.swift */ = {isa = PBXFileReference; fileEncoding = 4; lastKnownFileType = sourcecode.swift; path = lightning.pb.swift; sourceTree = "<group>"; };
		745388392A54C2B6000927CE /* LndMobileScheduledSync.swift */ = {isa = PBXFileReference; fileEncoding = 4; lastKnownFileType = sourcecode.swift; path = LndMobileScheduledSync.swift; sourceTree = "<group>"; };
		7453883A2A54C2B6000927CE /* LndMobile.m */ = {isa = PBXFileReference; fileEncoding = 4; lastKnownFileType = sourcecode.c.objc; path = LndMobile.m; sourceTree = "<group>"; };
		7453883B2A54C2B6000927CE /* LndMobileScheduledSync.m */ = {isa = PBXFileReference; fileEncoding = 4; lastKnownFileType = sourcecode.c.objc; path = LndMobileScheduledSync.m; sourceTree = "<group>"; };
		7453883C2A54C2B6000927CE /* LndMobile.swift */ = {isa = PBXFileReference; fileEncoding = 4; lastKnownFileType = sourcecode.swift; path = LndMobile.swift; sourceTree = "<group>"; };
		7453883E2A54C2B6000927CE /* walletunlocker.pb.swift */ = {isa = PBXFileReference; fileEncoding = 4; lastKnownFileType = sourcecode.swift; path = walletunlocker.pb.swift; sourceTree = "<group>"; };
		7453883F2A54C2B6000927CE /* LndMobileTools.m */ = {isa = PBXFileReference; fileEncoding = 4; lastKnownFileType = sourcecode.c.objc; path = LndMobileTools.m; sourceTree = "<group>"; };
		745388402A54C2B6000927CE /* Lnd.swift */ = {isa = PBXFileReference; fileEncoding = 4; lastKnownFileType = sourcecode.swift; path = Lnd.swift; sourceTree = "<group>"; };
		745388412A54C2B6000927CE /* LndMobileTools.swift */ = {isa = PBXFileReference; fileEncoding = 4; lastKnownFileType = sourcecode.swift; path = LndMobileTools.swift; sourceTree = "<group>"; };
		745E06A9295CB0E500597EE8 /* Caret Down.svg */ = {isa = PBXFileReference; fileEncoding = 4; lastKnownFileType = text; name = "Caret Down.svg"; path = "../assets/images/SVG/Caret Down.svg"; sourceTree = "<group>"; };
		74668A562AE3CBB90023695A /* Marlide-Display-Bold.ttf */ = {isa = PBXFileReference; lastKnownFileType = file; name = "Marlide-Display-Bold.ttf"; path = "../assets/fonts/Marlide-Display-Bold.ttf"; sourceTree = "<group>"; };
		74668A572AE3CBB90023695A /* Marlide-Display.ttf */ = {isa = PBXFileReference; lastKnownFileType = file; name = "Marlide-Display.ttf"; path = "../assets/fonts/Marlide-Display.ttf"; sourceTree = "<group>"; };
		74A116702A55DEE600F7078C /* libresolv.tbd */ = {isa = PBXFileReference; lastKnownFileType = "sourcecode.text-based-dylib-definition"; name = libresolv.tbd; path = usr/lib/libresolv.tbd; sourceTree = SDKROOT; };
		74B637792A5A350A00750202 /* LncModule.mm */ = {isa = PBXFileReference; fileEncoding = 4; lastKnownFileType = sourcecode.cpp.objcpp; path = LncModule.mm; sourceTree = "<group>"; };
		74B6377A2A5A350A00750202 /* StreamingCallback.mm */ = {isa = PBXFileReference; fileEncoding = 4; lastKnownFileType = sourcecode.cpp.objcpp; path = StreamingCallback.mm; sourceTree = "<group>"; };
		74B6377B2A5A350A00750202 /* StreamingCallback.h */ = {isa = PBXFileReference; fileEncoding = 4; lastKnownFileType = sourcecode.c.h; path = StreamingCallback.h; sourceTree = "<group>"; };
		74B6377C2A5A350A00750202 /* Callback.mm */ = {isa = PBXFileReference; fileEncoding = 4; lastKnownFileType = sourcecode.cpp.objcpp; path = Callback.mm; sourceTree = "<group>"; };
		74B6377E2A5A350A00750202 /* Callback.h */ = {isa = PBXFileReference; fileEncoding = 4; lastKnownFileType = sourcecode.c.h; path = Callback.h; sourceTree = "<group>"; };
		74B6377F2A5A350A00750202 /* LncModule.h */ = {isa = PBXFileReference; fileEncoding = 4; lastKnownFileType = sourcecode.c.h; path = LncModule.h; sourceTree = "<group>"; };
		74B637862A5A35B600750202 /* Lndmobile.xcframework */ = {isa = PBXFileReference; lastKnownFileType = wrapper.xcframework; name = Lndmobile.xcframework; path = LncMobile/Lndmobile.xcframework; sourceTree = "<group>"; };
		74F9D7EF2AF33324007D44BF /* ppneuemontreal-medium.otf */ = {isa = PBXFileReference; lastKnownFileType = file; name = "ppneuemontreal-medium.otf"; path = "../assets/fonts/ppneuemontreal-medium.otf"; sourceTree = "<group>"; };
		77EC666A91C04742A050DEF4 /* Help Icon.svg */ = {isa = PBXFileReference; explicitFileType = undefined; fileEncoding = 9; includeInIndex = 0; lastKnownFileType = unknown; name = "Help Icon.svg"; path = "../assets/images/SVG/Help Icon.svg"; sourceTree = "<group>"; };
		788BB1C90868496CA6F03853 /* Network.svg */ = {isa = PBXFileReference; explicitFileType = undefined; fileEncoding = 9; includeInIndex = 0; lastKnownFileType = unknown; name = Network.svg; path = ../assets/images/SVG/Network.svg; sourceTree = "<group>"; };
		78C398B01ACF4ADC00677621 /* RCTLinking.xcodeproj */ = {isa = PBXFileReference; lastKnownFileType = "wrapper.pb-project"; name = RCTLinking.xcodeproj; path = "../node_modules/react-native/Libraries/LinkingIOS/RCTLinking.xcodeproj"; sourceTree = "<group>"; };
		794C8E7556B54F62BEAD1975 /* 2.png */ = {isa = PBXFileReference; explicitFileType = undefined; fileEncoding = 9; includeInIndex = 0; lastKnownFileType = unknown; name = 2.png; path = ../assets/images/intro/2.png; sourceTree = "<group>"; };
		7ABECF711E9D4F5AB912E1C0 /* Copy.svg */ = {isa = PBXFileReference; explicitFileType = undefined; fileEncoding = 9; includeInIndex = 0; lastKnownFileType = unknown; name = Copy.svg; path = ../assets/images/SVG/Copy.svg; sourceTree = "<group>"; };
		7E518DD5239E4B02AD264302 /* AddressSvg.tsx */ = {isa = PBXFileReference; explicitFileType = undefined; fileEncoding = 9; includeInIndex = 0; lastKnownFileType = unknown; name = AddressSvg.tsx; path = ../assets/images/SVG/DynamicSVG/AddressSvg.tsx; sourceTree = "<group>"; };
		7FE4DFA6CD064723B106677B /* Octicons.ttf */ = {isa = PBXFileReference; explicitFileType = undefined; fileEncoding = 9; includeInIndex = 0; lastKnownFileType = unknown; name = Octicons.ttf; path = "../node_modules/react-native-vector-icons/Fonts/Octicons.ttf"; sourceTree = "<group>"; };
		8046E6CEF39C45D4A0731EBA /* Node Off.svg */ = {isa = PBXFileReference; explicitFileType = undefined; fileEncoding = 9; includeInIndex = 0; lastKnownFileType = unknown; name = "Node Off.svg"; path = "../assets/images/SVG/Node Off.svg"; sourceTree = "<group>"; };
		80E6686C049240CE9887FA2C /* QR.svg */ = {isa = PBXFileReference; explicitFileType = undefined; fileEncoding = 9; includeInIndex = 0; lastKnownFileType = unknown; name = QR.svg; path = ../assets/images/SVG/QR.svg; sourceTree = "<group>"; };
		832341B01AAA6A8300B99B32 /* RCTText.xcodeproj */ = {isa = PBXFileReference; lastKnownFileType = "wrapper.pb-project"; name = RCTText.xcodeproj; path = "../node_modules/react-native/Libraries/Text/RCTText.xcodeproj"; sourceTree = "<group>"; };
		84817A27B5CC4C869EA8ABF3 /* LightningSvg.tsx */ = {isa = PBXFileReference; explicitFileType = undefined; fileEncoding = 9; includeInIndex = 0; lastKnownFileType = unknown; name = LightningSvg.tsx; path = ../assets/images/SVG/DynamicSVG/LightningSvg.tsx; sourceTree = "<group>"; };
		85477FC3256D5D3400A4EAD1 /* zeus-Bridging-Header.h */ = {isa = PBXFileReference; lastKnownFileType = sourcecode.c.h; path = "zeus-Bridging-Header.h"; sourceTree = "<group>"; };
		85477FC5256D5D3400A4EAD1 /* dummy.swift */ = {isa = PBXFileReference; lastKnownFileType = sourcecode.swift; path = dummy.swift; sourceTree = "<group>"; };
		89366F98367041A3AD6768BD /* Caret Right.svg */ = {isa = PBXFileReference; explicitFileType = undefined; fileEncoding = 9; includeInIndex = 0; lastKnownFileType = unknown; name = "Caret Right.svg"; path = "../assets/images/SVG/Caret Right.svg"; sourceTree = "<group>"; };
		8A37760CFE5741E3AD73A485 /* Flash Off.svg */ = {isa = PBXFileReference; explicitFileType = undefined; fileEncoding = 9; includeInIndex = 0; lastKnownFileType = unknown; name = "Flash Off.svg"; path = "../assets/images/SVG/Flash Off.svg"; sourceTree = "<group>"; };
		8E405B6CB7D64A44907B0DB0 /* MailboxFlagUp.svg */ = {isa = PBXFileReference; explicitFileType = undefined; fileEncoding = 9; includeInIndex = 0; lastKnownFileType = unknown; name = MailboxFlagUp.svg; path = ../assets/images/SVG/MailboxFlagUp.svg; sourceTree = "<group>"; };
		8F0CAEBF09CC44E0A55DFB2A /* Coins.svg */ = {isa = PBXFileReference; explicitFileType = undefined; fileEncoding = 9; includeInIndex = 0; lastKnownFileType = unknown; name = Coins.svg; path = ../assets/images/SVG/Coins.svg; sourceTree = "<group>"; };
		8F39D8AB5C2348B699E16A96 /* Mnemonic.svg */ = {isa = PBXFileReference; explicitFileType = undefined; fileEncoding = 9; includeInIndex = 0; lastKnownFileType = unknown; name = Mnemonic.svg; path = ../assets/images/SVG/Mnemonic.svg; sourceTree = "<group>"; };
		8F531F57A66C4D86B3D226D7 /* Verified Account.svg */ = {isa = PBXFileReference; explicitFileType = undefined; fileEncoding = 9; includeInIndex = 0; lastKnownFileType = unknown; name = "Verified Account.svg"; path = "../assets/images/SVG/Verified Account.svg"; sourceTree = "<group>"; };
		956E2E16008F4EA0B54DF09B /* Add.svg */ = {isa = PBXFileReference; explicitFileType = undefined; fileEncoding = 9; includeInIndex = 0; lastKnownFileType = unknown; name = Add.svg; path = ../assets/images/SVG/Add.svg; sourceTree = "<group>"; };
		970050862460D71500AA6E33 /* RNRandomBytes.xcodeproj */ = {isa = PBXFileReference; lastKnownFileType = "wrapper.pb-project"; name = RNRandomBytes.xcodeproj; path = "../node_modules/react-native-randombytes/RNRandomBytes.xcodeproj"; sourceTree = "<group>"; };
		97D6EB5926C47CF5002ADC8C /* ioslauncher.png */ = {isa = PBXFileReference; lastKnownFileType = image.png; path = ioslauncher.png; sourceTree = "<group>"; };
		97D9A8F5652E4AC580E97DEF /* Mempool.svg */ = {isa = PBXFileReference; explicitFileType = undefined; fileEncoding = 9; includeInIndex = 0; lastKnownFileType = unknown; name = Mempool.svg; path = ../assets/images/affiliates/Mempool.svg; sourceTree = "<group>"; };
		97F6D46922054E640030F13B /* Octicons.ttf */ = {isa = PBXFileReference; lastKnownFileType = file; path = Octicons.ttf; sourceTree = "<group>"; };
		97F6D46A22054E640030F13B /* Feather.ttf */ = {isa = PBXFileReference; lastKnownFileType = file; path = Feather.ttf; sourceTree = "<group>"; };
		97F6D46B22054E640030F13B /* Entypo.ttf */ = {isa = PBXFileReference; lastKnownFileType = file; path = Entypo.ttf; sourceTree = "<group>"; };
		97F6D46C22054E640030F13B /* FontAwesome5_Brands.ttf */ = {isa = PBXFileReference; lastKnownFileType = file; path = FontAwesome5_Brands.ttf; sourceTree = "<group>"; };
		97F6D46D22054E640030F13B /* MaterialCommunityIcons.ttf */ = {isa = PBXFileReference; lastKnownFileType = file; path = MaterialCommunityIcons.ttf; sourceTree = "<group>"; };
		97F6D46E22054E640030F13B /* AntDesign.ttf */ = {isa = PBXFileReference; lastKnownFileType = file; path = AntDesign.ttf; sourceTree = "<group>"; };
		97F6D46F22054E640030F13B /* Foundation.ttf */ = {isa = PBXFileReference; lastKnownFileType = file; path = Foundation.ttf; sourceTree = "<group>"; };
		97F6D47022054E640030F13B /* Ionicons.ttf */ = {isa = PBXFileReference; lastKnownFileType = file; path = Ionicons.ttf; sourceTree = "<group>"; };
		97F6D47122054E640030F13B /* FontAwesome5_Solid.ttf */ = {isa = PBXFileReference; lastKnownFileType = file; path = FontAwesome5_Solid.ttf; sourceTree = "<group>"; };
		97F6D47222054E640030F13B /* FontAwesome5_Regular.ttf */ = {isa = PBXFileReference; lastKnownFileType = file; path = FontAwesome5_Regular.ttf; sourceTree = "<group>"; };
		97F6D47322054E640030F13B /* FontAwesome.ttf */ = {isa = PBXFileReference; lastKnownFileType = file; path = FontAwesome.ttf; sourceTree = "<group>"; };
		97F6D47422054E640030F13B /* Zocial.ttf */ = {isa = PBXFileReference; lastKnownFileType = file; path = Zocial.ttf; sourceTree = "<group>"; };
		97F6D47522054E640030F13B /* EvilIcons.ttf */ = {isa = PBXFileReference; lastKnownFileType = file; path = EvilIcons.ttf; sourceTree = "<group>"; };
		97F6D47622054E640030F13B /* SimpleLineIcons.ttf */ = {isa = PBXFileReference; lastKnownFileType = file; path = SimpleLineIcons.ttf; sourceTree = "<group>"; };
		97F6D47722054E640030F13B /* MaterialIcons.ttf */ = {isa = PBXFileReference; lastKnownFileType = file; path = MaterialIcons.ttf; sourceTree = "<group>"; };
		9888056290564C60BD300E91 /* Entypo.ttf */ = {isa = PBXFileReference; explicitFileType = undefined; fileEncoding = 9; includeInIndex = 0; lastKnownFileType = unknown; name = Entypo.ttf; path = "../node_modules/react-native-vector-icons/Fonts/Entypo.ttf"; sourceTree = "<group>"; };
		9C94FFE5DB3C4080AB711D66 /* Mascot.png */ = {isa = PBXFileReference; explicitFileType = undefined; fileEncoding = 9; includeInIndex = 0; lastKnownFileType = unknown; name = Mascot.png; path = ../assets/images/Mascot.png; sourceTree = "<group>"; };
		9D7BECF54A9B4DA78AF0F25F /* Foundation.ttf */ = {isa = PBXFileReference; explicitFileType = undefined; fileEncoding = 9; includeInIndex = 0; lastKnownFileType = unknown; name = Foundation.ttf; path = "../node_modules/react-native-vector-icons/Fonts/Foundation.ttf"; sourceTree = "<group>"; };
		A0A40034EBFA40CF87A744A6 /* Pen.svg */ = {isa = PBXFileReference; explicitFileType = undefined; fileEncoding = 9; includeInIndex = 0; lastKnownFileType = unknown; name = Pen.svg; path = ../assets/images/SVG/Pen.svg; sourceTree = "<group>"; };
		A3B07984672041189059C4E0 /* OnChainSvg.tsx */ = {isa = PBXFileReference; explicitFileType = undefined; fileEncoding = 9; includeInIndex = 0; lastKnownFileType = unknown; name = OnChainSvg.tsx; path = ../assets/images/SVG/DynamicSVG/OnChainSvg.tsx; sourceTree = "<group>"; };
		A5BC3ADC78784B888F34B25B /* libRNCamera.a */ = {isa = PBXFileReference; explicitFileType = undefined; fileEncoding = 9; includeInIndex = 0; lastKnownFileType = archive.ar; path = libRNCamera.a; sourceTree = "<group>"; };
		A7D097DE19314D50ABD77607 /* Nostrich.svg */ = {isa = PBXFileReference; explicitFileType = undefined; fileEncoding = 9; includeInIndex = 0; lastKnownFileType = unknown; name = Nostrich.svg; path = ../assets/images/SVG/Nostrich.svg; sourceTree = "<group>"; };
		AA4B9185A0E64EC68F5F0628 /* PinHollow.svg */ = {isa = PBXFileReference; explicitFileType = undefined; fileEncoding = 9; includeInIndex = 0; lastKnownFileType = unknown; name = PinHollow.svg; path = ../assets/images/SVG/PinHollow.svg; sourceTree = "<group>"; };
		AC03A7A4319C4366A52D94FE /* Eye On.svg */ = {isa = PBXFileReference; explicitFileType = undefined; fileEncoding = 9; includeInIndex = 0; lastKnownFileType = unknown; name = "Eye On.svg"; path = "../assets/images/SVG/Eye On.svg"; sourceTree = "<group>"; };
		AC3DB90B22364D909A09B3E0 /* ScanFrameSvg.tsx */ = {isa = PBXFileReference; explicitFileType = undefined; fileEncoding = 9; includeInIndex = 0; lastKnownFileType = unknown; name = ScanFrameSvg.tsx; path = ../assets/images/SVG/DynamicSVG/ScanFrameSvg.tsx; sourceTree = "<group>"; };
		ADBDB91F1DFEBF0600ED6528 /* RCTBlob.xcodeproj */ = {isa = PBXFileReference; lastKnownFileType = "wrapper.pb-project"; name = RCTBlob.xcodeproj; path = "../node_modules/react-native/Libraries/Blob/RCTBlob.xcodeproj"; sourceTree = "<group>"; };
		B10811B91C8044358B7EBE82 /* Block.svg */ = {isa = PBXFileReference; explicitFileType = undefined; fileEncoding = 9; includeInIndex = 0; lastKnownFileType = unknown; name = Block.svg; path = ../assets/images/SVG/Block.svg; sourceTree = "<group>"; };
		B23A03CFAFEF40D790A7B4E6 /* ErrorIcon.svg */ = {isa = PBXFileReference; explicitFileType = undefined; fileEncoding = 9; includeInIndex = 0; lastKnownFileType = unknown; name = ErrorIcon.svg; path = ../assets/images/SVG/ErrorIcon.svg; sourceTree = "<group>"; };
		B36D434AE9B14EE7AD5E6BCE /* Routing.svg */ = {isa = PBXFileReference; explicitFileType = undefined; fileEncoding = 9; includeInIndex = 0; lastKnownFileType = unknown; name = Routing.svg; path = ../assets/images/SVG/Routing.svg; sourceTree = "<group>"; };
		B4C39762C9B748E39BFDA90F /* ExchangeBitcoin.svg */ = {isa = PBXFileReference; explicitFileType = undefined; fileEncoding = 9; includeInIndex = 0; lastKnownFileType = unknown; name = ExchangeBitcoin.svg; path = ../assets/images/SVG/ExchangeBitcoin.svg; sourceTree = "<group>"; };
		B813A99762CC4756A18E0C20 /* Skull.svg */ = {isa = PBXFileReference; explicitFileType = undefined; fileEncoding = 9; includeInIndex = 0; lastKnownFileType = unknown; name = Skull.svg; path = ../assets/images/SVG/Skull.svg; sourceTree = "<group>"; };
		BA49AD114EF94750B63C2C94 /* Cross.svg */ = {isa = PBXFileReference; explicitFileType = undefined; fileEncoding = 9; includeInIndex = 0; lastKnownFileType = unknown; name = Cross.svg; path = ../assets/images/SVG/Cross.svg; sourceTree = "<group>"; };
		BB0EF52AEE1F4724A178B73A /* Zocial.ttf */ = {isa = PBXFileReference; explicitFileType = undefined; fileEncoding = 9; includeInIndex = 0; lastKnownFileType = unknown; name = Zocial.ttf; path = "../node_modules/react-native-vector-icons/Fonts/Zocial.ttf"; sourceTree = "<group>"; };
		C2058B1AED6D4B97A6650200 /* Contact.svg */ = {isa = PBXFileReference; explicitFileType = undefined; fileEncoding = 9; includeInIndex = 0; lastKnownFileType = unknown; name = Contact.svg; path = ../assets/images/SVG/Contact.svg; sourceTree = "<group>"; };
		C3D9B9B4D130410A8B146CE4 /* Olympus.svg */ = {isa = PBXFileReference; explicitFileType = undefined; fileEncoding = 9; includeInIndex = 0; lastKnownFileType = unknown; name = Olympus.svg; path = ../assets/images/SVG/Olympus.svg; sourceTree = "<group>"; };
		C44BB3F9DBFD465EBEEED83E /* Ionicons.ttf */ = {isa = PBXFileReference; explicitFileType = undefined; fileEncoding = 9; includeInIndex = 0; lastKnownFileType = unknown; name = Ionicons.ttf; path = "../node_modules/react-native-vector-icons/Fonts/Ionicons.ttf"; sourceTree = "<group>"; };
		C689AF9C5EFD42E891A1FFD3 /* Cloud.svg */ = {isa = PBXFileReference; explicitFileType = undefined; fileEncoding = 9; includeInIndex = 0; lastKnownFileType = unknown; name = Cloud.svg; path = ../assets/images/SVG/Cloud.svg; sourceTree = "<group>"; };
		C79E350A2A9640088B2E0231 /* tor.png */ = {isa = PBXFileReference; explicitFileType = undefined; fileEncoding = 9; includeInIndex = 0; lastKnownFileType = unknown; name = tor.png; path = ../assets/images/tor.png; sourceTree = "<group>"; };
		C7FBAA85E56C4D5D92F74F11 /* UnifiedSvg.tsx */ = {isa = PBXFileReference; explicitFileType = undefined; fileEncoding = 9; includeInIndex = 0; lastKnownFileType = unknown; name = UnifiedSvg.tsx; path = ../assets/images/SVG/DynamicSVG/UnifiedSvg.tsx; sourceTree = "<group>"; };
		C8B74E7F5FE74AB1B75DD331 /* Backspace.svg */ = {isa = PBXFileReference; explicitFileType = undefined; fileEncoding = 9; includeInIndex = 0; lastKnownFileType = unknown; name = Backspace.svg; path = ../assets/images/SVG/Backspace.svg; sourceTree = "<group>"; };
		C9B32E9846A8346A32A3BDC6 /* libPods-zeus-zeusTests.a */ = {isa = PBXFileReference; explicitFileType = archive.ar; includeInIndex = 0; path = "libPods-zeus-zeusTests.a"; sourceTree = BUILT_PRODUCTS_DIR; };
		CB2C2DBF18852D2E65ABC434 /* libPods-zeus.a */ = {isa = PBXFileReference; explicitFileType = archive.ar; includeInIndex = 0; path = "libPods-zeus.a"; sourceTree = BUILT_PRODUCTS_DIR; };
		CBA0591D71884F909710032D /* Filter On.svg */ = {isa = PBXFileReference; explicitFileType = undefined; fileEncoding = 9; includeInIndex = 0; lastKnownFileType = unknown; name = "Filter On.svg"; path = "../assets/images/SVG/Filter On.svg"; sourceTree = "<group>"; };
		CCFEAC399BB842A091ADB042 /* Wallet.svg */ = {isa = PBXFileReference; explicitFileType = undefined; fileEncoding = 9; includeInIndex = 0; lastKnownFileType = unknown; name = Wallet.svg; path = ../assets/images/SVG/Wallet.svg; sourceTree = "<group>"; };
		CDEDFA98A11BF239AB39E264 /* Pods-zeus.debug.xcconfig */ = {isa = PBXFileReference; includeInIndex = 1; lastKnownFileType = text.xcconfig; name = "Pods-zeus.debug.xcconfig"; path = "Target Support Files/Pods-zeus/Pods-zeus.debug.xcconfig"; sourceTree = "<group>"; };
		CE4931FF962B4189AC3F3EEB /* Dice.svg */ = {isa = PBXFileReference; explicitFileType = undefined; fileEncoding = 9; includeInIndex = 0; lastKnownFileType = unknown; name = Dice.svg; path = ../assets/images/SVG/Dice.svg; sourceTree = "<group>"; };
		CE60F60AE34649628EB4D675 /* FontAwesome5_Regular.ttf */ = {isa = PBXFileReference; explicitFileType = undefined; fileEncoding = 9; includeInIndex = 0; lastKnownFileType = unknown; name = FontAwesome5_Regular.ttf; path = "../node_modules/react-native-vector-icons/Fonts/FontAwesome5_Regular.ttf"; sourceTree = "<group>"; };
		D27437A6874C42CDB9C5662B /* Visible.svg */ = {isa = PBXFileReference; explicitFileType = undefined; fileEncoding = 9; includeInIndex = 0; lastKnownFileType = unknown; name = Visible.svg; path = ../assets/images/SVG/Visible.svg; sourceTree = "<group>"; };
		D2F679C59D7B4D258A382330 /* FontAwesome5_Brands.ttf */ = {isa = PBXFileReference; explicitFileType = undefined; fileEncoding = 9; includeInIndex = 0; lastKnownFileType = unknown; name = FontAwesome5_Brands.ttf; path = "../node_modules/react-native-vector-icons/Fonts/FontAwesome5_Brands.ttf"; sourceTree = "<group>"; };
		D7C5B50BC6594569B19AE135 /* lightning3.json */ = {isa = PBXFileReference; explicitFileType = undefined; fileEncoding = 9; includeInIndex = 0; lastKnownFileType = unknown; name = lightning3.json; path = ../assets/images/Lottie/lightning3.json; sourceTree = "<group>"; };
		D7D27BFD5D11478D80A6F85E /* FontAwesome.ttf */ = {isa = PBXFileReference; explicitFileType = undefined; fileEncoding = 9; includeInIndex = 0; lastKnownFileType = unknown; name = FontAwesome.ttf; path = "../node_modules/react-native-vector-icons/Fonts/FontAwesome.ttf"; sourceTree = "<group>"; };
		D7E370054BBF42359E7A5112 /* Wallet2.svg */ = {isa = PBXFileReference; explicitFileType = undefined; fileEncoding = 9; includeInIndex = 0; lastKnownFileType = unknown; name = Wallet2.svg; path = ../assets/images/SVG/Wallet2.svg; sourceTree = "<group>"; };
		DAB0850D6CA542288A565578 /* Success.svg */ = {isa = PBXFileReference; explicitFileType = undefined; fileEncoding = 9; includeInIndex = 0; lastKnownFileType = unknown; name = Success.svg; path = ../assets/images/SVG/Success.svg; sourceTree = "<group>"; };
		DD1A9F0B9EF0475C81C53C8D /* Flash On.svg */ = {isa = PBXFileReference; explicitFileType = undefined; fileEncoding = 9; includeInIndex = 0; lastKnownFileType = unknown; name = "Flash On.svg"; path = "../assets/images/SVG/Flash On.svg"; sourceTree = "<group>"; };
		DD470243A7FC45D882EF1B0D /* Error.svg */ = {isa = PBXFileReference; explicitFileType = undefined; fileEncoding = 9; includeInIndex = 0; lastKnownFileType = unknown; name = Error.svg; path = ../assets/images/SVG/Error.svg; sourceTree = "<group>"; };
		DEE698AC647848D9B6DB13F6 /* 3.png */ = {isa = PBXFileReference; explicitFileType = undefined; fileEncoding = 9; includeInIndex = 0; lastKnownFileType = unknown; name = 3.png; path = ../assets/images/intro/3.png; sourceTree = "<group>"; };
		DFA342136699448EA20DE82D /* Sync.svg */ = {isa = PBXFileReference; explicitFileType = undefined; fileEncoding = 9; includeInIndex = 0; lastKnownFileType = unknown; name = Sync.svg; path = ../assets/images/SVG/Sync.svg; sourceTree = "<group>"; };
		E21D3D5587114764BC296D83 /* Key Security.svg */ = {isa = PBXFileReference; explicitFileType = undefined; fileEncoding = 9; includeInIndex = 0; lastKnownFileType = unknown; name = "Key Security.svg"; path = "../assets/images/SVG/Key Security.svg"; sourceTree = "<group>"; };
		E30C8201B5B64E99A22BBCE0 /* loader.json */ = {isa = PBXFileReference; explicitFileType = undefined; fileEncoding = 9; includeInIndex = 0; lastKnownFileType = unknown; name = loader.json; path = ../assets/images/Lottie/loader.json; sourceTree = "<group>"; };
		E475512AC9944749B58EEAC1 /* Clipboard.svg */ = {isa = PBXFileReference; explicitFileType = undefined; fileEncoding = 9; includeInIndex = 0; lastKnownFileType = unknown; name = Clipboard.svg; path = ../assets/images/SVG/Clipboard.svg; sourceTree = "<group>"; };
		ED297162215061F000B7C4FE /* JavaScriptCore.framework */ = {isa = PBXFileReference; lastKnownFileType = wrapper.framework; name = JavaScriptCore.framework; path = System/Library/Frameworks/JavaScriptCore.framework; sourceTree = SDKROOT; };
		EF00F35A868F4C26B9288D74 /* Receive.svg */ = {isa = PBXFileReference; explicitFileType = undefined; fileEncoding = 9; includeInIndex = 0; lastKnownFileType = unknown; name = Receive.svg; path = ../assets/images/SVG/Receive.svg; sourceTree = "<group>"; };
		F049B384F839491FBB33BBA4 /* Checkmark.svg */ = {isa = PBXFileReference; explicitFileType = undefined; fileEncoding = 9; includeInIndex = 0; lastKnownFileType = unknown; name = Checkmark.svg; path = ../assets/images/SVG/Checkmark.svg; sourceTree = "<group>"; };
		F2D9FC1C959D40C29AA07FD5 /* 1.png */ = {isa = PBXFileReference; explicitFileType = undefined; fileEncoding = 9; includeInIndex = 0; lastKnownFileType = unknown; name = 1.png; path = ../assets/images/intro/1.png; sourceTree = "<group>"; };
		F3F9827E17844DA7AC951B88 /* Caret Up.svg */ = {isa = PBXFileReference; explicitFileType = undefined; fileEncoding = 9; includeInIndex = 0; lastKnownFileType = unknown; name = "Caret Up.svg"; path = "../assets/images/SVG/Caret Up.svg"; sourceTree = "<group>"; };
		F7E8164B32C144C1970E0E8E /* AntDesign.ttf */ = {isa = PBXFileReference; explicitFileType = undefined; fileEncoding = 9; includeInIndex = 0; lastKnownFileType = unknown; name = AntDesign.ttf; path = "../node_modules/react-native-vector-icons/Fonts/AntDesign.ttf"; sourceTree = "<group>"; };
		FB2BF1C8E61649A58A6E1A61 /* Caret Right-3.svg */ = {isa = PBXFileReference; explicitFileType = undefined; fileEncoding = 9; includeInIndex = 0; lastKnownFileType = unknown; name = "Caret Right-3.svg"; path = "../assets/images/SVG/Caret Right-3.svg"; sourceTree = "<group>"; };
/* End PBXFileReference section */

/* Begin PBXFrameworksBuildPhase section */
		00E356EB1AD99517003FC87E /* Frameworks */ = {
			isa = PBXFrameworksBuildPhase;
			buildActionMask = 2147483647;
			files = (
				E457D12FB1D26D19F91B52B9 /* libPods-zeus-zeusTests.a in Frameworks */,
			);
			runOnlyForDeploymentPostprocessing = 0;
		};
		13B07F8C1A680F5B00A75B9A /* Frameworks */ = {
			isa = PBXFrameworksBuildPhase;
			buildActionMask = 2147483647;
			files = (
				ED297163215061F000B7C4FE /* JavaScriptCore.framework in Frameworks */,
				74B637872A5A35B600750202 /* Lndmobile.xcframework in Frameworks */,
				120C1A21E0566E9107515C30 /* libPods-zeus.a in Frameworks */,
			);
			runOnlyForDeploymentPostprocessing = 0;
		};
		2D02E4781E0B4A5D006451C7 /* Frameworks */ = {
			isa = PBXFrameworksBuildPhase;
			buildActionMask = 2147483647;
			files = (
				2D16E6881FA4F8E400B85C8A /* libReact.a in Frameworks */,
				2D02E4C21E0B4AEC006451C7 /* libRCTAnimation.a in Frameworks */,
				2D02E4C31E0B4AEC006451C7 /* libRCTImage-tvOS.a in Frameworks */,
				2D02E4C41E0B4AEC006451C7 /* libRCTLinking-tvOS.a in Frameworks */,
				2D02E4C51E0B4AEC006451C7 /* libRCTNetwork-tvOS.a in Frameworks */,
				2D02E4C61E0B4AEC006451C7 /* libRCTSettings-tvOS.a in Frameworks */,
				2D02E4C71E0B4AEC006451C7 /* libRCTText-tvOS.a in Frameworks */,
				2D02E4C81E0B4AEC006451C7 /* libRCTWebSocket-tvOS.a in Frameworks */,
			);
			runOnlyForDeploymentPostprocessing = 0;
		};
		2D02E48D1E0B4A5D006451C7 /* Frameworks */ = {
			isa = PBXFrameworksBuildPhase;
			buildActionMask = 2147483647;
			files = (
			);
			runOnlyForDeploymentPostprocessing = 0;
		};
/* End PBXFrameworksBuildPhase section */

/* Begin PBXGroup section */
		00C302A81ABCB8CE00DB3ED1 /* Products */ = {
			isa = PBXGroup;
			children = (
				00C302AC1ABCB8CE00DB3ED1 /* libRCTActionSheet.a */,
			);
			name = Products;
			sourceTree = "<group>";
		};
		00C302BC1ABCB91800DB3ED1 /* Products */ = {
			isa = PBXGroup;
			children = (
				00C302C01ABCB91800DB3ED1 /* libRCTImage.a */,
				3DAD3E841DF850E9000B6D8A /* libRCTImage-tvOS.a */,
			);
			name = Products;
			sourceTree = "<group>";
		};
		00C302D41ABCB9D200DB3ED1 /* Products */ = {
			isa = PBXGroup;
			children = (
				00C302DC1ABCB9D200DB3ED1 /* libRCTNetwork.a */,
				3DAD3E8C1DF850E9000B6D8A /* libRCTNetwork-tvOS.a */,
			);
			name = Products;
			sourceTree = "<group>";
		};
		00C302E01ABCB9EE00DB3ED1 /* Products */ = {
			isa = PBXGroup;
			children = (
				00C302E41ABCB9EE00DB3ED1 /* libRCTVibration.a */,
			);
			name = Products;
			sourceTree = "<group>";
		};
		00E356EF1AD99517003FC87E /* zeusTests */ = {
			isa = PBXGroup;
			children = (
				00E356F21AD99517003FC87E /* zeusTests.m */,
				00E356F01AD99517003FC87E /* Supporting Files */,
			);
			path = zeusTests;
			sourceTree = "<group>";
		};
		00E356F01AD99517003FC87E /* Supporting Files */ = {
			isa = PBXGroup;
			children = (
				00E356F11AD99517003FC87E /* Info.plist */,
			);
			name = "Supporting Files";
			sourceTree = "<group>";
		};
		139105B71AF99BAD00B5F7CC /* Products */ = {
			isa = PBXGroup;
			children = (
				139105C11AF99BAD00B5F7CC /* libRCTSettings.a */,
				3DAD3E901DF850E9000B6D8A /* libRCTSettings-tvOS.a */,
			);
			name = Products;
			sourceTree = "<group>";
		};
		139FDEE71B06529A00C62182 /* Products */ = {
			isa = PBXGroup;
			children = (
				139FDEF41B06529B00C62182 /* libRCTWebSocket.a */,
				3DAD3E991DF850E9000B6D8A /* libRCTWebSocket-tvOS.a */,
				2D16E6841FA4F8DC00B85C8A /* libfishhook.a */,
				2D16E6861FA4F8DC00B85C8A /* libfishhook-tvOS.a */,
			);
			name = Products;
			sourceTree = "<group>";
		};
		13B07FAE1A68108700A75B9A /* zeus */ = {
			isa = PBXGroup;
			children = (
				74B637782A5A350A00750202 /* LncMobile */,
				745388372A54C2B6000927CE /* LndMobile */,
				7407D2CE274E079100850BAB /* zeusRelease.entitlements */,
				7407D2CD274E076D00850BAB /* zeus.entitlements */,
				97D6EB5926C47CF5002ADC8C /* ioslauncher.png */,
				97F6D46822054E640030F13B /* Fonts */,
				008F07F21AC5B25A0029DE68 /* main.jsbundle */,
				85477FC5256D5D3400A4EAD1 /* dummy.swift */,
				13B07FAF1A68108700A75B9A /* AppDelegate.h */,
				13B07FB01A68108700A75B9A /* AppDelegate.m */,
				13B07FB51A68108700A75B9A /* Images.xcassets */,
				13B07FB61A68108700A75B9A /* Info.plist */,
				13B07FB11A68108700A75B9A /* LaunchScreen.xib */,
				13B07FB71A68108700A75B9A /* main.m */,
			);
			name = zeus;
			sourceTree = "<group>";
		};
		2D16E6871FA4F8E400B85C8A /* Frameworks */ = {
			isa = PBXGroup;
			children = (
				74A116702A55DEE600F7078C /* libresolv.tbd */,
				74B637862A5A35B600750202 /* Lndmobile.xcframework */,
				ED297162215061F000B7C4FE /* JavaScriptCore.framework */,
				2D16E6891FA4F8E400B85C8A /* libReact.a */,
				CB2C2DBF18852D2E65ABC434 /* libPods-zeus.a */,
				C9B32E9846A8346A32A3BDC6 /* libPods-zeus-zeusTests.a */,
			);
			name = Frameworks;
			sourceTree = "<group>";
		};
		5E91572E1DD0AC6500FF2AA8 /* Products */ = {
			isa = PBXGroup;
			children = (
				5E9157331DD0AC6500FF2AA8 /* libRCTAnimation.a */,
				5E9157351DD0AC6500FF2AA8 /* libRCTAnimation.a */,
			);
			name = Products;
			sourceTree = "<group>";
		};
		745388372A54C2B6000927CE /* LndMobile */ = {
			isa = PBXGroup;
			children = (
				85477FC3256D5D3400A4EAD1 /* zeus-Bridging-Header.h */,
				745388382A54C2B6000927CE /* lightning.pb.swift */,
				745388392A54C2B6000927CE /* LndMobileScheduledSync.swift */,
				7453883A2A54C2B6000927CE /* LndMobile.m */,
				7453883B2A54C2B6000927CE /* LndMobileScheduledSync.m */,
				7453883C2A54C2B6000927CE /* LndMobile.swift */,
				7453883E2A54C2B6000927CE /* walletunlocker.pb.swift */,
				7453883F2A54C2B6000927CE /* LndMobileTools.m */,
				745388402A54C2B6000927CE /* Lnd.swift */,
				745388412A54C2B6000927CE /* LndMobileTools.swift */,
			);
			path = LndMobile;
			sourceTree = "<group>";
		};
		74B637782A5A350A00750202 /* LncMobile */ = {
			isa = PBXGroup;
			children = (
				74B637792A5A350A00750202 /* LncModule.mm */,
				74B6377A2A5A350A00750202 /* StreamingCallback.mm */,
				74B6377B2A5A350A00750202 /* StreamingCallback.h */,
				74B6377C2A5A350A00750202 /* Callback.mm */,
				74B6377E2A5A350A00750202 /* Callback.h */,
				74B6377F2A5A350A00750202 /* LncModule.h */,
			);
			path = LncMobile;
			sourceTree = "<group>";
		};
		78C398B11ACF4ADC00677621 /* Products */ = {
			isa = PBXGroup;
			children = (
				78C398B91ACF4ADC00677621 /* libRCTLinking.a */,
				3DAD3E881DF850E9000B6D8A /* libRCTLinking-tvOS.a */,
			);
			name = Products;
			sourceTree = "<group>";
		};
		832341AE1AAA6A7D00B99B32 /* Libraries */ = {
			isa = PBXGroup;
			children = (
				970050862460D71500AA6E33 /* RNRandomBytes.xcodeproj */,
				5E91572D1DD0AC6500FF2AA8 /* RCTAnimation.xcodeproj */,
				00C302A71ABCB8CE00DB3ED1 /* RCTActionSheet.xcodeproj */,
				ADBDB91F1DFEBF0600ED6528 /* RCTBlob.xcodeproj */,
				00C302BB1ABCB91800DB3ED1 /* RCTImage.xcodeproj */,
				78C398B01ACF4ADC00677621 /* RCTLinking.xcodeproj */,
				00C302D31ABCB9D200DB3ED1 /* RCTNetwork.xcodeproj */,
				139105B61AF99BAD00B5F7CC /* RCTSettings.xcodeproj */,
				832341B01AAA6A8300B99B32 /* RCTText.xcodeproj */,
				00C302DF1ABCB9EE00DB3ED1 /* RCTVibration.xcodeproj */,
				139FDEE61B06529A00C62182 /* RCTWebSocket.xcodeproj */,
			);
			name = Libraries;
			sourceTree = "<group>";
		};
		832341B11AAA6A8300B99B32 /* Products */ = {
			isa = PBXGroup;
			children = (
				832341B51AAA6A8300B99B32 /* libRCTText.a */,
				3DAD3E941DF850E9000B6D8A /* libRCTText-tvOS.a */,
			);
			name = Products;
			sourceTree = "<group>";
		};
		83CBB9F61A601CBA00E9B192 = {
			isa = PBXGroup;
			children = (
				13B07FAE1A68108700A75B9A /* zeus */,
				832341AE1AAA6A7D00B99B32 /* Libraries */,
				00E356EF1AD99517003FC87E /* zeusTests */,
				83CBBA001A601CBA00E9B192 /* Products */,
				2D16E6871FA4F8E400B85C8A /* Frameworks */,
				C313040DFF224D8A9EC46990 /* Resources */,
				97CC1CCA2200A9920031CA45 /* Recovered References */,
				84DC0E13FD7354A941AB820C /* Pods */,
			);
			indentWidth = 2;
			sourceTree = "<group>";
			tabWidth = 2;
			usesTabs = 0;
		};
		83CBBA001A601CBA00E9B192 /* Products */ = {
			isa = PBXGroup;
			children = (
				13B07F961A680F5B00A75B9A /* zeus.app */,
				00E356EE1AD99517003FC87E /* zeusTests.xctest */,
				2D02E47B1E0B4A5D006451C7 /* zeus-tvOS.app */,
				2D02E4901E0B4A5D006451C7 /* zeus-tvOSTests.xctest */,
			);
			name = Products;
			sourceTree = "<group>";
		};
		84DC0E13FD7354A941AB820C /* Pods */ = {
			isa = PBXGroup;
			children = (
				CDEDFA98A11BF239AB39E264 /* Pods-zeus.debug.xcconfig */,
				04FCBC4A7845073E39FACA73 /* Pods-zeus.release.xcconfig */,
				13A8EDC828CA266BD8BD1F51 /* Pods-zeus-zeusTests.debug.xcconfig */,
				0DB55EB3FF0F9245280FEA6C /* Pods-zeus-zeusTests.release.xcconfig */,
			);
			path = Pods;
			sourceTree = "<group>";
		};
		970050872460D71500AA6E33 /* Products */ = {
			isa = PBXGroup;
			children = (
				9700508C2460D71600AA6E33 /* libRNRandomBytes.a */,
				9700508E2460D71600AA6E33 /* libRNRandomBytes-tvOS.a */,
			);
			name = Products;
			sourceTree = "<group>";
		};
		97CC1CCA2200A9920031CA45 /* Recovered References */ = {
			isa = PBXGroup;
			children = (
				1AD743129802428BA25522C5 /* libReactNativePermissions.a */,
				A5BC3ADC78784B888F34B25B /* libRNCamera.a */,
			);
			name = "Recovered References";
			sourceTree = "<group>";
		};
		97F6D46822054E640030F13B /* Fonts */ = {
			isa = PBXGroup;
			children = (
				7410AA102B35345500A5AA98 /* Marlide-Display-Bold.ttf */,
				7410AA112B35345500A5AA98 /* Marlide-Display.ttf */,
				7410AA122B35345600A5AA98 /* ppneuemontreal-medium.otf */,
				97F6D46922054E640030F13B /* Octicons.ttf */,
				97F6D46A22054E640030F13B /* Feather.ttf */,
				97F6D46B22054E640030F13B /* Entypo.ttf */,
				97F6D46C22054E640030F13B /* FontAwesome5_Brands.ttf */,
				97F6D46D22054E640030F13B /* MaterialCommunityIcons.ttf */,
				97F6D46E22054E640030F13B /* AntDesign.ttf */,
				97F6D46F22054E640030F13B /* Foundation.ttf */,
				97F6D47022054E640030F13B /* Ionicons.ttf */,
				97F6D47122054E640030F13B /* FontAwesome5_Solid.ttf */,
				97F6D47222054E640030F13B /* FontAwesome5_Regular.ttf */,
				97F6D47322054E640030F13B /* FontAwesome.ttf */,
				97F6D47422054E640030F13B /* Zocial.ttf */,
				97F6D47522054E640030F13B /* EvilIcons.ttf */,
				97F6D47622054E640030F13B /* SimpleLineIcons.ttf */,
				97F6D47722054E640030F13B /* MaterialIcons.ttf */,
			);
			name = Fonts;
			path = "../node_modules/react-native-vector-icons/Fonts";
			sourceTree = "<group>";
		};
		ADBDB9201DFEBF0600ED6528 /* Products */ = {
			isa = PBXGroup;
			children = (
				ADBDB9271DFEBF0700ED6528 /* libRCTBlob.a */,
				2D16E6721FA4F8DC00B85C8A /* libRCTBlob-tvOS.a */,
			);
			name = Products;
			sourceTree = "<group>";
		};
		C313040DFF224D8A9EC46990 /* Resources */ = {
			isa = PBXGroup;
			children = (
				F7E8164B32C144C1970E0E8E /* AntDesign.ttf */,
				9888056290564C60BD300E91 /* Entypo.ttf */,
				29D6E5A55A7840A6B32ED432 /* EvilIcons.ttf */,
				4D6C56355DAE4697AB55E762 /* Feather.ttf */,
				D7D27BFD5D11478D80A6F85E /* FontAwesome.ttf */,
				D2F679C59D7B4D258A382330 /* FontAwesome5_Brands.ttf */,
				CE60F60AE34649628EB4D675 /* FontAwesome5_Regular.ttf */,
				6F7490ECB1F7403FB5236410 /* FontAwesome5_Solid.ttf */,
				9D7BECF54A9B4DA78AF0F25F /* Foundation.ttf */,
				C44BB3F9DBFD465EBEEED83E /* Ionicons.ttf */,
				4C8C38BFCA8A45C99AA6FF28 /* MaterialCommunityIcons.ttf */,
				18B00F64CC5A4074AB595A5C /* MaterialIcons.ttf */,
				7FE4DFA6CD064723B106677B /* Octicons.ttf */,
				49BD28A15F4B4FECA6EE0CDE /* SimpleLineIcons.ttf */,
				BB0EF52AEE1F4724A178B73A /* Zocial.ttf */,
				6EA51D451E9C4637BBA7ADDB /* Fontisto.ttf */,
				74668A562AE3CBB90023695A /* Marlide-Display-Bold.ttf */,
				74668A572AE3CBB90023695A /* Marlide-Display.ttf */,
				74F9D7EF2AF33324007D44BF /* ppneuemontreal-medium.otf */,
				97D9A8F5652E4AC580E97DEF /* Mempool.svg */,
				2D6AFC110FCE4DB693ABCF13 /* Loading.gif */,
				F2D9FC1C959D40C29AA07FD5 /* 1.png */,
				794C8E7556B54F62BEAD1975 /* 2.png */,
				DEE698AC647848D9B6DB13F6 /* 3.png */,
				6F3CEE7DB9174923BAB26C47 /* 4.png */,
				107D5D19C89849838D993B6C /* splash.png */,
				1F20C8EE28BE46F6B99E5ED3 /* Alert.svg */,
				C8B74E7F5FE74AB1B75DD331 /* Backspace.svg */,
				291FF6091426421DB569BEC4 /* Bitcoin.svg */,
				5CC0E65B8E6447A38BD1EE91 /* Brush.svg */,
				745E06A9295CB0E500597EE8 /* Caret Down.svg */,
				571E23F345EB49B99F8150D2 /* Caret Left.svg */,
				34845404A9F04B35ADA34F80 /* Caret Right-1.svg */,
				FB2BF1C8E61649A58A6E1A61 /* Caret Right-3.svg */,
				89366F98367041A3AD6768BD /* Caret Right.svg */,
				F3F9827E17844DA7AC951B88 /* Caret Up.svg */,
				289689C09C974491A933737A /* Channels.svg */,
				F049B384F839491FBB33BBA4 /* Checkmark.svg */,
				0739DA7692B644DEBC3BAFFC /* Clock.svg */,
				8F0CAEBF09CC44E0A55DFB2A /* Coins.svg */,
				C2058B1AED6D4B97A6650200 /* Contact.svg */,
				BA49AD114EF94750B63C2C94 /* Cross.svg */,
				67621A6F1F0042C7ACE3E84F /* Delete.svg */,
				B23A03CFAFEF40D790A7B4E6 /* ErrorIcon.svg */,
				28FAC11AA8E5479C81BE8DDA /* Eye Off.svg */,
				AC03A7A4319C4366A52D94FE /* Eye On.svg */,
				2EC02052907E453CB15DBADA /* Filter Off.svg */,
				CBA0591D71884F909710032D /* Filter On.svg */,
				058EC85AAE364CEBB5C88C12 /* Globe.svg */,
				77EC666A91C04742A050DEF4 /* Help Icon.svg */,
				65EBEDD6824B433F875FF553 /* Lock.svg */,
				226FAAEEA94A478A945F9A57 /* Menu.svg */,
				8046E6CEF39C45D4A0731EBA /* Node Off.svg */,
				62458EE70D8546B7AE7F87DF /* Node On.svg */,
				299B155651FE4C3CB3D558D1 /* PeersContact.svg */,
				A0A40034EBFA40CF87A744A6 /* Pen.svg */,
				662F3CE13986425FAECE00A8 /* Pie.svg */,
				80E6686C049240CE9887FA2C /* QR.svg */,
				19F1DF8577E64E24B856F202 /* Question.svg */,
				EF00F35A868F4C26B9288D74 /* Receive.svg */,
				B36D434AE9B14EE7AD5E6BCE /* Routing.svg */,
				29E002EDCBDC4FB59A29BA2E /* Scan.svg */,
				095808991E764378BE2D3052 /* Send.svg */,
				647B3F8EC6A6487CB6606AD9 /* Switch.svg */,
				259ED6E1C36A4BB38A5BFB8B /* Temple.svg */,
				CCFEAC399BB842A091ADB042 /* Wallet.svg */,
				D7E370054BBF42359E7A5112 /* Wallet2.svg */,
				C79E350A2A9640088B2E0231 /* tor.png */,
				01471298AE544A2F89251D67 /* PinFilled.svg */,
				AA4B9185A0E64EC68F5F0628 /* PinHollow.svg */,
				DAB0850D6CA542288A565578 /* Success.svg */,
				44AA4B9E77FB4B7E92D6E495 /* lightning1.json */,
				6971DB04094F4130B4741426 /* lightning2.json */,
				D7C5B50BC6594569B19AE135 /* lightning3.json */,
				E30C8201B5B64E99A22BBCE0 /* loader.json */,
				9C94FFE5DB3C4080AB711D66 /* Mascot.png */,
				956E2E16008F4EA0B54DF09B /* Add.svg */,
				3BD89BEBA89A4B678A29E094 /* BitcoinIcon.svg */,
				B10811B91C8044358B7EBE82 /* Block.svg */,
				3AB032A5D2204613B50EB1AA /* Channel.svg */,
				E475512AC9944749B58EEAC1 /* Clipboard.svg */,
				C689AF9C5EFD42E891A1FFD3 /* Cloud.svg */,
				7ABECF711E9D4F5AB912E1C0 /* Copy.svg */,
				CE4931FF962B4189AC3F3EEB /* Dice.svg */,
				7E518DD5239E4B02AD264302 /* AddressSvg.tsx */,
				84817A27B5CC4C869EA8ABF3 /* LightningSvg.tsx */,
				A3B07984672041189059C4E0 /* OnChainSvg.tsx */,
				AC3DB90B22364D909A09B3E0 /* ScanFrameSvg.tsx */,
				C7FBAA85E56C4D5D92F74F11 /* UnifiedSvg.tsx */,
				3C817E9DD0504569B85A84F1 /* Edit.svg */,
				DD470243A7FC45D882EF1B0D /* Error.svg */,
				B4C39762C9B748E39BFDA90F /* ExchangeBitcoin.svg */,
				6C81853A9EA0452B9999E58D /* ExchangeFiat.svg */,
				4A6B733324794E60B618DACE /* Export.svg */,
				8A37760CFE5741E3AD73A485 /* Flash Off.svg */,
				DD1A9F0B9EF0475C81C53C8D /* Flash On.svg */,
				34F2E3639E1D4C878EA1CC22 /* Gallery.svg */,
				565C3A5DD94B417EB83A30FE /* Hidden.svg */,
				E21D3D5587114764BC296D83 /* Key Security.svg */,
				1D960E4F840145B3BB114CC5 /* Key.svg */,
				3D193586DE804DF89F2C9EC4 /* Leaving.svg */,
				18E41ED7967D4EC7B6CCC6C4 /* Lightning Bolt.svg */,
				41B36F82E42440E0AD72FC42 /* MailboxFlagDown.svg */,
				8E405B6CB7D64A44907B0DB0 /* MailboxFlagUp.svg */,
				8F39D8AB5C2348B699E16A96 /* Mnemonic.svg */,
				3C37D42473A54AD981B549B4 /* NFC.svg */,
				788BB1C90868496CA6F03853 /* Network.svg */,
				A7D097DE19314D50ABD77607 /* Nostrich.svg */,
				C3D9B9B4D130410A8B146CE4 /* Olympus.svg */,
				3814F0A0F1A84AD1AFD7C587 /* POS.svg */,
				6934A0BCDAD94002BA8F840A /* Save.svg */,
				03529F2B35584738B9EFDE77 /* Search.svg */,
				0A66F4C9560343FA99B24029 /* Share.svg */,
				B813A99762CC4756A18E0C20 /* Skull.svg */,
				259C6F30DC5D40FF9E5DF839 /* Sweep.svg */,
				DFA342136699448EA20DE82D /* Sync.svg */,
				8F531F57A66C4D86B3D226D7 /* Verified Account.svg */,
				D27437A6874C42CDB9C5662B /* Visible.svg */,
				5BF5971FD22D4660A5240C68 /* Untitled.png */,
			);
			name = Resources;
			sourceTree = "<group>";
		};
/* End PBXGroup section */

/* Begin PBXNativeTarget section */
		00E356ED1AD99517003FC87E /* zeusTests */ = {
			isa = PBXNativeTarget;
			buildConfigurationList = 00E357021AD99517003FC87E /* Build configuration list for PBXNativeTarget "zeusTests" */;
			buildPhases = (
				0E91012640E225BA973E026C /* [CP] Check Pods Manifest.lock */,
				00E356EA1AD99517003FC87E /* Sources */,
				00E356EB1AD99517003FC87E /* Frameworks */,
				00E356EC1AD99517003FC87E /* Resources */,
				FBE8628AE4F5287401678C73 /* [CP] Embed Pods Frameworks */,
				957A162EAFB9DDF47E29E05F /* [CP] Copy Pods Resources */,
			);
			buildRules = (
			);
			dependencies = (
				00E356F51AD99517003FC87E /* PBXTargetDependency */,
			);
			name = zeusTests;
			productName = zeusTests;
			productReference = 00E356EE1AD99517003FC87E /* zeusTests.xctest */;
			productType = "com.apple.product-type.bundle.unit-test";
		};
		13B07F861A680F5B00A75B9A /* zeus */ = {
			isa = PBXNativeTarget;
			buildConfigurationList = 13B07F931A680F5B00A75B9A /* Build configuration list for PBXNativeTarget "zeus" */;
			buildPhases = (
				E50041361676515C0E028DB9 /* [CP] Check Pods Manifest.lock */,
				13B07F871A680F5B00A75B9A /* Sources */,
				13B07F8E1A680F5B00A75B9A /* Resources */,
				13B07F8C1A680F5B00A75B9A /* Frameworks */,
				00DD1BFF1BD5951E006B06BC /* Bundle React Native code and images */,
				97710D0923B7FFEA006C4464 /* ShellScript */,
				F76BB30CDD7AE8BA93481FF6 /* [CP] Embed Pods Frameworks */,
				DB50FA4D2E3AF65177AF17B7 /* [CP] Copy Pods Resources */,
			);
			buildRules = (
			);
			dependencies = (
			);
			name = zeus;
			productName = "Hello World";
			productReference = 13B07F961A680F5B00A75B9A /* zeus.app */;
			productType = "com.apple.product-type.application";
		};
		2D02E47A1E0B4A5D006451C7 /* zeus-tvOS */ = {
			isa = PBXNativeTarget;
			buildConfigurationList = 2D02E4BA1E0B4A5E006451C7 /* Build configuration list for PBXNativeTarget "zeus-tvOS" */;
			buildPhases = (
				2D02E4771E0B4A5D006451C7 /* Sources */,
				2D02E4781E0B4A5D006451C7 /* Frameworks */,
				2D02E4791E0B4A5D006451C7 /* Resources */,
				2D02E4CB1E0B4B27006451C7 /* Bundle React Native Code And Images */,
			);
			buildRules = (
			);
			dependencies = (
			);
			name = "zeus-tvOS";
			productName = "zeus-tvOS";
			productReference = 2D02E47B1E0B4A5D006451C7 /* zeus-tvOS.app */;
			productType = "com.apple.product-type.application";
		};
		2D02E48F1E0B4A5D006451C7 /* zeus-tvOSTests */ = {
			isa = PBXNativeTarget;
			buildConfigurationList = 2D02E4BB1E0B4A5E006451C7 /* Build configuration list for PBXNativeTarget "zeus-tvOSTests" */;
			buildPhases = (
				2D02E48C1E0B4A5D006451C7 /* Sources */,
				2D02E48D1E0B4A5D006451C7 /* Frameworks */,
				2D02E48E1E0B4A5D006451C7 /* Resources */,
			);
			buildRules = (
			);
			dependencies = (
				2D02E4921E0B4A5D006451C7 /* PBXTargetDependency */,
			);
			name = "zeus-tvOSTests";
			productName = "zeus-tvOSTests";
			productReference = 2D02E4901E0B4A5D006451C7 /* zeus-tvOSTests.xctest */;
			productType = "com.apple.product-type.bundle.unit-test";
		};
/* End PBXNativeTarget section */

/* Begin PBXProject section */
		83CBB9F71A601CBA00E9B192 /* Project object */ = {
			isa = PBXProject;
			attributes = {
				LastUpgradeCheck = 1420;
				ORGANIZATIONNAME = Facebook;
				TargetAttributes = {
					00E356ED1AD99517003FC87E = {
						CreatedOnToolsVersion = 6.2;
						DevelopmentTeam = 7222UU8F2H;
						TestTargetID = 13B07F861A680F5B00A75B9A;
					};
					13B07F861A680F5B00A75B9A = {
						LastSwiftMigration = 1210;
						ProvisioningStyle = Automatic;
					};
					2D02E47A1E0B4A5D006451C7 = {
						CreatedOnToolsVersion = 8.2.1;
						LastSwiftMigration = 1210;
						ProvisioningStyle = Automatic;
					};
					2D02E48F1E0B4A5D006451C7 = {
						CreatedOnToolsVersion = 8.2.1;
						ProvisioningStyle = Automatic;
						TestTargetID = 2D02E47A1E0B4A5D006451C7;
					};
				};
			};
			buildConfigurationList = 83CBB9FA1A601CBA00E9B192 /* Build configuration list for PBXProject "zeus" */;
			compatibilityVersion = "Xcode 3.2";
			developmentRegion = en;
			hasScannedForEncodings = 0;
			knownRegions = (
				en,
				Base,
			);
			mainGroup = 83CBB9F61A601CBA00E9B192;
			productRefGroup = 83CBBA001A601CBA00E9B192 /* Products */;
			projectDirPath = "";
			projectReferences = (
				{
					ProductGroup = 00C302A81ABCB8CE00DB3ED1 /* Products */;
					ProjectRef = 00C302A71ABCB8CE00DB3ED1 /* RCTActionSheet.xcodeproj */;
				},
				{
					ProductGroup = 5E91572E1DD0AC6500FF2AA8 /* Products */;
					ProjectRef = 5E91572D1DD0AC6500FF2AA8 /* RCTAnimation.xcodeproj */;
				},
				{
					ProductGroup = ADBDB9201DFEBF0600ED6528 /* Products */;
					ProjectRef = ADBDB91F1DFEBF0600ED6528 /* RCTBlob.xcodeproj */;
				},
				{
					ProductGroup = 00C302BC1ABCB91800DB3ED1 /* Products */;
					ProjectRef = 00C302BB1ABCB91800DB3ED1 /* RCTImage.xcodeproj */;
				},
				{
					ProductGroup = 78C398B11ACF4ADC00677621 /* Products */;
					ProjectRef = 78C398B01ACF4ADC00677621 /* RCTLinking.xcodeproj */;
				},
				{
					ProductGroup = 00C302D41ABCB9D200DB3ED1 /* Products */;
					ProjectRef = 00C302D31ABCB9D200DB3ED1 /* RCTNetwork.xcodeproj */;
				},
				{
					ProductGroup = 139105B71AF99BAD00B5F7CC /* Products */;
					ProjectRef = 139105B61AF99BAD00B5F7CC /* RCTSettings.xcodeproj */;
				},
				{
					ProductGroup = 832341B11AAA6A8300B99B32 /* Products */;
					ProjectRef = 832341B01AAA6A8300B99B32 /* RCTText.xcodeproj */;
				},
				{
					ProductGroup = 00C302E01ABCB9EE00DB3ED1 /* Products */;
					ProjectRef = 00C302DF1ABCB9EE00DB3ED1 /* RCTVibration.xcodeproj */;
				},
				{
					ProductGroup = 139FDEE71B06529A00C62182 /* Products */;
					ProjectRef = 139FDEE61B06529A00C62182 /* RCTWebSocket.xcodeproj */;
				},
				{
					ProductGroup = 970050872460D71500AA6E33 /* Products */;
					ProjectRef = 970050862460D71500AA6E33 /* RNRandomBytes.xcodeproj */;
				},
			);
			projectRoot = "";
			targets = (
				13B07F861A680F5B00A75B9A /* zeus */,
				00E356ED1AD99517003FC87E /* zeusTests */,
				2D02E47A1E0B4A5D006451C7 /* zeus-tvOS */,
				2D02E48F1E0B4A5D006451C7 /* zeus-tvOSTests */,
			);
		};
/* End PBXProject section */

/* Begin PBXReferenceProxy section */
		00C302AC1ABCB8CE00DB3ED1 /* libRCTActionSheet.a */ = {
			isa = PBXReferenceProxy;
			fileType = archive.ar;
			path = libRCTActionSheet.a;
			remoteRef = 00C302AB1ABCB8CE00DB3ED1 /* PBXContainerItemProxy */;
			sourceTree = BUILT_PRODUCTS_DIR;
		};
		00C302C01ABCB91800DB3ED1 /* libRCTImage.a */ = {
			isa = PBXReferenceProxy;
			fileType = archive.ar;
			path = libRCTImage.a;
			remoteRef = 00C302BF1ABCB91800DB3ED1 /* PBXContainerItemProxy */;
			sourceTree = BUILT_PRODUCTS_DIR;
		};
		00C302DC1ABCB9D200DB3ED1 /* libRCTNetwork.a */ = {
			isa = PBXReferenceProxy;
			fileType = archive.ar;
			path = libRCTNetwork.a;
			remoteRef = 00C302DB1ABCB9D200DB3ED1 /* PBXContainerItemProxy */;
			sourceTree = BUILT_PRODUCTS_DIR;
		};
		00C302E41ABCB9EE00DB3ED1 /* libRCTVibration.a */ = {
			isa = PBXReferenceProxy;
			fileType = archive.ar;
			path = libRCTVibration.a;
			remoteRef = 00C302E31ABCB9EE00DB3ED1 /* PBXContainerItemProxy */;
			sourceTree = BUILT_PRODUCTS_DIR;
		};
		139105C11AF99BAD00B5F7CC /* libRCTSettings.a */ = {
			isa = PBXReferenceProxy;
			fileType = archive.ar;
			path = libRCTSettings.a;
			remoteRef = 139105C01AF99BAD00B5F7CC /* PBXContainerItemProxy */;
			sourceTree = BUILT_PRODUCTS_DIR;
		};
		139FDEF41B06529B00C62182 /* libRCTWebSocket.a */ = {
			isa = PBXReferenceProxy;
			fileType = archive.ar;
			path = libRCTWebSocket.a;
			remoteRef = 139FDEF31B06529B00C62182 /* PBXContainerItemProxy */;
			sourceTree = BUILT_PRODUCTS_DIR;
		};
		2D16E6721FA4F8DC00B85C8A /* libRCTBlob-tvOS.a */ = {
			isa = PBXReferenceProxy;
			fileType = archive.ar;
			path = "libRCTBlob-tvOS.a";
			remoteRef = 2D16E6711FA4F8DC00B85C8A /* PBXContainerItemProxy */;
			sourceTree = BUILT_PRODUCTS_DIR;
		};
		2D16E6841FA4F8DC00B85C8A /* libfishhook.a */ = {
			isa = PBXReferenceProxy;
			fileType = archive.ar;
			path = libfishhook.a;
			remoteRef = 2D16E6831FA4F8DC00B85C8A /* PBXContainerItemProxy */;
			sourceTree = BUILT_PRODUCTS_DIR;
		};
		2D16E6861FA4F8DC00B85C8A /* libfishhook-tvOS.a */ = {
			isa = PBXReferenceProxy;
			fileType = archive.ar;
			path = "libfishhook-tvOS.a";
			remoteRef = 2D16E6851FA4F8DC00B85C8A /* PBXContainerItemProxy */;
			sourceTree = BUILT_PRODUCTS_DIR;
		};
		3DAD3E841DF850E9000B6D8A /* libRCTImage-tvOS.a */ = {
			isa = PBXReferenceProxy;
			fileType = archive.ar;
			path = "libRCTImage-tvOS.a";
			remoteRef = 3DAD3E831DF850E9000B6D8A /* PBXContainerItemProxy */;
			sourceTree = BUILT_PRODUCTS_DIR;
		};
		3DAD3E881DF850E9000B6D8A /* libRCTLinking-tvOS.a */ = {
			isa = PBXReferenceProxy;
			fileType = archive.ar;
			path = "libRCTLinking-tvOS.a";
			remoteRef = 3DAD3E871DF850E9000B6D8A /* PBXContainerItemProxy */;
			sourceTree = BUILT_PRODUCTS_DIR;
		};
		3DAD3E8C1DF850E9000B6D8A /* libRCTNetwork-tvOS.a */ = {
			isa = PBXReferenceProxy;
			fileType = archive.ar;
			path = "libRCTNetwork-tvOS.a";
			remoteRef = 3DAD3E8B1DF850E9000B6D8A /* PBXContainerItemProxy */;
			sourceTree = BUILT_PRODUCTS_DIR;
		};
		3DAD3E901DF850E9000B6D8A /* libRCTSettings-tvOS.a */ = {
			isa = PBXReferenceProxy;
			fileType = archive.ar;
			path = "libRCTSettings-tvOS.a";
			remoteRef = 3DAD3E8F1DF850E9000B6D8A /* PBXContainerItemProxy */;
			sourceTree = BUILT_PRODUCTS_DIR;
		};
		3DAD3E941DF850E9000B6D8A /* libRCTText-tvOS.a */ = {
			isa = PBXReferenceProxy;
			fileType = archive.ar;
			path = "libRCTText-tvOS.a";
			remoteRef = 3DAD3E931DF850E9000B6D8A /* PBXContainerItemProxy */;
			sourceTree = BUILT_PRODUCTS_DIR;
		};
		3DAD3E991DF850E9000B6D8A /* libRCTWebSocket-tvOS.a */ = {
			isa = PBXReferenceProxy;
			fileType = archive.ar;
			path = "libRCTWebSocket-tvOS.a";
			remoteRef = 3DAD3E981DF850E9000B6D8A /* PBXContainerItemProxy */;
			sourceTree = BUILT_PRODUCTS_DIR;
		};
		5E9157331DD0AC6500FF2AA8 /* libRCTAnimation.a */ = {
			isa = PBXReferenceProxy;
			fileType = archive.ar;
			path = libRCTAnimation.a;
			remoteRef = 5E9157321DD0AC6500FF2AA8 /* PBXContainerItemProxy */;
			sourceTree = BUILT_PRODUCTS_DIR;
		};
		5E9157351DD0AC6500FF2AA8 /* libRCTAnimation.a */ = {
			isa = PBXReferenceProxy;
			fileType = archive.ar;
			path = libRCTAnimation.a;
			remoteRef = 5E9157341DD0AC6500FF2AA8 /* PBXContainerItemProxy */;
			sourceTree = BUILT_PRODUCTS_DIR;
		};
		78C398B91ACF4ADC00677621 /* libRCTLinking.a */ = {
			isa = PBXReferenceProxy;
			fileType = archive.ar;
			path = libRCTLinking.a;
			remoteRef = 78C398B81ACF4ADC00677621 /* PBXContainerItemProxy */;
			sourceTree = BUILT_PRODUCTS_DIR;
		};
		832341B51AAA6A8300B99B32 /* libRCTText.a */ = {
			isa = PBXReferenceProxy;
			fileType = archive.ar;
			path = libRCTText.a;
			remoteRef = 832341B41AAA6A8300B99B32 /* PBXContainerItemProxy */;
			sourceTree = BUILT_PRODUCTS_DIR;
		};
		9700508C2460D71600AA6E33 /* libRNRandomBytes.a */ = {
			isa = PBXReferenceProxy;
			fileType = archive.ar;
			path = libRNRandomBytes.a;
			remoteRef = 9700508B2460D71600AA6E33 /* PBXContainerItemProxy */;
			sourceTree = BUILT_PRODUCTS_DIR;
		};
		9700508E2460D71600AA6E33 /* libRNRandomBytes-tvOS.a */ = {
			isa = PBXReferenceProxy;
			fileType = archive.ar;
			path = "libRNRandomBytes-tvOS.a";
			remoteRef = 9700508D2460D71600AA6E33 /* PBXContainerItemProxy */;
			sourceTree = BUILT_PRODUCTS_DIR;
		};
		ADBDB9271DFEBF0700ED6528 /* libRCTBlob.a */ = {
			isa = PBXReferenceProxy;
			fileType = archive.ar;
			path = libRCTBlob.a;
			remoteRef = ADBDB9261DFEBF0700ED6528 /* PBXContainerItemProxy */;
			sourceTree = BUILT_PRODUCTS_DIR;
		};
/* End PBXReferenceProxy section */

/* Begin PBXResourcesBuildPhase section */
		00E356EC1AD99517003FC87E /* Resources */ = {
			isa = PBXResourcesBuildPhase;
			buildActionMask = 2147483647;
			files = (
			);
			runOnlyForDeploymentPostprocessing = 0;
		};
		13B07F8E1A680F5B00A75B9A /* Resources */ = {
			isa = PBXResourcesBuildPhase;
			buildActionMask = 2147483647;
			files = (
				13B07FBF1A68108700A75B9A /* Images.xcassets in Resources */,
				97D6EBB726C487DC002ADC8C /* ioslauncher.png in Resources */,
				13B07FBD1A68108700A75B9A /* LaunchScreen.xib in Resources */,
				74F9D7F22AF33324007D44BF /* ppneuemontreal-medium.otf in Resources */,
				2F59AB02206B4761AB921130 /* Mempool.svg in Resources */,
				5ECDD76F848B4802B0B5D3C1 /* Loading.gif in Resources */,
				D939E2C93F2B4F279F9923FD /* 1.png in Resources */,
				CAB3D33C810A481CBDB5D3FE /* 2.png in Resources */,
				C941FD1729484DBB8E375B20 /* 3.png in Resources */,
				2B701B9D101047A89EC4CDB6 /* 4.png in Resources */,
				4EE81C6E19444556B31C4756 /* splash.png in Resources */,
				1D498675CD1F48BBBA31EFD4 /* Alert.svg in Resources */,
				5ED36312F2F94778BE7418C2 /* Backspace.svg in Resources */,
				BC7117BDDCFB483CB2345DDB /* Bitcoin.svg in Resources */,
				452DE3B3EC174D45A6007ACD /* Brush.svg in Resources */,
				D33C80065CFF40A9B839465D /* Caret Left.svg in Resources */,
				78FB5414F55B4D94804920B7 /* Caret Right-1.svg in Resources */,
				005E25528DB94022ABAFE58E /* Caret Right-3.svg in Resources */,
				D1F6E94001C348F4BF7300D7 /* Caret Right.svg in Resources */,
				E248E368B08141929FF4B67F /* Caret Up.svg in Resources */,
				6ACB3216EC1B40A190B0A268 /* Channels.svg in Resources */,
				8F14873EE5A54A2EBEC7D0A3 /* Checkmark.svg in Resources */,
				47ECEA24A11A4DCFB6640276 /* Clock.svg in Resources */,
				DEFE5B1336674812BAE3E366 /* Coins.svg in Resources */,
				D1EBD1023E904A66B05DEE97 /* Contact.svg in Resources */,
				D0057DE9933649AF87CE361C /* Cross.svg in Resources */,
				9A781A49AA6E411DA6371028 /* Delete.svg in Resources */,
				DECF80F7FBFA4D17BB0238D9 /* ErrorIcon.svg in Resources */,
				22D2AE20933A4FB8BC47A730 /* Eye Off.svg in Resources */,
				0E5CAE8C45F0483BB8C8020C /* Eye On.svg in Resources */,
				7D5F7108F3164222AE36A242 /* Filter Off.svg in Resources */,
				D48BA6E6D2C944E085CD4C6D /* Filter On.svg in Resources */,
				5373AAA9A29A4603B7C121F6 /* Globe.svg in Resources */,
				5BC6B338F0044B6CA0D45C97 /* Help Icon.svg in Resources */,
				0A7D9EFFF994475C9E89AD34 /* Lock.svg in Resources */,
				7410AA142B35345600A5AA98 /* Marlide-Display.ttf in Resources */,
				74668A582AE3CBB90023695A /* Marlide-Display-Bold.ttf in Resources */,
				43264510AFC64A6E89EC9BDA /* Menu.svg in Resources */,
				A2AAB31AF9804954A6AD6625 /* Node Off.svg in Resources */,
				7C9A1A0DC41A4B56BC555750 /* Node On.svg in Resources */,
				7410AA152B35345600A5AA98 /* ppneuemontreal-medium.otf in Resources */,
				692A2B7E895144DDB6D5813C /* PeersContact.svg in Resources */,
				364E53F72FBA457F91578D06 /* Pen.svg in Resources */,
				BC43A928A3C3466390D20200 /* Pie.svg in Resources */,
				40ABC332E9C74327B118D50A /* QR.svg in Resources */,
				D2619D32728445B6A89A8E90 /* Question.svg in Resources */,
				A09AF727D5F84779808B2B53 /* Receive.svg in Resources */,
				824E335CCF474E769966E342 /* Routing.svg in Resources */,
				74668A592AE3CBB90023695A /* Marlide-Display.ttf in Resources */,
				BFEB12685B664218922995B1 /* Scan.svg in Resources */,
				A79D6320396A4D6AA420E33C /* Send.svg in Resources */,
				0EB04476647C460EA1358028 /* Switch.svg in Resources */,
				745E06AA295CB0E500597EE8 /* Caret Down.svg in Resources */,
				659C049013BD4A618AA4275C /* Temple.svg in Resources */,
				F6BA97FE98FB4D8890855BEC /* Wallet.svg in Resources */,
				395880B8BA0647E3908DBD6A /* Wallet2.svg in Resources */,
				7410AA132B35345600A5AA98 /* Marlide-Display-Bold.ttf in Resources */,
				D66A263DF39F48088A0F8784 /* tor.png in Resources */,
				2E994829C4BA49738466EA86 /* PinFilled.svg in Resources */,
				E493C650358D49E193BC19D8 /* PinHollow.svg in Resources */,
				830A2C4CEE3F4349832AC893 /* Success.svg in Resources */,
				2399885DFDAB4C90B7232496 /* lightning1.json in Resources */,
				9A72311BC6F347239EB6AFAA /* lightning2.json in Resources */,
				9A4C556D9C324870BE6E441F /* lightning3.json in Resources */,
				6E1874218F2145A891E74677 /* loader.json in Resources */,
				70F9098AB09C49D6860BB45E /* Mascot.png in Resources */,
				39D956D93D0846AF909F38DA /* Add.svg in Resources */,
				92542E72F705458EBD582CC8 /* BitcoinIcon.svg in Resources */,
				B7B3D0A8E3C8499892224242 /* Block.svg in Resources */,
				79831EB47D6D4FFB90985E0F /* Channel.svg in Resources */,
				CD17533A6E834DC3982FD216 /* Clipboard.svg in Resources */,
				40C4AE0236564EDD8B689992 /* Cloud.svg in Resources */,
				9E2B346F72A34EA3807BC843 /* Copy.svg in Resources */,
				E691022067D14B198BFF83DB /* Dice.svg in Resources */,
				BECCE8BEED334E9E86730C95 /* AddressSvg.tsx in Resources */,
				46E5F71A7C0C4114922F6ED0 /* LightningSvg.tsx in Resources */,
				A52E1E9CF5CE42EA9F808362 /* OnChainSvg.tsx in Resources */,
				4132F00F76CB488AAA77C848 /* ScanFrameSvg.tsx in Resources */,
				7598B75F1F64426CAF420155 /* UnifiedSvg.tsx in Resources */,
				5851F5898AED446FA5EF41FB /* Edit.svg in Resources */,
				EE7264005C294AE58E30C834 /* Error.svg in Resources */,
				6027AA29AEA34E7290034736 /* ExchangeBitcoin.svg in Resources */,
				93C795DB3CDC46D8862C3393 /* ExchangeFiat.svg in Resources */,
				1E2D6C276B2449BEB48D0EFA /* Export.svg in Resources */,
				CDAF6A80899D4DF981EE8632 /* Flash Off.svg in Resources */,
				7605A9F30F13492692B1AB4E /* Flash On.svg in Resources */,
				B82926F8C93A40B38A3F7B1C /* Gallery.svg in Resources */,
				C192B71058804DFF8F1EAE88 /* Hidden.svg in Resources */,
				596BD565F15B4738AEC5F283 /* Key Security.svg in Resources */,
				AE22239BC4074BADBFCAA228 /* Key.svg in Resources */,
				DC6A3F2DC6F943708353E330 /* Leaving.svg in Resources */,
				338A1C5490BD4AD8A3355DDB /* Lightning Bolt.svg in Resources */,
				3AD7EB797D8E4070B46FB7CE /* MailboxFlagDown.svg in Resources */,
				42261FC8680748CB8F34DD98 /* MailboxFlagUp.svg in Resources */,
				0D6056C7AD2B42AE97EF31CA /* Mnemonic.svg in Resources */,
				B20A92EA4E82493CB6D1A2F0 /* NFC.svg in Resources */,
				AD4FA10D0AD74C48A492F993 /* Network.svg in Resources */,
				7DDC8A1B32DC415DA3A3123B /* Nostrich.svg in Resources */,
				84DD7E2C561F444780607E4E /* Olympus.svg in Resources */,
				C617C53C9731441DB9E9E8DD /* POS.svg in Resources */,
				F9767258AD2F4256A0668218 /* Save.svg in Resources */,
				243243DF5818489D84FBD3DA /* Search.svg in Resources */,
				0F5FEEC1B1B74A099CDED741 /* Share.svg in Resources */,
				F15BCD255F194C84973AB51D /* Skull.svg in Resources */,
				593DA4FEB1FE4C1CA721DDB1 /* Sweep.svg in Resources */,
				339B3FF0F9D846B7AFA96C70 /* Sync.svg in Resources */,
				B8067346D38044A7B3100972 /* Verified Account.svg in Resources */,
				615320DD69744BC4A8D3E80E /* Visible.svg in Resources */,
				E2A87233B6EE487090D3FE9F /* Untitled.png in Resources */,
			);
			runOnlyForDeploymentPostprocessing = 0;
		};
		2D02E4791E0B4A5D006451C7 /* Resources */ = {
			isa = PBXResourcesBuildPhase;
			buildActionMask = 2147483647;
			files = (
			);
			runOnlyForDeploymentPostprocessing = 0;
		};
		2D02E48E1E0B4A5D006451C7 /* Resources */ = {
			isa = PBXResourcesBuildPhase;
			buildActionMask = 2147483647;
			files = (
			);
			runOnlyForDeploymentPostprocessing = 0;
		};
/* End PBXResourcesBuildPhase section */

/* Begin PBXShellScriptBuildPhase section */
		00DD1BFF1BD5951E006B06BC /* Bundle React Native code and images */ = {
			isa = PBXShellScriptBuildPhase;
			buildActionMask = 2147483647;
			files = (
			);
			inputPaths = (
			);
			name = "Bundle React Native code and images";
			outputPaths = (
			);
			runOnlyForDeploymentPostprocessing = 0;
			shellPath = /bin/sh;
			shellScript = "export NODE_BINARY=node\n../node_modules/react-native/scripts/react-native-xcode.sh\n";
		};
		0E91012640E225BA973E026C /* [CP] Check Pods Manifest.lock */ = {
			isa = PBXShellScriptBuildPhase;
			buildActionMask = 2147483647;
			files = (
			);
			inputFileListPaths = (
			);
			inputPaths = (
				"${PODS_PODFILE_DIR_PATH}/Podfile.lock",
				"${PODS_ROOT}/Manifest.lock",
			);
			name = "[CP] Check Pods Manifest.lock";
			outputFileListPaths = (
			);
			outputPaths = (
				"$(DERIVED_FILE_DIR)/Pods-zeus-zeusTests-checkManifestLockResult.txt",
			);
			runOnlyForDeploymentPostprocessing = 0;
			shellPath = /bin/sh;
			shellScript = "diff \"${PODS_PODFILE_DIR_PATH}/Podfile.lock\" \"${PODS_ROOT}/Manifest.lock\" > /dev/null\nif [ $? != 0 ] ; then\n    # print error to STDERR\n    echo \"error: The sandbox is not in sync with the Podfile.lock. Run 'pod install' or update your CocoaPods installation.\" >&2\n    exit 1\nfi\n# This output is used by Xcode 'outputs' to avoid re-running this script phase.\necho \"SUCCESS\" > \"${SCRIPT_OUTPUT_FILE_0}\"\n";
			showEnvVarsInLog = 0;
		};
		2D02E4CB1E0B4B27006451C7 /* Bundle React Native Code And Images */ = {
			isa = PBXShellScriptBuildPhase;
			buildActionMask = 2147483647;
			files = (
			);
			inputPaths = (
			);
			name = "Bundle React Native Code And Images";
			outputPaths = (
			);
			runOnlyForDeploymentPostprocessing = 0;
			shellPath = /bin/sh;
			shellScript = "export NODE_BINARY=node\n../node_modules/react-native/scripts/react-native-xcode.sh";
		};
		957A162EAFB9DDF47E29E05F /* [CP] Copy Pods Resources */ = {
			isa = PBXShellScriptBuildPhase;
			buildActionMask = 2147483647;
			files = (
			);
			inputPaths = (
				"${PODS_ROOT}/Target Support Files/Pods-zeus-zeusTests/Pods-zeus-zeusTests-resources.sh",
				"${PODS_ROOT}/../../node_modules/react-native-vector-icons/Fonts/AntDesign.ttf",
				"${PODS_ROOT}/../../node_modules/react-native-vector-icons/Fonts/Entypo.ttf",
				"${PODS_ROOT}/../../node_modules/react-native-vector-icons/Fonts/EvilIcons.ttf",
				"${PODS_ROOT}/../../node_modules/react-native-vector-icons/Fonts/Feather.ttf",
				"${PODS_ROOT}/../../node_modules/react-native-vector-icons/Fonts/FontAwesome.ttf",
				"${PODS_ROOT}/../../node_modules/react-native-vector-icons/Fonts/FontAwesome5_Brands.ttf",
				"${PODS_ROOT}/../../node_modules/react-native-vector-icons/Fonts/FontAwesome5_Regular.ttf",
				"${PODS_ROOT}/../../node_modules/react-native-vector-icons/Fonts/FontAwesome5_Solid.ttf",
				"${PODS_ROOT}/../../node_modules/react-native-vector-icons/Fonts/Fontisto.ttf",
				"${PODS_ROOT}/../../node_modules/react-native-vector-icons/Fonts/Foundation.ttf",
				"${PODS_ROOT}/../../node_modules/react-native-vector-icons/Fonts/Ionicons.ttf",
				"${PODS_ROOT}/../../node_modules/react-native-vector-icons/Fonts/MaterialCommunityIcons.ttf",
				"${PODS_ROOT}/../../node_modules/react-native-vector-icons/Fonts/MaterialIcons.ttf",
				"${PODS_ROOT}/../../node_modules/react-native-vector-icons/Fonts/Octicons.ttf",
				"${PODS_ROOT}/../../node_modules/react-native-vector-icons/Fonts/SimpleLineIcons.ttf",
				"${PODS_ROOT}/../../node_modules/react-native-vector-icons/Fonts/Zocial.ttf",
				"${PODS_CONFIGURATION_BUILD_DIR}/React-Core/AccessibilityResources.bundle",
			);
			name = "[CP] Copy Pods Resources";
			outputPaths = (
				"${TARGET_BUILD_DIR}/${UNLOCALIZED_RESOURCES_FOLDER_PATH}/AntDesign.ttf",
				"${TARGET_BUILD_DIR}/${UNLOCALIZED_RESOURCES_FOLDER_PATH}/Entypo.ttf",
				"${TARGET_BUILD_DIR}/${UNLOCALIZED_RESOURCES_FOLDER_PATH}/EvilIcons.ttf",
				"${TARGET_BUILD_DIR}/${UNLOCALIZED_RESOURCES_FOLDER_PATH}/Feather.ttf",
				"${TARGET_BUILD_DIR}/${UNLOCALIZED_RESOURCES_FOLDER_PATH}/FontAwesome.ttf",
				"${TARGET_BUILD_DIR}/${UNLOCALIZED_RESOURCES_FOLDER_PATH}/FontAwesome5_Brands.ttf",
				"${TARGET_BUILD_DIR}/${UNLOCALIZED_RESOURCES_FOLDER_PATH}/FontAwesome5_Regular.ttf",
				"${TARGET_BUILD_DIR}/${UNLOCALIZED_RESOURCES_FOLDER_PATH}/FontAwesome5_Solid.ttf",
				"${TARGET_BUILD_DIR}/${UNLOCALIZED_RESOURCES_FOLDER_PATH}/Fontisto.ttf",
				"${TARGET_BUILD_DIR}/${UNLOCALIZED_RESOURCES_FOLDER_PATH}/Foundation.ttf",
				"${TARGET_BUILD_DIR}/${UNLOCALIZED_RESOURCES_FOLDER_PATH}/Ionicons.ttf",
				"${TARGET_BUILD_DIR}/${UNLOCALIZED_RESOURCES_FOLDER_PATH}/MaterialCommunityIcons.ttf",
				"${TARGET_BUILD_DIR}/${UNLOCALIZED_RESOURCES_FOLDER_PATH}/MaterialIcons.ttf",
				"${TARGET_BUILD_DIR}/${UNLOCALIZED_RESOURCES_FOLDER_PATH}/Octicons.ttf",
				"${TARGET_BUILD_DIR}/${UNLOCALIZED_RESOURCES_FOLDER_PATH}/SimpleLineIcons.ttf",
				"${TARGET_BUILD_DIR}/${UNLOCALIZED_RESOURCES_FOLDER_PATH}/Zocial.ttf",
				"${TARGET_BUILD_DIR}/${UNLOCALIZED_RESOURCES_FOLDER_PATH}/AccessibilityResources.bundle",
			);
			runOnlyForDeploymentPostprocessing = 0;
			shellPath = /bin/sh;
			shellScript = "\"${PODS_ROOT}/Target Support Files/Pods-zeus-zeusTests/Pods-zeus-zeusTests-resources.sh\"\n";
			showEnvVarsInLog = 0;
		};
		97710D0923B7FFEA006C4464 /* ShellScript */ = {
			isa = PBXShellScriptBuildPhase;
			buildActionMask = 2147483647;
			files = (
			);
			inputFileListPaths = (
			);
			inputPaths = (
			);
			outputFileListPaths = (
			);
			outputPaths = (
			);
			runOnlyForDeploymentPostprocessing = 0;
			shellPath = /bin/sh;
			shellScript = "# Type a script or drag a script file from your workspace to insert its path.\nexport RCT_METRO_PORT=\"${RCT_METRO_PORT:=8081}\"\necho \"export RCT_METRO_PORT=${RCT_METRO_PORT}\" > \"${SRCROOT}/../node_modules/react-native/scripts/.packager.env\"\nif [ -z \"${RCT_NO_LAUNCH_PACKAGER+xxx}\" ] ; then\nif nc -w 5 -z localhost ${RCT_METRO_PORT} ; then\nif ! curl -s \"http://localhost:${RCT_METRO_PORT}/status\" | grep -q \"packager-status:running\" ; then\necho \"warning: Port ${RCT_METRO_PORT} already in use, packager is either not running or not running correctly\"\nexit 2\nfi\nelse\nopen \"$SRCROOT/../node_modules/react-native/scripts/launchPackager.command\" || echo \"warning: Can't start packager automatically\"\nfi\nfi\n";
		};
		DB50FA4D2E3AF65177AF17B7 /* [CP] Copy Pods Resources */ = {
			isa = PBXShellScriptBuildPhase;
			buildActionMask = 2147483647;
			files = (
			);
			inputPaths = (
				"${PODS_ROOT}/Target Support Files/Pods-zeus/Pods-zeus-resources.sh",
				"${PODS_ROOT}/../../node_modules/react-native-vector-icons/Fonts/AntDesign.ttf",
				"${PODS_ROOT}/../../node_modules/react-native-vector-icons/Fonts/Entypo.ttf",
				"${PODS_ROOT}/../../node_modules/react-native-vector-icons/Fonts/EvilIcons.ttf",
				"${PODS_ROOT}/../../node_modules/react-native-vector-icons/Fonts/Feather.ttf",
				"${PODS_ROOT}/../../node_modules/react-native-vector-icons/Fonts/FontAwesome.ttf",
				"${PODS_ROOT}/../../node_modules/react-native-vector-icons/Fonts/FontAwesome5_Brands.ttf",
				"${PODS_ROOT}/../../node_modules/react-native-vector-icons/Fonts/FontAwesome5_Regular.ttf",
				"${PODS_ROOT}/../../node_modules/react-native-vector-icons/Fonts/FontAwesome5_Solid.ttf",
				"${PODS_ROOT}/../../node_modules/react-native-vector-icons/Fonts/Fontisto.ttf",
				"${PODS_ROOT}/../../node_modules/react-native-vector-icons/Fonts/Foundation.ttf",
				"${PODS_ROOT}/../../node_modules/react-native-vector-icons/Fonts/Ionicons.ttf",
				"${PODS_ROOT}/../../node_modules/react-native-vector-icons/Fonts/MaterialCommunityIcons.ttf",
				"${PODS_ROOT}/../../node_modules/react-native-vector-icons/Fonts/MaterialIcons.ttf",
				"${PODS_ROOT}/../../node_modules/react-native-vector-icons/Fonts/Octicons.ttf",
				"${PODS_ROOT}/../../node_modules/react-native-vector-icons/Fonts/SimpleLineIcons.ttf",
				"${PODS_ROOT}/../../node_modules/react-native-vector-icons/Fonts/Zocial.ttf",
				"${PODS_CONFIGURATION_BUILD_DIR}/React-Core/AccessibilityResources.bundle",
			);
			name = "[CP] Copy Pods Resources";
			outputPaths = (
				"${TARGET_BUILD_DIR}/${UNLOCALIZED_RESOURCES_FOLDER_PATH}/AntDesign.ttf",
				"${TARGET_BUILD_DIR}/${UNLOCALIZED_RESOURCES_FOLDER_PATH}/Entypo.ttf",
				"${TARGET_BUILD_DIR}/${UNLOCALIZED_RESOURCES_FOLDER_PATH}/EvilIcons.ttf",
				"${TARGET_BUILD_DIR}/${UNLOCALIZED_RESOURCES_FOLDER_PATH}/Feather.ttf",
				"${TARGET_BUILD_DIR}/${UNLOCALIZED_RESOURCES_FOLDER_PATH}/FontAwesome.ttf",
				"${TARGET_BUILD_DIR}/${UNLOCALIZED_RESOURCES_FOLDER_PATH}/FontAwesome5_Brands.ttf",
				"${TARGET_BUILD_DIR}/${UNLOCALIZED_RESOURCES_FOLDER_PATH}/FontAwesome5_Regular.ttf",
				"${TARGET_BUILD_DIR}/${UNLOCALIZED_RESOURCES_FOLDER_PATH}/FontAwesome5_Solid.ttf",
				"${TARGET_BUILD_DIR}/${UNLOCALIZED_RESOURCES_FOLDER_PATH}/Fontisto.ttf",
				"${TARGET_BUILD_DIR}/${UNLOCALIZED_RESOURCES_FOLDER_PATH}/Foundation.ttf",
				"${TARGET_BUILD_DIR}/${UNLOCALIZED_RESOURCES_FOLDER_PATH}/Ionicons.ttf",
				"${TARGET_BUILD_DIR}/${UNLOCALIZED_RESOURCES_FOLDER_PATH}/MaterialCommunityIcons.ttf",
				"${TARGET_BUILD_DIR}/${UNLOCALIZED_RESOURCES_FOLDER_PATH}/MaterialIcons.ttf",
				"${TARGET_BUILD_DIR}/${UNLOCALIZED_RESOURCES_FOLDER_PATH}/Octicons.ttf",
				"${TARGET_BUILD_DIR}/${UNLOCALIZED_RESOURCES_FOLDER_PATH}/SimpleLineIcons.ttf",
				"${TARGET_BUILD_DIR}/${UNLOCALIZED_RESOURCES_FOLDER_PATH}/Zocial.ttf",
				"${TARGET_BUILD_DIR}/${UNLOCALIZED_RESOURCES_FOLDER_PATH}/AccessibilityResources.bundle",
			);
			runOnlyForDeploymentPostprocessing = 0;
			shellPath = /bin/sh;
			shellScript = "\"${PODS_ROOT}/Target Support Files/Pods-zeus/Pods-zeus-resources.sh\"\n";
			showEnvVarsInLog = 0;
		};
		E50041361676515C0E028DB9 /* [CP] Check Pods Manifest.lock */ = {
			isa = PBXShellScriptBuildPhase;
			buildActionMask = 2147483647;
			files = (
			);
			inputFileListPaths = (
			);
			inputPaths = (
				"${PODS_PODFILE_DIR_PATH}/Podfile.lock",
				"${PODS_ROOT}/Manifest.lock",
			);
			name = "[CP] Check Pods Manifest.lock";
			outputFileListPaths = (
			);
			outputPaths = (
				"$(DERIVED_FILE_DIR)/Pods-zeus-checkManifestLockResult.txt",
			);
			runOnlyForDeploymentPostprocessing = 0;
			shellPath = /bin/sh;
			shellScript = "diff \"${PODS_PODFILE_DIR_PATH}/Podfile.lock\" \"${PODS_ROOT}/Manifest.lock\" > /dev/null\nif [ $? != 0 ] ; then\n    # print error to STDERR\n    echo \"error: The sandbox is not in sync with the Podfile.lock. Run 'pod install' or update your CocoaPods installation.\" >&2\n    exit 1\nfi\n# This output is used by Xcode 'outputs' to avoid re-running this script phase.\necho \"SUCCESS\" > \"${SCRIPT_OUTPUT_FILE_0}\"\n";
			showEnvVarsInLog = 0;
		};
		F76BB30CDD7AE8BA93481FF6 /* [CP] Embed Pods Frameworks */ = {
			isa = PBXShellScriptBuildPhase;
			buildActionMask = 2147483647;
			files = (
			);
			inputPaths = (
				"${PODS_ROOT}/Target Support Files/Pods-zeus/Pods-zeus-frameworks.sh",
				"${PODS_XCFRAMEWORKS_BUILD_DIR}/hermes-engine/Pre-built/hermes.framework/hermes",
			);
			name = "[CP] Embed Pods Frameworks";
			outputPaths = (
				"${TARGET_BUILD_DIR}/${FRAMEWORKS_FOLDER_PATH}/hermes.framework",
			);
			runOnlyForDeploymentPostprocessing = 0;
			shellPath = /bin/sh;
			shellScript = "\"${PODS_ROOT}/Target Support Files/Pods-zeus/Pods-zeus-frameworks.sh\"\n";
			showEnvVarsInLog = 0;
		};
		FBE8628AE4F5287401678C73 /* [CP] Embed Pods Frameworks */ = {
			isa = PBXShellScriptBuildPhase;
			buildActionMask = 2147483647;
			files = (
			);
			inputPaths = (
				"${PODS_ROOT}/Target Support Files/Pods-zeus-zeusTests/Pods-zeus-zeusTests-frameworks.sh",
				"${PODS_XCFRAMEWORKS_BUILD_DIR}/hermes-engine/Pre-built/hermes.framework/hermes",
			);
			name = "[CP] Embed Pods Frameworks";
			outputPaths = (
				"${TARGET_BUILD_DIR}/${FRAMEWORKS_FOLDER_PATH}/hermes.framework",
			);
			runOnlyForDeploymentPostprocessing = 0;
			shellPath = /bin/sh;
			shellScript = "\"${PODS_ROOT}/Target Support Files/Pods-zeus-zeusTests/Pods-zeus-zeusTests-frameworks.sh\"\n";
			showEnvVarsInLog = 0;
		};
/* End PBXShellScriptBuildPhase section */

/* Begin PBXSourcesBuildPhase section */
		00E356EA1AD99517003FC87E /* Sources */ = {
			isa = PBXSourcesBuildPhase;
			buildActionMask = 2147483647;
			files = (
				00E356F31AD99517003FC87E /* zeusTests.m in Sources */,
			);
			runOnlyForDeploymentPostprocessing = 0;
		};
		13B07F871A680F5B00A75B9A /* Sources */ = {
			isa = PBXSourcesBuildPhase;
			buildActionMask = 2147483647;
			files = (
				745388482A54C2B6000927CE /* LndMobile.swift in Sources */,
				74B637832A5A350B00750202 /* StreamingCallback.mm in Sources */,
				745388492A54C2B6000927CE /* walletunlocker.pb.swift in Sources */,
				7453884A2A54C2B6000927CE /* LndMobileTools.m in Sources */,
				745388472A54C2B6000927CE /* LndMobileScheduledSync.m in Sources */,
				745388462A54C2B6000927CE /* LndMobile.m in Sources */,
				7453884B2A54C2B6000927CE /* Lnd.swift in Sources */,
				7453884C2A54C2B6000927CE /* LndMobileTools.swift in Sources */,
				745388452A54C2B6000927CE /* LndMobileScheduledSync.swift in Sources */,
				13B07FBC1A68108700A75B9A /* AppDelegate.m in Sources */,
				745388442A54C2B6000927CE /* lightning.pb.swift in Sources */,
				74B637822A5A350B00750202 /* LncModule.mm in Sources */,
				74B637842A5A350B00750202 /* Callback.mm in Sources */,
				85477FC6256D5D3400A4EAD1 /* dummy.swift in Sources */,
				13B07FC11A68108700A75B9A /* main.m in Sources */,
			);
			runOnlyForDeploymentPostprocessing = 0;
		};
		2D02E4771E0B4A5D006451C7 /* Sources */ = {
			isa = PBXSourcesBuildPhase;
			buildActionMask = 2147483647;
			files = (
				2D02E4BF1E0B4AB3006451C7 /* main.m in Sources */,
				85477FC7256D5D3400A4EAD1 /* dummy.swift in Sources */,
				2D02E4BC1E0B4A80006451C7 /* AppDelegate.m in Sources */,
			);
			runOnlyForDeploymentPostprocessing = 0;
		};
		2D02E48C1E0B4A5D006451C7 /* Sources */ = {
			isa = PBXSourcesBuildPhase;
			buildActionMask = 2147483647;
			files = (
				2DCD954D1E0B4F2C00145EB5 /* zeusTests.m in Sources */,
			);
			runOnlyForDeploymentPostprocessing = 0;
		};
/* End PBXSourcesBuildPhase section */

/* Begin PBXTargetDependency section */
		00E356F51AD99517003FC87E /* PBXTargetDependency */ = {
			isa = PBXTargetDependency;
			target = 13B07F861A680F5B00A75B9A /* zeus */;
			targetProxy = 00E356F41AD99517003FC87E /* PBXContainerItemProxy */;
		};
		2D02E4921E0B4A5D006451C7 /* PBXTargetDependency */ = {
			isa = PBXTargetDependency;
			target = 2D02E47A1E0B4A5D006451C7 /* zeus-tvOS */;
			targetProxy = 2D02E4911E0B4A5D006451C7 /* PBXContainerItemProxy */;
		};
/* End PBXTargetDependency section */

/* Begin PBXVariantGroup section */
		13B07FB11A68108700A75B9A /* LaunchScreen.xib */ = {
			isa = PBXVariantGroup;
			children = (
				13B07FB21A68108700A75B9A /* Base */,
			);
			name = LaunchScreen.xib;
			path = zeus;
			sourceTree = "<group>";
		};
/* End PBXVariantGroup section */

/* Begin XCBuildConfiguration section */
		00E356F61AD99517003FC87E /* Debug */ = {
			isa = XCBuildConfiguration;
			baseConfigurationReference = 13A8EDC828CA266BD8BD1F51 /* Pods-zeus-zeusTests.debug.xcconfig */;
			buildSettings = {
				ALWAYS_EMBED_SWIFT_STANDARD_LIBRARIES = YES;
				BUNDLE_LOADER = "$(TEST_HOST)";
				DEVELOPMENT_TEAM = 7222UU8F2H;
				"EXCLUDED_ARCHS[sdk=iphonesimulator*]" = arm64;
				GCC_PREPROCESSOR_DEFINITIONS = (
					"DEBUG=1",
					"$(inherited)",
				);
				HEADER_SEARCH_PATHS = (
					"$(inherited)",
					"$(SRCROOT)/../node_modules/react-native-permissions/ios/**",
					"$(SRCROOT)/../node_modules/react-native-camera/ios/**",
				);
				INFOPLIST_FILE = zeusTests/Info.plist;
				IPHONEOS_DEPLOYMENT_TARGET = 12.4;
				LD_RUNPATH_SEARCH_PATHS = (
					"$(inherited)",
					"@executable_path/Frameworks",
					"@loader_path/Frameworks",
				);
				LIBRARY_SEARCH_PATHS = "$(SDKROOT)/usr/lib/swift$(inherited)";
				OTHER_LDFLAGS = (
					"-ObjC",
					"-lc++",
					"-ld_classic",
				);
				PRODUCT_BUNDLE_IDENTIFIER = "org.reactjs.native.example.$(PRODUCT_NAME:rfc1034identifier)";
				PRODUCT_NAME = "$(TARGET_NAME)";
				TEST_HOST = "$(BUILT_PRODUCTS_DIR)/zeus.app/zeus";
			};
			name = Debug;
		};
		00E356F71AD99517003FC87E /* Release */ = {
			isa = XCBuildConfiguration;
			baseConfigurationReference = 0DB55EB3FF0F9245280FEA6C /* Pods-zeus-zeusTests.release.xcconfig */;
			buildSettings = {
				ALWAYS_EMBED_SWIFT_STANDARD_LIBRARIES = YES;
				BUNDLE_LOADER = "$(TEST_HOST)";
				COPY_PHASE_STRIP = NO;
				"EXCLUDED_ARCHS[sdk=iphonesimulator*]" = arm64;
				HEADER_SEARCH_PATHS = (
					"$(inherited)",
					"$(SRCROOT)/../node_modules/react-native-permissions/ios/**",
					"$(SRCROOT)/../node_modules/react-native-camera/ios/**",
				);
				INFOPLIST_FILE = zeusTests/Info.plist;
				IPHONEOS_DEPLOYMENT_TARGET = 12.4;
				LD_RUNPATH_SEARCH_PATHS = (
					"$(inherited)",
					"@executable_path/Frameworks",
					"@loader_path/Frameworks",
				);
				LIBRARY_SEARCH_PATHS = "$(SDKROOT)/usr/lib/swift$(inherited)";
				OTHER_LDFLAGS = (
					"-ObjC",
					"-lc++",
					"-ld_classic",
				);
				PRODUCT_BUNDLE_IDENTIFIER = "org.reactjs.native.example.$(PRODUCT_NAME:rfc1034identifier)";
				PRODUCT_NAME = "$(TARGET_NAME)";
				TEST_HOST = "$(BUILT_PRODUCTS_DIR)/zeus.app/zeus";
			};
			name = Release;
		};
		13B07F941A680F5B00A75B9A /* Debug */ = {
			isa = XCBuildConfiguration;
			baseConfigurationReference = CDEDFA98A11BF239AB39E264 /* Pods-zeus.debug.xcconfig */;
			buildSettings = {
				ASSETCATALOG_COMPILER_APPICON_NAME = AppIcon;
				ASSETCATALOG_COMPILER_LAUNCHIMAGE_NAME = LaunchImage;
				CLANG_ENABLE_MODULES = YES;
				CODE_SIGN_ENTITLEMENTS = zeus/zeus.entitlements;
				CODE_SIGN_IDENTITY = "Apple Development";
				CODE_SIGN_STYLE = Automatic;
				CURRENT_PROJECT_VERSION = 1;
				DEAD_CODE_STRIPPING = YES;
				DEVELOPMENT_TEAM = 9TU7M3555F;
				ENABLE_BITCODE = NO;
				EXCLUDED_ARCHS = "";
				"EXCLUDED_ARCHS[sdk=iphonesimulator*]" = arm64;
				GCC_NO_COMMON_BLOCKS = NO;
				HEADER_SEARCH_PATHS = (
					"$(inherited)",
					"$(SRCROOT)/../node_modules/react-native-camera/ios/**",
				);
				INFOPLIST_FILE = zeus/Info.plist;
				INFOPLIST_KEY_CFBundleDisplayName = ZEUS;
				IPHONEOS_DEPLOYMENT_TARGET = 12.4;
				LD_RUNPATH_SEARCH_PATHS = (
					"$(inherited)",
					"@executable_path/Frameworks",
				);
				MARKETING_VERSION = 0.8.2;
				ONLY_ACTIVE_ARCH = YES;
				OTHER_LDFLAGS = (
					"-ObjC",
					"-lc++",
					"$(inherited)",
				);
				PRODUCT_BUNDLE_IDENTIFIER = com.zeusln.zeus;
				PRODUCT_NAME = zeus;
				PROVISIONING_PROFILE_SPECIFIER = "";
				SUPPORTED_PLATFORMS = "iphoneos iphonesimulator";
				SUPPORTS_MACCATALYST = NO;
				SUPPORTS_MAC_DESIGNED_FOR_IPHONE_IPAD = YES;
				SWIFT_OBJC_BRIDGING_HEADER = "LndMobile/zeus-Bridging-Header.h";
				SWIFT_OPTIMIZATION_LEVEL = "-Onone";
				SWIFT_VERSION = 5.0;
				TARGETED_DEVICE_FAMILY = "1,2";
				VERSIONING_SYSTEM = "apple-generic";
			};
			name = Debug;
		};
		13B07F951A680F5B00A75B9A /* Release */ = {
			isa = XCBuildConfiguration;
			baseConfigurationReference = 04FCBC4A7845073E39FACA73 /* Pods-zeus.release.xcconfig */;
			buildSettings = {
				ASSETCATALOG_COMPILER_APPICON_NAME = AppIcon;
				ASSETCATALOG_COMPILER_LAUNCHIMAGE_NAME = LaunchImage;
				CLANG_ENABLE_MODULES = YES;
				CODE_SIGN_ENTITLEMENTS = zeus/zeusRelease.entitlements;
				CODE_SIGN_IDENTITY = "Apple Development";
				CODE_SIGN_STYLE = Automatic;
				CURRENT_PROJECT_VERSION = 1;
				DEAD_CODE_STRIPPING = YES;
				DEVELOPMENT_TEAM = 9TU7M3555F;
				ENABLE_BITCODE = NO;
				"EXCLUDED_ARCHS[sdk=iphonesimulator*]" = arm64;
				GCC_NO_COMMON_BLOCKS = NO;
				HEADER_SEARCH_PATHS = (
					"$(inherited)",
					"$(SRCROOT)/../node_modules/react-native-permissions/ios/**",
					"$(SRCROOT)/../node_modules/react-native-camera/ios/**",
				);
				INFOPLIST_FILE = zeus/Info.plist;
				INFOPLIST_KEY_CFBundleDisplayName = ZEUS;
				IPHONEOS_DEPLOYMENT_TARGET = 12.4;
				LD_RUNPATH_SEARCH_PATHS = (
					"$(inherited)",
					"@executable_path/Frameworks",
				);
				MARKETING_VERSION = 0.8.2;
				ONLY_ACTIVE_ARCH = NO;
				OTHER_LDFLAGS = (
					"$(inherited)",
					"-ObjC",
					"-lc++",
				);
				"OTHER_LDFLAGS[arch=*]" = (
					"-ObjC",
					"-lc++",
					"$(inherited)",
				);
				PRODUCT_BUNDLE_IDENTIFIER = com.zeusln.zeus;
				PRODUCT_NAME = zeus;
				PROVISIONING_PROFILE_SPECIFIER = "";
				SUPPORTED_PLATFORMS = "iphoneos iphonesimulator";
				SUPPORTS_MACCATALYST = NO;
				SUPPORTS_MAC_DESIGNED_FOR_IPHONE_IPAD = YES;
				SWIFT_OBJC_BRIDGING_HEADER = "LndMobile/zeus-Bridging-Header.h";
				SWIFT_VERSION = 5.0;
				TARGETED_DEVICE_FAMILY = "1,2";
				VERSIONING_SYSTEM = "apple-generic";
			};
			name = Release;
		};
		2D02E4971E0B4A5E006451C7 /* Debug */ = {
			isa = XCBuildConfiguration;
			buildSettings = {
				ASSETCATALOG_COMPILER_APPICON_NAME = "App Icon & Top Shelf Image";
				ASSETCATALOG_COMPILER_LAUNCHIMAGE_NAME = LaunchImage;
				CLANG_ANALYZER_NONNULL = YES;
				CLANG_ENABLE_MODULES = YES;
				CLANG_WARN_DOCUMENTATION_COMMENTS = YES;
				CLANG_WARN_INFINITE_RECURSION = YES;
				CLANG_WARN_SUSPICIOUS_MOVE = YES;
				DEBUG_INFORMATION_FORMAT = dwarf;
				ENABLE_TESTABILITY = YES;
				GCC_NO_COMMON_BLOCKS = YES;
				HEADER_SEARCH_PATHS = (
					"$(inherited)",
					"$(SRCROOT)/../node_modules/react-native-permissions/ios/**",
					"$(SRCROOT)/../node_modules/react-native-camera/ios/**",
				);
				INFOPLIST_FILE = "zeus-tvOS/Info.plist";
				LD_RUNPATH_SEARCH_PATHS = (
					"$(inherited)",
					"@executable_path/Frameworks",
				);
				LIBRARY_SEARCH_PATHS = "$(SDKROOT)/usr/lib/swift$(inherited)";
				OTHER_LDFLAGS = (
					"-ObjC",
					"-lc++",
				);
				PRODUCT_BUNDLE_IDENTIFIER = "com.facebook.REACT.zeus-tvOS";
				PRODUCT_NAME = "$(TARGET_NAME)";
				SDKROOT = appletvos;
				SWIFT_OBJC_BRIDGING_HEADER = "zeus-tvOS-Bridging-Header.h";
				SWIFT_OPTIMIZATION_LEVEL = "-Onone";
				SWIFT_VERSION = 5.0;
				TARGETED_DEVICE_FAMILY = 3;
				TVOS_DEPLOYMENT_TARGET = 12.0;
			};
			name = Debug;
		};
		2D02E4981E0B4A5E006451C7 /* Release */ = {
			isa = XCBuildConfiguration;
			buildSettings = {
				ASSETCATALOG_COMPILER_APPICON_NAME = "App Icon & Top Shelf Image";
				ASSETCATALOG_COMPILER_LAUNCHIMAGE_NAME = LaunchImage;
				CLANG_ANALYZER_NONNULL = YES;
				CLANG_ENABLE_MODULES = YES;
				CLANG_WARN_DOCUMENTATION_COMMENTS = YES;
				CLANG_WARN_INFINITE_RECURSION = YES;
				CLANG_WARN_SUSPICIOUS_MOVE = YES;
				COPY_PHASE_STRIP = NO;
				DEBUG_INFORMATION_FORMAT = "dwarf-with-dsym";
				GCC_NO_COMMON_BLOCKS = YES;
				HEADER_SEARCH_PATHS = (
					"$(inherited)",
					"$(SRCROOT)/../node_modules/react-native-permissions/ios/**",
					"$(SRCROOT)/../node_modules/react-native-camera/ios/**",
				);
				INFOPLIST_FILE = "zeus-tvOS/Info.plist";
				LD_RUNPATH_SEARCH_PATHS = (
					"$(inherited)",
					"@executable_path/Frameworks",
				);
				LIBRARY_SEARCH_PATHS = "$(SDKROOT)/usr/lib/swift$(inherited)";
				OTHER_LDFLAGS = (
					"-ObjC",
					"-lc++",
				);
				PRODUCT_BUNDLE_IDENTIFIER = "com.facebook.REACT.zeus-tvOS";
				PRODUCT_NAME = "$(TARGET_NAME)";
				SDKROOT = appletvos;
				SWIFT_OBJC_BRIDGING_HEADER = "zeus-tvOS-Bridging-Header.h";
				SWIFT_VERSION = 5.0;
				TARGETED_DEVICE_FAMILY = 3;
				TVOS_DEPLOYMENT_TARGET = 12.0;
			};
			name = Release;
		};
		2D02E4991E0B4A5E006451C7 /* Debug */ = {
			isa = XCBuildConfiguration;
			buildSettings = {
				ALWAYS_EMBED_SWIFT_STANDARD_LIBRARIES = YES;
				BUNDLE_LOADER = "$(TEST_HOST)";
				CLANG_ANALYZER_NONNULL = YES;
				CLANG_WARN_DOCUMENTATION_COMMENTS = YES;
				CLANG_WARN_INFINITE_RECURSION = YES;
				CLANG_WARN_SUSPICIOUS_MOVE = YES;
				DEBUG_INFORMATION_FORMAT = dwarf;
				ENABLE_TESTABILITY = YES;
				GCC_NO_COMMON_BLOCKS = YES;
				HEADER_SEARCH_PATHS = (
					"$(inherited)",
					"$(SRCROOT)/../node_modules/react-native-permissions/ios/**",
					"$(SRCROOT)/../node_modules/react-native-camera/ios/**",
				);
				INFOPLIST_FILE = "zeus-tvOSTests/Info.plist";
				LD_RUNPATH_SEARCH_PATHS = (
					"$(inherited)",
					"@executable_path/Frameworks",
					"@loader_path/Frameworks",
				);
				LIBRARY_SEARCH_PATHS = "$(SDKROOT)/usr/lib/swift$(inherited)";
				OTHER_LDFLAGS = (
					"-ObjC",
					"-lc++",
				);
				PRODUCT_BUNDLE_IDENTIFIER = "com.facebook.REACT.zeus-tvOSTests";
				PRODUCT_NAME = "$(TARGET_NAME)";
				SDKROOT = appletvos;
				TEST_HOST = "$(BUILT_PRODUCTS_DIR)/zeus-tvOS.app/zeus-tvOS";
				TVOS_DEPLOYMENT_TARGET = 12.0;
			};
			name = Debug;
		};
		2D02E49A1E0B4A5E006451C7 /* Release */ = {
			isa = XCBuildConfiguration;
			buildSettings = {
				ALWAYS_EMBED_SWIFT_STANDARD_LIBRARIES = YES;
				BUNDLE_LOADER = "$(TEST_HOST)";
				CLANG_ANALYZER_NONNULL = YES;
				CLANG_WARN_DOCUMENTATION_COMMENTS = YES;
				CLANG_WARN_INFINITE_RECURSION = YES;
				CLANG_WARN_SUSPICIOUS_MOVE = YES;
				COPY_PHASE_STRIP = NO;
				DEBUG_INFORMATION_FORMAT = "dwarf-with-dsym";
				GCC_NO_COMMON_BLOCKS = YES;
				HEADER_SEARCH_PATHS = (
					"$(inherited)",
					"$(SRCROOT)/../node_modules/react-native-permissions/ios/**",
					"$(SRCROOT)/../node_modules/react-native-camera/ios/**",
				);
				INFOPLIST_FILE = "zeus-tvOSTests/Info.plist";
				LD_RUNPATH_SEARCH_PATHS = (
					"$(inherited)",
					"@executable_path/Frameworks",
					"@loader_path/Frameworks",
				);
				LIBRARY_SEARCH_PATHS = "$(SDKROOT)/usr/lib/swift$(inherited)";
				OTHER_LDFLAGS = (
					"-ObjC",
					"-lc++",
				);
				PRODUCT_BUNDLE_IDENTIFIER = "com.facebook.REACT.zeus-tvOSTests";
				PRODUCT_NAME = "$(TARGET_NAME)";
				SDKROOT = appletvos;
				TEST_HOST = "$(BUILT_PRODUCTS_DIR)/zeus-tvOS.app/zeus-tvOS";
				TVOS_DEPLOYMENT_TARGET = 12.0;
			};
			name = Release;
		};
		83CBBA201A601CBA00E9B192 /* Debug */ = {
			isa = XCBuildConfiguration;
			buildSettings = {
				ALWAYS_SEARCH_USER_PATHS = NO;
				CLANG_CXX_LANGUAGE_STANDARD = "c++17";
				CLANG_CXX_LIBRARY = "libc++";
				CLANG_ENABLE_MODULES = YES;
				CLANG_ENABLE_OBJC_ARC = YES;
				CLANG_WARN_BLOCK_CAPTURE_AUTORELEASING = YES;
				CLANG_WARN_BOOL_CONVERSION = YES;
				CLANG_WARN_COMMA = YES;
				CLANG_WARN_CONSTANT_CONVERSION = YES;
				CLANG_WARN_DEPRECATED_OBJC_IMPLEMENTATIONS = YES;
				CLANG_WARN_DIRECT_OBJC_ISA_USAGE = YES_ERROR;
				CLANG_WARN_EMPTY_BODY = YES;
				CLANG_WARN_ENUM_CONVERSION = YES;
				CLANG_WARN_INFINITE_RECURSION = YES;
				CLANG_WARN_INT_CONVERSION = YES;
				CLANG_WARN_NON_LITERAL_NULL_CONVERSION = YES;
				CLANG_WARN_OBJC_IMPLICIT_RETAIN_SELF = YES;
				CLANG_WARN_OBJC_LITERAL_CONVERSION = YES;
				CLANG_WARN_OBJC_ROOT_CLASS = YES_ERROR;
				CLANG_WARN_QUOTED_INCLUDE_IN_FRAMEWORK_HEADER = YES;
				CLANG_WARN_RANGE_LOOP_ANALYSIS = YES;
				CLANG_WARN_STRICT_PROTOTYPES = YES;
				CLANG_WARN_SUSPICIOUS_MOVE = YES;
				CLANG_WARN_UNREACHABLE_CODE = YES;
				CLANG_WARN__DUPLICATE_METHOD_MATCH = YES;
				"CODE_SIGN_IDENTITY[sdk=iphoneos*]" = "iPhone Developer";
				COPY_PHASE_STRIP = NO;
				ENABLE_STRICT_OBJC_MSGSEND = YES;
				ENABLE_TESTABILITY = YES;
				"EXCLUDED_ARCHS[sdk=iphonesimulator*]" = i386;
				GCC_C_LANGUAGE_STANDARD = gnu99;
				GCC_DYNAMIC_NO_PIC = NO;
				GCC_NO_COMMON_BLOCKS = YES;
				GCC_OPTIMIZATION_LEVEL = 0;
				GCC_PREPROCESSOR_DEFINITIONS = (
					"DEBUG=1",
					"$(inherited)",
					_LIBCPP_ENABLE_CXX17_REMOVED_UNARY_BINARY_FUNCTION,
				);
				GCC_SYMBOLS_PRIVATE_EXTERN = NO;
				GCC_WARN_64_TO_32_BIT_CONVERSION = YES;
				GCC_WARN_ABOUT_RETURN_TYPE = YES_ERROR;
				GCC_WARN_UNDECLARED_SELECTOR = YES;
				GCC_WARN_UNINITIALIZED_AUTOS = YES_AGGRESSIVE;
				GCC_WARN_UNUSED_FUNCTION = YES;
				GCC_WARN_UNUSED_VARIABLE = YES;
				IPHONEOS_DEPLOYMENT_TARGET = 12.4;
				MTL_ENABLE_DEBUG_INFO = YES;
				ONLY_ACTIVE_ARCH = YES;
				OTHER_CFLAGS = "$(inherited)";
				OTHER_CPLUSPLUSFLAGS = "$(inherited)";
<<<<<<< HEAD
				OTHER_LDFLAGS = (
					"$(inherited)",
					"-Wl",
					"-ld_classic",
					"-Wl",
					"-ld_classic",
					"-Wl",
					"-ld_classic",
					"-Wl",
					"-ld_classic",
					"-Wl",
					"-ld_classic",
					"-Wl",
					"-ld_classic",
					"-Wl",
					"-ld_classic",
					"-Wl",
					"-ld_classic",
					"-Wl",
					"-ld_classic",
					"-Wl",
					"-ld_classic",
					"-Wl",
					"-ld_classic",
					"-Wl",
					"-ld_classic",
					"-Wl",
					"-ld_classic",
					"-Wl",
					"-ld_classic",
					"-Wl -ld_classic ",
				);
=======
				OTHER_LDFLAGS = "$(inherited)";
>>>>>>> 175143e7
				REACT_NATIVE_PATH = "${PODS_ROOT}/../../node_modules/react-native";
				SDKROOT = iphoneos;
			};
			name = Debug;
		};
		83CBBA211A601CBA00E9B192 /* Release */ = {
			isa = XCBuildConfiguration;
			buildSettings = {
				ALWAYS_SEARCH_USER_PATHS = NO;
				CLANG_CXX_LANGUAGE_STANDARD = "c++17";
				CLANG_CXX_LIBRARY = "libc++";
				CLANG_ENABLE_MODULES = YES;
				CLANG_ENABLE_OBJC_ARC = YES;
				CLANG_WARN_BLOCK_CAPTURE_AUTORELEASING = YES;
				CLANG_WARN_BOOL_CONVERSION = YES;
				CLANG_WARN_COMMA = YES;
				CLANG_WARN_CONSTANT_CONVERSION = YES;
				CLANG_WARN_DEPRECATED_OBJC_IMPLEMENTATIONS = YES;
				CLANG_WARN_DIRECT_OBJC_ISA_USAGE = YES_ERROR;
				CLANG_WARN_EMPTY_BODY = YES;
				CLANG_WARN_ENUM_CONVERSION = YES;
				CLANG_WARN_INFINITE_RECURSION = YES;
				CLANG_WARN_INT_CONVERSION = YES;
				CLANG_WARN_NON_LITERAL_NULL_CONVERSION = YES;
				CLANG_WARN_OBJC_IMPLICIT_RETAIN_SELF = YES;
				CLANG_WARN_OBJC_LITERAL_CONVERSION = YES;
				CLANG_WARN_OBJC_ROOT_CLASS = YES_ERROR;
				CLANG_WARN_QUOTED_INCLUDE_IN_FRAMEWORK_HEADER = YES;
				CLANG_WARN_RANGE_LOOP_ANALYSIS = YES;
				CLANG_WARN_STRICT_PROTOTYPES = YES;
				CLANG_WARN_SUSPICIOUS_MOVE = YES;
				CLANG_WARN_UNREACHABLE_CODE = YES;
				CLANG_WARN__DUPLICATE_METHOD_MATCH = YES;
				"CODE_SIGN_IDENTITY[sdk=iphoneos*]" = "iPhone Developer";
				COPY_PHASE_STRIP = YES;
				ENABLE_NS_ASSERTIONS = NO;
				ENABLE_STRICT_OBJC_MSGSEND = YES;
				"EXCLUDED_ARCHS[sdk=iphonesimulator*]" = i386;
				GCC_C_LANGUAGE_STANDARD = gnu99;
				GCC_NO_COMMON_BLOCKS = YES;
				GCC_PREPROCESSOR_DEFINITIONS = (
					"$(inherited)",
					_LIBCPP_ENABLE_CXX17_REMOVED_UNARY_BINARY_FUNCTION,
				);
				GCC_WARN_64_TO_32_BIT_CONVERSION = YES;
				GCC_WARN_ABOUT_RETURN_TYPE = YES_ERROR;
				GCC_WARN_UNDECLARED_SELECTOR = YES;
				GCC_WARN_UNINITIALIZED_AUTOS = YES_AGGRESSIVE;
				GCC_WARN_UNUSED_FUNCTION = YES;
				GCC_WARN_UNUSED_VARIABLE = YES;
				IPHONEOS_DEPLOYMENT_TARGET = 12.4;
				MTL_ENABLE_DEBUG_INFO = NO;
				OTHER_CFLAGS = "$(inherited)";
				OTHER_CPLUSPLUSFLAGS = "$(inherited)";
<<<<<<< HEAD
				OTHER_LDFLAGS = (
					"$(inherited)",
					"-Wl",
					"-ld_classic",
					"-Wl",
					"-ld_classic",
					"-Wl",
					"-ld_classic",
					"-Wl",
					"-ld_classic",
					"-Wl",
					"-ld_classic",
					"-Wl",
					"-ld_classic",
					"-Wl",
					"-ld_classic",
					"-Wl",
					"-ld_classic",
					"-Wl",
					"-ld_classic",
					"-Wl",
					"-ld_classic",
					"-Wl",
					"-ld_classic",
					"-Wl",
					"-ld_classic",
					"-Wl",
					"-ld_classic",
					"-Wl",
					"-ld_classic",
					"-Wl -ld_classic ",
				);
=======
				OTHER_LDFLAGS = "$(inherited)";
>>>>>>> 175143e7
				REACT_NATIVE_PATH = "${PODS_ROOT}/../../node_modules/react-native";
				SDKROOT = iphoneos;
				SWIFT_COMPILATION_MODE = wholemodule;
				VALIDATE_PRODUCT = YES;
			};
			name = Release;
		};
/* End XCBuildConfiguration section */

/* Begin XCConfigurationList section */
		00E357021AD99517003FC87E /* Build configuration list for PBXNativeTarget "zeusTests" */ = {
			isa = XCConfigurationList;
			buildConfigurations = (
				00E356F61AD99517003FC87E /* Debug */,
				00E356F71AD99517003FC87E /* Release */,
			);
			defaultConfigurationIsVisible = 0;
			defaultConfigurationName = Release;
		};
		13B07F931A680F5B00A75B9A /* Build configuration list for PBXNativeTarget "zeus" */ = {
			isa = XCConfigurationList;
			buildConfigurations = (
				13B07F941A680F5B00A75B9A /* Debug */,
				13B07F951A680F5B00A75B9A /* Release */,
			);
			defaultConfigurationIsVisible = 0;
			defaultConfigurationName = Release;
		};
		2D02E4BA1E0B4A5E006451C7 /* Build configuration list for PBXNativeTarget "zeus-tvOS" */ = {
			isa = XCConfigurationList;
			buildConfigurations = (
				2D02E4971E0B4A5E006451C7 /* Debug */,
				2D02E4981E0B4A5E006451C7 /* Release */,
			);
			defaultConfigurationIsVisible = 0;
			defaultConfigurationName = Release;
		};
		2D02E4BB1E0B4A5E006451C7 /* Build configuration list for PBXNativeTarget "zeus-tvOSTests" */ = {
			isa = XCConfigurationList;
			buildConfigurations = (
				2D02E4991E0B4A5E006451C7 /* Debug */,
				2D02E49A1E0B4A5E006451C7 /* Release */,
			);
			defaultConfigurationIsVisible = 0;
			defaultConfigurationName = Release;
		};
		83CBB9FA1A601CBA00E9B192 /* Build configuration list for PBXProject "zeus" */ = {
			isa = XCConfigurationList;
			buildConfigurations = (
				83CBBA201A601CBA00E9B192 /* Debug */,
				83CBBA211A601CBA00E9B192 /* Release */,
			);
			defaultConfigurationIsVisible = 0;
			defaultConfigurationName = Release;
		};
/* End XCConfigurationList section */
	};
	rootObject = 83CBB9F71A601CBA00E9B192 /* Project object */;
}<|MERGE_RESOLUTION|>--- conflicted
+++ resolved
@@ -2113,42 +2113,7 @@
 				ONLY_ACTIVE_ARCH = YES;
 				OTHER_CFLAGS = "$(inherited)";
 				OTHER_CPLUSPLUSFLAGS = "$(inherited)";
-<<<<<<< HEAD
-				OTHER_LDFLAGS = (
-					"$(inherited)",
-					"-Wl",
-					"-ld_classic",
-					"-Wl",
-					"-ld_classic",
-					"-Wl",
-					"-ld_classic",
-					"-Wl",
-					"-ld_classic",
-					"-Wl",
-					"-ld_classic",
-					"-Wl",
-					"-ld_classic",
-					"-Wl",
-					"-ld_classic",
-					"-Wl",
-					"-ld_classic",
-					"-Wl",
-					"-ld_classic",
-					"-Wl",
-					"-ld_classic",
-					"-Wl",
-					"-ld_classic",
-					"-Wl",
-					"-ld_classic",
-					"-Wl",
-					"-ld_classic",
-					"-Wl",
-					"-ld_classic",
-					"-Wl -ld_classic ",
-				);
-=======
 				OTHER_LDFLAGS = "$(inherited)";
->>>>>>> 175143e7
 				REACT_NATIVE_PATH = "${PODS_ROOT}/../../node_modules/react-native";
 				SDKROOT = iphoneos;
 			};
@@ -2203,42 +2168,7 @@
 				MTL_ENABLE_DEBUG_INFO = NO;
 				OTHER_CFLAGS = "$(inherited)";
 				OTHER_CPLUSPLUSFLAGS = "$(inherited)";
-<<<<<<< HEAD
-				OTHER_LDFLAGS = (
-					"$(inherited)",
-					"-Wl",
-					"-ld_classic",
-					"-Wl",
-					"-ld_classic",
-					"-Wl",
-					"-ld_classic",
-					"-Wl",
-					"-ld_classic",
-					"-Wl",
-					"-ld_classic",
-					"-Wl",
-					"-ld_classic",
-					"-Wl",
-					"-ld_classic",
-					"-Wl",
-					"-ld_classic",
-					"-Wl",
-					"-ld_classic",
-					"-Wl",
-					"-ld_classic",
-					"-Wl",
-					"-ld_classic",
-					"-Wl",
-					"-ld_classic",
-					"-Wl",
-					"-ld_classic",
-					"-Wl",
-					"-ld_classic",
-					"-Wl -ld_classic ",
-				);
-=======
 				OTHER_LDFLAGS = "$(inherited)";
->>>>>>> 175143e7
 				REACT_NATIVE_PATH = "${PODS_ROOT}/../../node_modules/react-native";
 				SDKROOT = iphoneos;
 				SWIFT_COMPILATION_MODE = wholemodule;
