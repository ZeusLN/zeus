--- conflicted
+++ resolved
@@ -197,8 +197,6 @@
     - React-cxxreact (= 0.63.4)
     - React-jsi (= 0.63.4)
   - React-jsinspector (0.63.4)
-<<<<<<< HEAD
-=======
   - react-native-camera (4.0.1):
     - React-Core
     - react-native-camera/RCT (= 4.0.1)
@@ -207,7 +205,6 @@
     - React-Core
   - react-native-camera/RN (4.0.1):
     - React-Core
->>>>>>> b332b0b8
   - react-native-date-picker (3.3.2):
     - React-Core
   - react-native-randombytes (3.5.3):
@@ -278,8 +275,6 @@
     - React-Core (= 0.63.4)
     - React-cxxreact (= 0.63.4)
     - React-jsi (= 0.63.4)
-  - ReactNativeCameraKit (11.2.0):
-    - React-Core
   - rn-fetch-blob (0.12.0):
     - React-Core
   - RNCAsyncStorage (1.10.1):
@@ -346,10 +341,7 @@
   - React-jsi (from `../node_modules/react-native/ReactCommon/jsi`)
   - React-jsiexecutor (from `../node_modules/react-native/ReactCommon/jsiexecutor`)
   - React-jsinspector (from `../node_modules/react-native/ReactCommon/jsinspector`)
-<<<<<<< HEAD
-=======
   - react-native-camera (from `../node_modules/react-native-camera`)
->>>>>>> b332b0b8
   - react-native-date-picker (from `../node_modules/react-native-date-picker`)
   - react-native-randombytes (from `../node_modules/react-native-randombytes`)
   - react-native-safe-area-context (from `../node_modules/react-native-safe-area-context`)
@@ -365,7 +357,6 @@
   - React-RCTText (from `../node_modules/react-native/Libraries/Text`)
   - React-RCTVibration (from `../node_modules/react-native/Libraries/Vibration`)
   - ReactCommon/turbomodule/core (from `../node_modules/react-native/ReactCommon`)
-  - ReactNativeCameraKit (from `../node_modules/react-native-camera-kit`)
   - rn-fetch-blob (from `../node_modules/rn-fetch-blob`)
   - "RNCAsyncStorage (from `../node_modules/@react-native-community/async-storage`)"
   - "RNCClipboard (from `../node_modules/@react-native-community/clipboard`)"
@@ -442,11 +433,8 @@
     :path: "../node_modules/react-native/ReactCommon/jsiexecutor"
   React-jsinspector:
     :path: "../node_modules/react-native/ReactCommon/jsinspector"
-<<<<<<< HEAD
-=======
   react-native-camera:
     :path: "../node_modules/react-native-camera"
->>>>>>> b332b0b8
   react-native-date-picker:
     :path: "../node_modules/react-native-date-picker"
   react-native-randombytes:
@@ -477,8 +465,6 @@
     :path: "../node_modules/react-native/Libraries/Vibration"
   ReactCommon:
     :path: "../node_modules/react-native/ReactCommon"
-  ReactNativeCameraKit:
-    :path: "../node_modules/react-native-camera-kit"
   rn-fetch-blob:
     :path: "../node_modules/rn-fetch-blob"
   RNCAsyncStorage:
@@ -566,10 +552,7 @@
   React-jsi: a0418934cf48f25b485631deb27c64dc40fb4c31
   React-jsiexecutor: 93bd528844ad21dc07aab1c67cb10abae6df6949
   React-jsinspector: 58aef7155bc9a9683f5b60b35eccea8722a4f53a
-<<<<<<< HEAD
-=======
   react-native-camera: 11166fe7e3a673493c152f52966e8ab1c5cdcacc
->>>>>>> b332b0b8
   react-native-date-picker: 96a07ca27a6225da8a3935324d85046028456b0f
   react-native-randombytes: 991545e6eaaf700b4ee384c291ef3d572e0b2ca8
   react-native-safe-area-context: a1d322930b8c5d04ebeb77cc47cc97575ad27203
@@ -585,7 +568,6 @@
   React-RCTText: 5c51df3f08cb9dedc6e790161195d12bac06101c
   React-RCTVibration: ae4f914cfe8de7d4de95ae1ea6cc8f6315d73d9d
   ReactCommon: 73d79c7039f473b76db6ff7c6b159c478acbbb3b
-  ReactNativeCameraKit: c25ef4c32abd8918578a9ece01c90233f478c97c
   rn-fetch-blob: f065bb7ab7fb48dd002629f8bdcb0336602d3cba
   RNCAsyncStorage: f640ddf9266df777c38e112ea5881ead7188b59c
   RNCClipboard: 5e299c6df8e0c98f3d7416b86ae563d3a9f768a3
