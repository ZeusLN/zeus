--- conflicted
+++ resolved
@@ -48,11 +48,8 @@
 import Olympians from './views/Settings/Olympians';
 import Gods from './views/Settings/Gods';
 import Mortals from './views/Settings/Mortals';
-<<<<<<< HEAD
 import PointOfSale from './views/Settings/PointOfSale';
-=======
 import PaymentsSettings from './views/Settings/PaymentsSettings';
->>>>>>> 5dafc4de
 
 // Routing
 import Routing from './views/Routing/Routing';
@@ -248,16 +245,14 @@
     SparkQRScanner: {
         screen: SparkQRScanner
     },
-<<<<<<< HEAD
     Order: {
         screen: Order
     },
     PointOfSaleSettings: {
         screen: PointOfSale
-=======
+    },
     PaymentsSettings: {
         screen: PaymentsSettings
->>>>>>> 5dafc4de
     }
 };
 
