import { createAppContainer } from 'react-navigation';
import { createStackNavigator } from 'react-navigation-stack';

// Views
import Transaction from './views/Transaction';
import Wallet from './views/Wallet/Wallet';
import Send from './views/Send';
import LnurlPay from './views/LnurlPay/LnurlPay';
import LnurlChannel from './views/LnurlChannel';
import LnurlAuth from './views/LnurlAuth';
import Receive from './views/Receive';
import PaymentRequest from './views/PaymentRequest';
import HandleAnythingQRScanner from './views/handleAnythingQRScanner';
import NodeQRScanner from './views/NodeQRScanner';
import OpenChannel from './views/OpenChannel';
import SendingOnChain from './views/SendingOnChain';
import SendingLightning from './views/SendingLightning';
import Channel from './views/Channels/Channel';
import Payment from './views/Payment';
import PaymentPaths from './views/PaymentPaths';
import Invoice from './views/Invoice';
import Sweep from './views/Sweep';

import SparkQRScanner from './views/SparkQRScanner';
import NodeInfo from './views/NodeInfo';
import NetworkInfo from './views/NetworkInfo';
import Lockscreen from './views/Lockscreen';
import NostrContacts from './views/NostrContacts';
import ContactQR from './views/ContactQR';

// Settings views
import Settings from './views/Settings/Settings';
import NodeConfiguration from './views/Settings/NodeConfiguration';
import Nodes from './views/Settings/Nodes';
import Privacy from './views/Settings/Privacy';
import Security from './views/Settings/Security';
import SetPassword from './views/Settings/SetPassword';
import SetDuressPassword from './views/Settings/SetDuressPassword';
import SetPin from './views/Settings/SetPin';
import SetDuressPin from './views/Settings/SetDuressPin';
import Language from './views/Settings/Language';
import Currency from './views/Settings/Currency';
import SelectCurrency from './views/Settings/SelectCurrency';
import Display from './views/Settings/Display';
import CertInstallInstructions from './views/Settings/CertInstallInstructions';
import SignVerifyMessage from './views/Settings/SignVerifyMessage';
import Support from './views/Settings/Support';
import Help from './views/Settings/Help';
import SocialMedia from './views/Settings/SocialMedia';
import Sponsors from './views/Settings/Sponsors';
import Olympians from './views/Settings/Olympians';
import Gods from './views/Settings/Gods';
import Mortals from './views/Settings/Mortals';
import PointOfSale from './views/Settings/PointOfSale';
import PointOfSaleRecon from './views/Settings/PointOfSaleRecon';
import PointOfSaleReconExport from './views/Settings/PointOfSaleReconExport';
import Categories from './views/POS/Categories';
import ProductCategoryDetails from './views/POS/ProductCategoryDetails';
import Products from './views/POS/Products';
import ProductDetails from './views/POS/ProductDetails';
import PaymentsSettings from './views/Settings/PaymentsSettings';
import InvoicesSettings from './views/Settings/InvoicesSettings';
import LSP from './views/Settings/LSP';
import ChannelsSettings from './views/Settings/ChannelsSettings';

// Lightning address
import LightningAddress from './views/Settings/LightningAddress';
import LightningAddressInfo from './views/Settings/LightningAddress/LightningAddressInfo';
import LightningAddressSettings from './views/Settings/LightningAddress/LightningAddressSettings';
import Attestation from './views/Settings/LightningAddress/Attestation';
import Attestations from './views/Settings/LightningAddress/Attestations';
import NostrKeys from './views/Settings/LightningAddress/NostrKeys';
import NostrRelays from './views/Settings/LightningAddress/NostrRelays';
import ChangeAddress from './views/Settings/LightningAddress/ChangeAddress';

//Embedded Node
import EmbeddedNode from './views/Settings/EmbeddedNode';
import DisasterRecovery from './views/Settings/EmbeddedNode/DisasterRecovery';
import DisasterRecoveryAdvanced from './views/Settings/EmbeddedNode/DisasterRecoveryAdvanced';
import Pathfinding from './views/Settings/EmbeddedNode/Pathfinding';
import ExpressGraphSync from './views/Settings/EmbeddedNode/ExpressGraphSync';
import LNDLogs from './views/Settings/EmbeddedNode/LNDLogs';
import Peers from './views/Settings/EmbeddedNode/Peers';
import NeutrinoPeers from './views/Settings/EmbeddedNode/Peers/NeutrinoPeers';
import ZeroConfPeers from './views/Settings/EmbeddedNode/Peers/ZeroConfPeers';
import Advanced from './views/Settings/EmbeddedNode/Advanced';

// Routing
import Routing from './views/Routing/Routing';
import RoutingEvent from './views/Routing/RoutingEvent';
import SetFees from './views/Routing/SetFees';

// new views
import Activity from './views/Activity/Activity';
import ActivityFilter from './views/Activity/ActivityFilter';
import CoinControl from './views/UTXOs/CoinControl';
import Utxo from './views/UTXOs/UTXO';
import Accounts from './views/Accounts/Accounts';
import ImportAccount from './views/Accounts/ImportAccount';
import ImportAccountQRScanner from './views/Accounts/ImportAccountQRScanner';
import BumpFee from './views/BumpFee';
import QR from './views/QR';
import AddNotes from './views/AddNotes';
import Contacts from './views/Settings/Contacts';
import AddContact from './views/Settings/AddContact';
import ContactDetails from './views/ContactDetails';
// POS
import Order from './views/Order';

import Intro from './views/Intro';
import IntroSplash from './views/IntroSplash';

import EditFee from './views/EditFee';

// Embedded LND
import Seed from './views/Settings/Seed';
import Sync from './views/Sync';
import LspExplanationFees from './views/Explanations/LspExplanationFees';
import LspExplanationRouting from './views/Explanations/LspExplanationRouting';
import LspExplanationWrappedInvoices from './views/Explanations/LspExplanationWrappedInvoices';
import LspExplanationOverview from './views/Explanations/LspExplanationOverview';

import RawTxHex from './views/RawTxHex';

const AppScenes = {
    Wallet: {
        screen: Wallet
    },
    IntroSplash: {
        screen: IntroSplash
    },
    Intro: {
        screen: Intro
    },
    Lockscreen: {
        screen: Lockscreen
    },
    Accounts: {
        screen: Accounts
    },
    Send: {
        screen: Send
    },
    Sweep: {
        screen: Sweep
    },
    EditFee: {
        screen: EditFee
    },
    Settings: {
        screen: Settings
    },
    NodeConfiguration: {
        screen: NodeConfiguration
    },
    Nodes: {
        screen: Nodes
    },
    Privacy: {
        screen: Privacy
    },
    Security: {
        screen: Security
    },
    SetPassword: {
        screen: SetPassword
    },
    SetDuressPassword: {
        screen: SetDuressPassword
    },
    SetPin: {
        screen: SetPin
    },
    SetDuressPin: {
        screen: SetDuressPin
    },
    Language: {
        screen: Language
    },
    Currency: {
        screen: Currency
    },
    SelectCurrency: {
        screen: SelectCurrency
    },
    Display: {
        screen: Display
    },
    Support: {
        screen: Support
    },
    Help: {
        screen: Help
    },
    Sponsors: {
        screen: Sponsors
    },
    Olympians: {
        screen: Olympians
    },
    Gods: {
        screen: Gods
    },
    Mortals: {
        screen: Mortals
    },
    CertInstallInstructions: {
        screen: CertInstallInstructions
    },
    SignVerifyMessage: {
        screen: SignVerifyMessage
    },
    Transaction: {
        screen: Transaction
    },
    Channel: {
        screen: Channel
    },
    Payment: {
        screen: Payment
    },
    PaymentPaths: {
        screen: PaymentPaths
    },
    Invoice: {
        screen: Invoice
    },
    LnurlPay: {
        screen: LnurlPay
    },
    Receive: {
        screen: Receive
    },
    LnurlChannel: {
        screen: LnurlChannel
    },
    LnurlAuth: {
        screen: LnurlAuth
    },
    PaymentRequest: {
        screen: PaymentRequest
    },
    OpenChannel: {
        screen: OpenChannel
    },
    SendingOnChain: {
        screen: SendingOnChain
    },
    SendingLightning: {
        screen: SendingLightning
    },
    NetworkInfo: {
        screen: NetworkInfo
    },
    NodeInfo: {
        screen: NodeInfo
    },
    Routing: {
        screen: Routing
    },
    RoutingEvent: {
        screen: RoutingEvent
    },
    SetFees: {
        screen: SetFees
    },
    Activity: {
        screen: Activity
    },
    ActivityFilter: {
        screen: ActivityFilter
    },
    CoinControl: {
        screen: CoinControl
    },
    Utxo: {
        screen: Utxo
    },
    ImportAccount: {
        screen: ImportAccount
    },
    HandleAnythingQRScanner: {
        screen: HandleAnythingQRScanner
    },
    NodeQRCodeScanner: {
        screen: NodeQRScanner
    },
    ImportAccountQRScanner: {
        screen: ImportAccountQRScanner
    },
    SparkQRScanner: {
        screen: SparkQRScanner
    },
    Order: {
        screen: Order
    },
    PointOfSaleSettings: {
        screen: PointOfSale
    },
    PointOfSaleRecon: {
        screen: PointOfSaleRecon
    },
    PointOfSaleReconExport: {
        screen: PointOfSaleReconExport
    },
    Categories: {
        screen: Categories
    },
    ProductCategoryDetails: {
        screen: ProductCategoryDetails
    },
    Products: {
        screen: Products
    },
    ProductDetails: {
        screen: ProductDetails
    },
    PaymentsSettings: {
        screen: PaymentsSettings
    },
    InvoicesSettings: {
        screen: InvoicesSettings
    },
    Seed: {
        screen: Seed
    },
    Sync: {
        screen: Sync
    },
    BumpFee: {
        screen: BumpFee
    },
    QR: {
        screen: QR
    },
    AddNotes: {
        screen: AddNotes
    },
    LspExplanationFees: {
        screen: LspExplanationFees
    },
    LspExplanationRouting: {
        screen: LspExplanationRouting
    },
    LspExplanationWrappedInvoices: {
        screen: LspExplanationWrappedInvoices
    },
    LspExplanationOverview: {
        screen: LspExplanationOverview
    },
    EmbeddedNodeSettings: {
        screen: EmbeddedNode
    },
    DisasterRecovery: {
        screen: DisasterRecovery
    },
    DisasterRecoveryAdvanced: {
        screen: DisasterRecoveryAdvanced
    },
    Pathfinding: {
        screen: Pathfinding
    },
    ExpressGraphSync: {
        screen: ExpressGraphSync
    },
    LNDLogs: {
        screen: LNDLogs
    },
    Peers: {
        screen: Peers
    },
    NeutrinoPeers: {
        screen: NeutrinoPeers
    },
    ZeroConfPeers: {
        screen: ZeroConfPeers
    },
    EmbeddedNodeSettingsAdvanced: {
        screen: Advanced
    },
    LSPSettings: {
        screen: LSP
    },
    LightningAddress: {
        screen: LightningAddress
    },
    LightningAddressInfo: {
        screen: LightningAddressInfo
    },
    LightningAddressSettings: {
        screen: LightningAddressSettings
    },
    Attestations: {
        screen: Attestations
    },
    Attestation: {
        screen: Attestation
    },
    Contacts: {
        screen: Contacts
    },
    AddContact: {
        screen: AddContact
    },
    ContactDetails: {
        screen: ContactDetails
    },
    NostrKeys: {
        screen: NostrKeys
    },
    NostrRelays: {
        screen: NostrRelays
    },
    ChangeAddress: {
        screen: ChangeAddress
    },
    SocialMedia: {
        screen: SocialMedia
    },
    NostrContacts: {
        screen: NostrContacts
    },
    ContactQR: {
        screen: ContactQR
    },
<<<<<<< HEAD
    ChannelsSettings: {
        screen: ChannelsSettings
=======
    RawTxHex: {
        screen: RawTxHex
>>>>>>> 9f3b0af7
    }
};

const AppNavigator = createStackNavigator(AppScenes, {
    headerMode: 'none',
    mode: 'modal',
    defaultNavigationOptions: {
        gestureEnabled: false
    }
});

const Navigation = createAppContainer(AppNavigator);

export default Navigation;<|MERGE_RESOLUTION|>--- conflicted
+++ resolved
@@ -423,13 +423,11 @@
     ContactQR: {
         screen: ContactQR
     },
-<<<<<<< HEAD
     ChannelsSettings: {
         screen: ChannelsSettings
-=======
+    },
     RawTxHex: {
         screen: RawTxHex
->>>>>>> 9f3b0af7
     }
 };
 
