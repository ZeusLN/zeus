--- conflicted
+++ resolved
@@ -287,7 +287,6 @@
     AddNotes: {
         screen: AddNotes
     },
-<<<<<<< HEAD
     ContactsSettings: {
         screen: ContactsSettings
     },
@@ -295,8 +294,7 @@
         screen: AddContacts
     },
     ContactDetails: {
-        screen: ContactDetails
-=======
+        screen: ContactDetails,
     LspExplanation: {
         screen: LspExplanation
     },
@@ -308,7 +306,6 @@
     },
     LSPSettings: {
         screen: LSP
->>>>>>> a22d8809
     }
 };
 
