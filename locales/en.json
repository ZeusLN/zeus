{
    "general.send": "Send",
    "general.receive": "Receive",
    "general.scan": "Scan",
    "general.enableNfc": "Enable NFC",
    "general.confirm": "Confirm",
    "general.cancel": "Cancel",
    "general.warning": "Warning",
    "general.error": "Error",
    "general.ok": "OK",
    "general.show": "Show",
    "general.hide": "Hide",
    "general.copy": "Copy",
    "general.goBack": "Go Back",
    "general.lightning": "Lightning",
    "general.onchain": "On-chain",
    "general.activity": "Activity",
    "general.transaction": "Transaction",
    "general.unconfirmed": "Unconfirmed",
    "general.sent": "Sent",
    "general.received": "Received",
    "general.date": "Date",
    "general.routing": "Routing",
    "general.coins": "Coins",
    "general.address": "Address",
    "general.utxo": "UTXO",
    "general.outpoint": "Outpoint",
    "general.add": "Add",
    "general.frozen": "Frozen",
    "general.optional": "Optional",
    "general.sats": "sats",
    "general.blocks": "blocks",
    "general.search": "Search",
    "general.help": "Help",
    "general.percentage": "percentage",
    "components.CollapsedQr.show": "Show QR",
    "components.CollapsedQr.hide": "Hide QR",
    "components.CollapsedQr.startNfc": "Start NFC broadcast",
    "components.CollapsedQr.stopNfc": "Stop NFC broadcast",
    "components.CopyButton.copied": "Copied!",
    "components.CopyButton.copy": "Copy to Clipboard",
    "components.FeeBreakdown.nowClosed": "Now closed",
    "components.HopPicker.defaultTitle": "Channel to use",
    "components.HopPicker.selectChannel": "Select channel to use",
    "components.SetFeesForm.setNew": "Set New Fees",
    "components.SetFeesForm.hide": "Hide Set New Fees Form",
    "components.SetFeesForm.setting": "Setting fees, please wait...",
    "components.SetFeesForm.success": "Succesfully set fees!",
    "components.SetFeesForm.error": "Error setting fees",
    "components.SetFeesForm.baseFee": "Base Fee",
    "components.SetFeesForm.feeRate": "Fee Rate",
    "components.SetFeesForm.ppm": "PPM (Parts Per Million)",
    "components.SetFeesForm.ppmMilliMsat": "PPM rate in milli msat",
    "components.SetFeesForm.timeLockDelta": "Timelock Delta (blocks)",
    "components.SetFeesForm.minHtlc": "Min HTLC (sats)",
    "components.SetFeesForm.maxHtlc": "Max HTLC (sats)",
    "components.SetFeesForm.submit": "Submit New Fees",
    "components.UTXOPicker.defaultTitle": "UTXOs to use",
    "components.UTXOPicker.selectUTXOs": "Select UTXOs to use",
    "components.QRCodeScanner.cameraPermissionTitle": "Permission to use camera",
    "components.QRCodeScanner.cameraPermission": "We need your permission to use your camera",
    "components.QRCodeScanner.noCameraAccess": "No access to camera",
    "models.Channel.unknownId": "Unknown Channel ID",
    "models.Invoice.noMemo": "No memo",
    "models.Invoice.seconds": "seconds",
    "models.Invoice.never": "Never",
    "models.Payment.forwarded": "Forwarded",
    "models.Payment.fee": "Fee",
    "views.LnurlPay.LnurlPay.amount": "Amount to pay (in Satoshis)",
    "views.LnurlPay.LnurlPay.comment": "Comment",
    "views.LnurlPay.LnurlPay.invalidParams": "Invalid lnurl params!",
    "views.LnurlPay.LnurlPay.invalidInvoice": "Got an invalid invoice!",
    "views.LnurlPay.Success.uriAlert": "Don't know how to open URI",
    "views.LnurlChannel.uri": "Remote Node ID",
    "views.LnurlChannel.nodeid": "Local Node ID",
    "views.LnurlChannel.success": "Lnurl Channel requested successfully",
    "views.LnurlAuth.loginSuccess" : "Authenticated successfully",
    "views.Routing.received": "You received",
    "views.Routing.RoutingHeader.timeframeEarned": "Earned during selected timeframe",
    "views.Routing.RoutingHeader.dayEarned": "Earned today",
    "views.Routing.RoutingHeader.weekEarned": "Earned this week",
    "views.Routing.RoutingHeader.monthEarned": "Earned this month",
    "views.Routing.RoutingHeader.totalEarned": "Total fees earned",
    "views.Routing.noEvents": "No routing events for selected timeframe",
    "views.Routing.RoutingEvent.title": "You received",
    "views.Routing.SetFees": "Your node fees",
    "views.Settings.AddEditNode.certificateButton": "Certificate Install Instructions",
    "views.Settings.AddEditNode.nodeConfig": "Node Configuration",
    "views.Settings.AddEditNode.connectionStringClipboard": "Detected the following connection string in your clipboard",
    "views.Settings.AddEditNode.import": "Import",
    "views.Settings.AddEditNode.importPrompt": "Would you like to import it?",
    "views.Settings.AddEditNode.lndhubWarning": "With any instance of LNDHub the operator can track your balances, transactions, the IP addresses you connect with, and even run off with your funds.",
    "views.Settings.AddEditNode.lndhubFriend": "If you have a friend who you trust and who runs an lnd node you may want to consider asking them to set up an LNDHub instance for you to connect to.",
    "views.Settings.AddEditNode.lndhubUnderstand": "I understand, create my account",
    "views.Settings.AddEditNode.certificateWarning1": "Opting not to use Certificate Verification may leave you vulnerable to a man-in-the-middle attack. Do so at your own discretion.",
    "views.Settings.AddEditNode.certificateWarning2": "If you're not verifying your connection with a VPN or Tor v3 hidden service configuration, we strongly advise you install your node's certificate on this device.",
    "views.Settings.AddEditNode.certificateUnderstand": "I understand, save node config",
    "views.Settings.AddEditNode.existingAccount": "Existing Account",
    "views.Settings.AddEditNode.username": "Username",
    "views.Settings.AddEditNode.password": "Password",
    "views.Settings.AddEditNode.showAccountQR": "Show account QR",
    "views.Settings.AddEditNode.hideAccountQR": "Hide account QR",
    "views.Settings.AddEditNode.nickname": "Nickname (optional)",
    "views.Settings.AddEditNode.host": "Host",
    "views.Settings.AddEditNode.accessKey": "Access Key",
    "views.Settings.AddEditNode.restPort": "REST Port",
    "views.Settings.AddEditNode.macaroon": "Macaroon (Hex format)",
    "views.Settings.AddEditNode.certificateVerification": "Certificate Verification",
    "views.Settings.AddEditNode.createLndhub": "Create LNDHub account",
    "views.Settings.AddEditNode.saveNode": "Save Node Config",
    "views.Settings.AddEditNode.nodeSaved": "Node Config Saved",
    "views.Settings.AddEditNode.setNodeActive": "Set Node Config as Active",
    "views.Settings.AddEditNode.nodeActive": "Node Active",
    "views.Settings.AddEditNode.scanLndconnect": "Scan lndconnect config",
    "views.Settings.AddEditNode.scanBtcpay": "Scan BTCPay config",
    "views.Settings.AddEditNode.scanLndhub": "Scan LNDHub QR",
    "views.Settings.AddEditNode.deleteNode": "Delete Node config",
    "views.Settings.AddEditNode.nodeInterface": "Node interface",
    "views.Settings.AddEditNode.useTor": "Use Tor",
    "views.Settings.CertInstallInstructions.title": "Certificate Installation Instructions",
    "views.Settings.CertInstallInstructions.graph1": "To install a certificate on Android, copy the certificate file to device. Then go to Settings > Security > Install from storage. It should detect the certificate and let you add install it to the device. The certificate must have the extension .cert or .crt",
    "views.Settings.CertInstallInstructions.graph2": "To install a certificate on iOS you must email the file to yourself, once you select the file in your email you will be prompted to install it as a profile.",
    "views.Settings.CertInstallInstructions.graph3": "Alternatively, you can provision a profile with the certificate for your phone in XCode.",
    "views.Settings.CertInstallInstructions.graph4": "You can access the certificate at any time in Settings > General > Profiles and remove it if required.",
    "views.Settings.CertInstallInstructions.graph5": "If you're connecting to your node via an external hostname or via Tor you must add the hostname to the certificate. lnd provides an option to do this with the TLSExtraDomain option in its config. You'll have to delete and regenerate the certificate after you make the change.",
    "views.Settings.Nodes.title": "Nodes",
    "views.Settings.Nodes.noNodes": "No Nodes",
    "views.Settings.security": "Security",
    "views.Settings.Security.title": "Security settings",
    "views.ImportAccount.title": "Import account",
    "views.ImportAccount.name": "Account Name",
    "views.ImportAccount.extendedPubKey": "Extended Public Key (Xpub)",
    "views.ImportAccount.masterKeyFingerprint": "Master Key Fingerprint",
    "views.ImportAccount.addressType": "Address Type",
    "views.Wallet.Channels.open": "Open Channel",
    "views.Wallet.Channels.inactive": "INACTIVE",
    "views.Wallet.Channels.private": "Private",
    "views.Wallet.Channels.local": "Local",
    "views.Wallet.Channels.remote": "Remote",
    "views.Wallet.Channels.noChannels": "No Channels",
    "views.Wallet.Invoices.paid": "Paid",
    "views.Wallet.Invoices.unpaid": "Unpaid",
    "views.Wallet.Invoices.noInvoices": "No Invoices",
    "views.Wallet.MainPane.testnet": "Testnet",
    "views.Wallet.MainPane.regnet": "Regtest",
    "views.Wallet.MainPane.error": "Error connecting to your node. Please check your settings and try again.",
    "views.Wallet.MainPane.goToSettings": "Go to Settings",
    "views.Wallet.Payments.noPayments": "No Payments",
    "views.Wallet.Transactions.awaitingConf": "Awaiting Confirmation",
    "views.Wallet.Transactions.noTransactions": "No Transactions",
    "views.Wallet.Wallet.error": "An error occurred",
    "views.Wallet.Wallet.payments": "Payments",
    "views.Wallet.Wallet.invoices": "Invoices",
    "views.Wallet.Wallet.onchain": "On-chain",
    "views.Wallet.Wallet.channels": "Channels",
    "views.Wallet.Wallet.connecting": "Zeus is connecting to your node.",
<<<<<<< HEAD
    "views.Wallet.restartTor": "Restart Tor and Try Again",
=======
    "views.Wallet.restart": "Restart",
>>>>>>> 9ce3c8d9
    "views.BTCPayConfigQRScanner.text": "Scan a BTCPay Config under Settings > Services > LND Rest",
    "views.BTCPayConfigQRScanner.error": "Error fetching BTCPay config",
    "views.Channel.baseFee": "Base Fee",
    "views.Channel.feeRate": "Fee Rate",
    "views.Channel.initiatingParty": "Initiating Party",
    "views.Channel.counterparty": "Counterparty",
    "views.Channel.yourNode": "Your Node",
    "views.Channel.minHTLC": "Min HTLC",
    "views.Channel.maxHTLC": "Max HTLC",
    "views.Channel.timeLockDelta": "Timelock Delta",
    "views.Channel.lastUpdate": "Last Update",
    "views.Channel.title": "Channel",
    "views.Channel.localBalance": "Local balance",
    "views.Channel.remoteBalance": "Remote balance",
    "views.Channel.unsettledBalance": "Unsettled balance",
    "views.Channel.status": "Status",
    "views.Channel.active": "Active",
    "views.Channel.inactive": "Inactive",
    "views.Channel.private": "Private",
    "views.Channel.totalReceived": "Total Received",
    "views.Channel.totalSent": "Total Sent",
    "views.Channel.capacity": "Capacity",
    "views.Channel.commitWeight": "Commit Weight",
    "views.Channel.commitFee": "Commit Fee",
    "views.Channel.csvDelay": "CSV Delay",
    "views.Channel.feePerKw": "Fee per kilo-weight",
    "views.Channel.keysend": "Keysend",
    "views.Channel.cancelClose": "Cancel Channel Close",
    "views.Channel.close": "Close Channel",
    "views.Channel.closingRate": "(Optional) Sat per byte closing fee",
    "views.Channel.forceClose": "Force close",
    "views.Channel.confirmClose": "Confirm Channel Close",
    "views.UTXOs.CoinControl.noUTXOs": "No UTXOs available",
    "views.EditFee.mainText": "Edit network fee",
    "views.EditFee.fastestFee": "Fastest fee",
    "views.EditFee.halfHourFee": "Half hour fee",
    "views.EditFee.hourFee": "Hour fee",
    "views.EditFee.minimumFee": "Minimum fee",
    "views.EditFee.custom": "Custom",
    "views.EditFee.confirmFee": "Confirm Fee",
    "views.EditFee.error": "Error fetching fee rates",
    "views.Invoice.title": "Invoice",
    "views.Invoice.paid": "Paid",
    "views.Invoice.unpaid": "Unpaid",
    "views.Invoice.memo": "Memo",
    "views.Invoice.receipt": "Receipt",
    "views.Invoice.settleDate": "Settle Date",
    "views.Invoice.creationDate": "Creation Date",
    "views.Invoice.expiration": "Expiration",
    "views.Invoice.private": "Private",
    "views.Invoice.fallbackAddress": "Fallback Address",
    "views.Invoice.cltvExpiry": "CLTV Expiry",
    "views.Invoice.rHash": "R Hash",
    "views.Invoice.rPreimage": "R Pre-Image",
    "views.Invoice.descriptionHash": "Description Hash",
    "views.Invoice.paymentHash": "Payment Hash",
    "views.Invoice.paymentRequest": "Payment Request",
    "views.Invoice.copyPaymentRequest": "Copy Payment Request",
    "views.LNDConnectConfigQRScanner.error": "Error fetching lndconnect config",
    "views.LNDHubQRScanner.text": "Scan a LNDHub or Blue Wallet QR code",
    "views.Lockscreen.incorrect": "Incorrect Passphrase",
    "views.Lockscreen.passphrase": "Passphrase",
    "views.Lockscreen.login": "Log In",
    "views.NodeInfo.feeReport": "Fee Report",
    "views.NodeInfo.forwarding": "Forwarding",
    "views.NodeInfo.copyUri": "Copy URI",
    "views.NodeInfo.alias": "Alias",
    "views.NodeInfo.implementationVersion": "Implementation Version",
    "views.NodeInfo.zeusVersion": "Zeus Version",
    "views.NodeInfo.synced": "Synced to Chain",
    "views.NodeInfo.blockHeight": "Block Height",
    "views.NodeInfo.blockHash": "Block Hash",
    "views.NodeInfo.uris": "URIs",
    "views.NodeInfo.noUris": "No URIs available",
    "views.NodeInfo.title": "Node Info",
    "views.NodeInfo.ForwardingHistory.timestamp": "Timestamp",
    "views.NodeInfo.ForwardingHistory.srcChannelId": "Source Channel ID",
    "views.NodeInfo.ForwardingHistory.dstChannelId": "Destination Channel ID",
    "views.NodeInfo.ForwardingHistory.amtIn": "Amount In",
    "views.NodeInfo.ForwardingHistory.amtOut": "Amount Out",
    "views.NodeInfo.ForwardingHistory.fee": "Fee",
    "views.NodeInfo.ForwardingHistory.error": "Error fetching forwarding history",
    "views.NodeQRScanner.error": "Scanned QR code was not a valid Lightning Node",
    "views.Intro.whatIsZeus": "What is Zeus?",
    "views.Intro.getStarted": "Get started",
    "views.Intro.carousel1.title": "Payments you can trust",
    "views.Intro.carousel1.text": "Zeus connects to and uses your own Bitcoin and Lightning node to verify and keep your transactions private.",
    "views.Intro.carousel2.title": "On-chain transfers",
    "views.Intro.carousel2.text": "Make regular, on-chain bitcoin transfers with Zeus.",
    "views.Intro.carousel3.title": "Lightning payments",
    "views.Intro.carousel3.text": "Make (almost) instant, low fee, bitcoin payments using the lightning network.",
    "views.Intro.carousel4.title": "Control the lightning",
    "views.Intro.carousel4.text": "Go beyond a basic bitcoin wallet and manage your lightning channels, liquidity, and so much more.",
    "views.OpenChannel.openChannel": "Open Channel",
    "views.OpenChannel.importText": "Detected the following Node URI in your clipboard",
    "views.OpenChannel.importPrompt": "Would you like to import it?",
    "views.OpenChannel.import": "Import",
    "views.OpenChannel.peerSuccess": "Succesfully connected to peer",
    "views.OpenChannel.channelSuccess": "Succesfully opened channel",
    "views.OpenChannel.nodePubkey": "Node pubkey",
    "views.OpenChannel.host": "Host",
    "views.OpenChannel.hostPort": "Hostname:Port",
    "views.OpenChannel.localAmt": "Local amount (in satoshis)",
    "views.OpenChannel.amtExample": "20000 (min)",
    "views.OpenChannel.numConf": "Number of Confirmations",
    "views.OpenChannel.satsPerByte": "Satoshis per byte",
    "views.OpenChannel.satsPerVbyte": "Satoshis per vByte",
    "views.OpenChannel.private": "Private",
    "views.Payment.title": "Payment",
    "views.Payment.fee": "Fee",
    "views.Payment.paymentHash": "Payment Hash",
    "views.Payment.paymentPreimage": "Payment Pre-Image",
    "views.Payment.creationDate": "Creation Date",
    "views.Payment.path": "Path",
    "views.PaymentRequest.title": "Lightning Invoice",
    "views.PaymentRequest.error": "Error loading invoice",
    "views.PaymentRequest.customAmt": "Custom Amount (in satoshis)",
    "views.PaymentRequest.payDefault": "Pay default amount",
    "views.PaymentRequest.payCustom": "Pay custom amount",
    "views.PaymentRequest.feeEstimate": "Fee Estimate",
    "views.PaymentRequest.successProbability": "Success Probability",
    "views.PaymentRequest.description": "Description",
    "views.PaymentRequest.timestamp": "Timestamp",
    "views.PaymentRequest.expiry": "Expiry",
    "views.PaymentRequest.cltvExpiry": "CLTV Expiry",
    "views.PaymentRequest.destination": "Destination",
    "views.PaymentRequest.paymentHash": "Payment Hash",
    "views.PaymentRequest.mpp": "Attempt multi-path payment",
    "views.PaymentRequest.amp": "Attempt atomic multi-path payment",
    "views.PaymentRequest.maxParts": "Max parts",
    "views.PaymentRequest.maxShardAmt": "Max shard amount",
    "views.PaymentRequest.maxPartsDescription": "The maximum number of partial payments that may be used to complete the full amount.",
    "views.PaymentRequest.timeout": "Timeout (seconds)",
    "views.PaymentRequest.feeLimit": "Fee limit",
    "views.PaymentRequest.payInvoice": "Pay this invoice",
    "views.PaymentRequest.firstHop": "First Hop",
    "views.PaymentRequest.lastHop": "Last Hop",
    "views.Receive.title": "Receive",
    "views.Receive.successCreate": "Successfully created invoice",
    "views.Receive.andSentTo": "and sent to",
    "views.Receive.errorCreate": "Error creating invoice",
    "views.Receive.copyInvoice": "Copy Invoice",
    "views.Receive.memo": "Memo",
    "views.Receive.memoPlaceholder": "Sent a few satoshis",
    "views.Receive.amount": "Amount",
    "views.Receive.satoshis": "satoshis",
    "views.Receive.expiration": "Expiration (in seconds)",
    "views.Receive.createInvoice": "Create invoice",
    "views.Receive.andSubmitTo": "and submit to",
    "views.Receive.noOnChain": "No on-chain address available. Generate one by pressing the button below.",
    "views.Receive.copyAddress": "Copy Address",
    "views.Receive.getAddress": "Get Address",
    "views.Receive.getNewAddress": "Get New Address",
    "views.Receive.ampInvoice": "AMP Invoice",
    "views.Receive.routeHints": "Include route hints",
    "view.Receive.youReceived": "You received",
    "views.Send.title": "Send",
    "views.Send.lnPayment": "Lightning payment request",
    "views.Send.btcAddress": "Bitcoin address",
    "views.Send.keysendAddress": "keysend address (if enabled)",
    "views.Send.mustBeValid": "Must be a valid",
    "views.Send.onChainNotSupported": "On-chain sends are not supported on",
    "views.Send.amount": "Amount",
    "views.Send.satoshis": "satoshis",
    "views.Send.message": "Message",
    "views.Send.feeSats": "Fee (satoshis per byte)",
    "views.Send.feeSatsVbyte": "Fee (satoshis per vByte)",
    "views.Send.sendCoins": "Send Coins",
    "views.Send.sorry": "Sorry",
    "views.Send.editNetworkFees": "Edit network fees",
    "views.Send.keysendNotSupported": "does not support sending keysend payments at the moment.",
    "views.Send.lookup": "Look Up Payment Request",
    "views.SendingLightning.sending": "Sending Transaction",
    "views.SendingLightning.success": "Transaction successfully sent",
    "views.SendingLightning.paymentHash": "Payment Hash",
    "views.SendingLightning.goToWallet": "Go to Wallet",
    "views.SendingLightning.copyPaymentHash": "Copy Hash to Clipboard",
    "views.SendingOnChain.broadcasting": "Broadcasting Transaction",
    "views.SendingOnChain.success": "Transaction successfully sent",
    "views.SendingOnChain.txid": "TXID",
    "views.SendingOnChain.copyTxid": "Copy TXID to Clipboard",
    "views.SendingOnChain.goToWallet": "Go to Wallet",
    "views.Settings.title": "Settings",
    "views.Settings.locale": "Locale",
    "views.Settings.enabled": "Enabled",
    "views.Settings.disabled": "Disabled",
    "views.Settings.darkTheme": "Dark Theme",
    "views.Settings.lightTheme": "Light Theme",
    "views.Settings.lurking": "Lurking",
    "views.Settings.mode": "Mode: hides sensitive values",
    "views.Settings.passphraseError": "Passphrases do not match",
    "views.Settings.fiatRate": "Fiat Currency Rate",
    "views.Settings.theme": "Theme",
    "views.Settings.light": "light",
    "views.Settings.Light": "Light",
    "views.Settings.dark": "dark",
    "views.Settings.Dark": "Dark",
    "views.Settings.newPassword": "New Password",
    "views.Settings.confirmPassword": "Confirm New Password",
    "views.Settings.SignMessage.title" : "Sign or verify message",
    "views.Settings.SignMessage.sign" : "Sign",
    "views.Settings.SignMessage.verify" : "Verify",
    "views.Settings.signMessage.button": "Sign Message",
    "views.Settings.signMessage.buttonVerify": "Verify Message",
    "views.Settings.SignMessage.placeHolder": "The Times 03/Jan/2009 Chancellor on brink of second bailout for banks",
    "views.Settings.SignMessage.clear": "Clear",
    "views.Settings.SignMessage.messageToSign": "Message to sign",
    "views.Settings.SignMessage.messageToVerify": "Message to verify",
    "views.Settings.SignMessage.signatureToVerify": "Signature to verify",
    "views.Settings.SignMessage.generatedSignature": "Generated signature",
    "views.Settings.SignMessage.copyPubkey": "Copy pubkey",
    "views.Settings.SignMessage.success": "Success! This is a valid signature for the inputted message. Pubkey:",
    "views.Settings.SignMessage.error": "Verification failed. Please double check message and signature.",
    "views.Settings.Language.title": "Language",
    "views.Settings.Currency.title": "Currency",
    "views.Settings.Theme.title": "Theme",
    "views.Settings.privacy": "Privacy",
    "views.Settings.Privacy.title": "Privacy settings",
    "views.Settings.Privacy.blockExplorer": "Default Block explorer",
    "views.Settings.Privacy.customBlockExplorer": "Custom Block explorer",
    "views.Settings.Privacy.lurkerMode": "Lurker mode",
    "views.Settings.Privacy.clipboard": "Read clipboard",
    "views.Settings.Privacy.enableMempoolRates": "Enable Mempool.space fee suggestions",
    "views.Settings.SetPassword.title": "Set / Change Password",
    "views.Settings.SetPassword.save": "Save",
    "views.Settings.SetPassword.noMatch": "Passwords do not match",
    "views.Settings.connectNode": "Connect a node",
    "views.Transaction.title": "Transaction",
    "views.Transaction.totalFees": "Total Fees",
    "views.Transaction.transactionHash": "Transaction Hash",
    "views.Transaction.blockHash": "Block Hash",
    "views.Transaction.blockHeight": "Block Height",
    "views.Transaction.numConf": "Number of Confirmations",
    "views.Transaction.status": "Status",
    "views.Transaction.timestamp": "Timestamp",
    "views.Transaction.destAddress": "Destination Address",
    "views.Transaction.destAddresses": "Destination Addresses",
    "views.Activity.noActivity": "No activity yet",
    "views.Activity.expired": "Expired",
    "views.Activity.youSent": "You sent",
    "views.Activity.youReceived": "You received",
    "views.Activity.requestedPayment": "Requested Payment",
    "views.Activity.channelOperation": "Channel operation",
    "views.ActivityFilter.title": "Filter Activity",
    "views.ActivityFilter.setStartDate": "Set Start",
    "views.ActivityFilter.setEndDate": "Set End",
    "views.ActivityFilter.clearStartDate": "Clear Start",
    "views.ActivityFilter.clearEndDate": "Clear End",
    "views.ActivityFilter.startDate": "Start Date",
    "views.ActivityFilter.endDate": "End Date",
    "views.ActivityFilter.lightningPayments": "Lightning payments",
    "views.ActivityFilter.onChainPayments": "On-chain payments",
    "views.Routing.RoutingEvent.sourceChannel": "Source Channel",
    "views.Routing.RoutingEvent.destinationChannel": "Destination Channel",
    "components.UTXOPicker.modal.title": "Select UTXOs to use",
    "components.UTXOPicker.modal.description": "Select the UTXOs to be used in this operation. You may want to only use specific UTXOs to preserve your privacy.",
    "components.UTXOPicker.modal.set": "Set UTXOs",
    "components.ChannelPicker.modal.title": "Select Channel to use",
    "components.ChannelPicker.modal.description": "Select the Channel to be used in this operation. You may want to only use specific channels to preserve your privacy.",
    "components.ChannelPicker.modal.set": "Set Channel",
    "backends.LND.wsReq.warning": "You may have to enable Certificate Verification to make these kind of calls",
    "utils.handleAnything.lightningAddressError": "Error fetching Lightning Address data",
    "utils.handleAnything.notValid": "Value provided was not a valid Bitcoin address or Lightning Invoice",
    "stores.SettingsStore.btcPayImplementationSupport": "Sorry, we currently only support BTCPay instances using lnd or c-lightning",
    "stores.SettingsStore.btcPayFetchConfigError": "Error fetching BTCPay configuration",
    "stores.SettingsStore.lndhubSuccess": "Successfully created LNDHub account. Record the username and password somewhere so you can restore your funds if something happens to your device. Then hit Save Node Config to continue.",
    "stores.SettingsStore.lndhubError": "Error creating LNDHub account. Please check the host and try again."
}<|MERGE_RESOLUTION|>--- conflicted
+++ resolved
@@ -154,11 +154,7 @@
     "views.Wallet.Wallet.onchain": "On-chain",
     "views.Wallet.Wallet.channels": "Channels",
     "views.Wallet.Wallet.connecting": "Zeus is connecting to your node.",
-<<<<<<< HEAD
-    "views.Wallet.restartTor": "Restart Tor and Try Again",
-=======
     "views.Wallet.restart": "Restart",
->>>>>>> 9ce3c8d9
     "views.BTCPayConfigQRScanner.text": "Scan a BTCPay Config under Settings > Services > LND Rest",
     "views.BTCPayConfigQRScanner.error": "Error fetching BTCPay config",
     "views.Channel.baseFee": "Base Fee",
