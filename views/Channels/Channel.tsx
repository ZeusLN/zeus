import * as React from 'react';
import {
    ScrollView,
    StyleSheet,
    Text,
    TouchableOpacity,
    View
} from 'react-native';

import { Divider } from 'react-native-elements';
import { inject, observer } from 'mobx-react';
import Channel from '../../models/Channel';

import BalanceSlider from '../../components/BalanceSlider';
import Button from '../../components/Button';
import Header from '../../components/Header';
import KeyValue from '../../components/KeyValue';
import OnchainFeeInput from '../../components/OnchainFeeInput';
import Amount from '../../components/Amount';
import FeeBreakdown from '../../components/FeeBreakdown';
import Screen from '../../components/Screen';

import PrivacyUtils from '../../utils/PrivacyUtils';
import BackendUtils from '../../utils/BackendUtils';
import { localeString } from '../../utils/LocaleUtils';
import { themeColor } from '../../utils/ThemeUtils';
import UrlUtils from '../../utils/UrlUtils';

import ChannelsStore from '../../stores/ChannelsStore';
import SettingsStore from '../../stores/SettingsStore';
import NodeInfoStore from '../../stores/NodeInfoStore';

import Edit from '../../assets/images/SVG/Edit.svg';
import Share from '../../assets/images/SVG/Share.svg';

interface ChannelProps {
    navigation: any;
    ChannelsStore: ChannelsStore;
    SettingsStore: SettingsStore;
    NodeInfoStore: NodeInfoStore;
}

interface ChannelState {
    confirmCloseChannel: boolean;
    satPerByte: string;
    forceCloseChannel: boolean;
    channel: Channel;
}

@inject('ChannelsStore', 'NodeInfoStore', 'SettingsStore')
@observer
export default class ChannelView extends React.Component<
    ChannelProps,
    ChannelState
> {
    constructor(props: ChannelProps) {
        super(props);
        const { navigation, ChannelsStore } = props;
        const channel: Channel = navigation.getParam('channel', null);

        this.state = {
            confirmCloseChannel: false,
            satPerByte: '',
            forceCloseChannel: false,
            channel
        };

<<<<<<< HEAD
        if (BackendUtils.isLNDBased() && channel.channelId != null) {
            ChannelsStore.getChannelInfo(channel.channelId);
=======
        if (BackendUtils.isLNDBased()) {
            ChannelsStore.loadChannelInfo(channel.channelId);
>>>>>>> 1261f5a8
        }
    }

    closeChannel = (
        channelPoint: string,
        channelId: string,
        satPerByte?: string | null,
        forceClose?: boolean | null
    ) => {
        const { ChannelsStore, navigation } = this.props;

        // lnd
        if (channelPoint) {
            const [funding_txid_str, output_index] = channelPoint.split(':');

            if (satPerByte) {
                ChannelsStore.closeChannel(
                    { funding_txid_str, output_index },
                    null,
                    satPerByte,
                    forceClose
                );
            } else {
                ChannelsStore.closeChannel(
                    { funding_txid_str, output_index },
                    null,
                    null,
                    forceClose
                );
            }
        } else if (channelId) {
            // c-lightning, eclair
            ChannelsStore.closeChannel(null, channelId, satPerByte, forceClose);
        }

        navigation.navigate('Wallet');
    };

    handleOnNavigateBack = (satPerByte: string) => {
        this.setState({
            satPerByte
        });
    };

    render() {
        const { navigation, SettingsStore, NodeInfoStore } = this.props;
        const { channel, confirmCloseChannel, satPerByte, forceCloseChannel } =
            this.state;
        const { settings, implementation } = SettingsStore;
        const { privacy } = settings;
        const lurkerMode = privacy && privacy.lurkerMode;
        const { testnet } = NodeInfoStore;

        const {
            channel_point,
            commit_weight,
            localBalance,
            commit_fee,
            csv_delay,
            total_satoshis_received,
            isActive,
            remoteBalance,
            unsettled_balance,
            total_satoshis_sent,
            remotePubkey,
            capacity,
            channelId,
            initiator,
            alias_scids,
            local_chan_reserve_sat,
            remote_chan_reserve_sat,
            displayName,
            // closed
            closeHeight,
            closeType,
            open_initiator,
            close_initiator,
            closing_tx_hash,
            chain_hash,
            settled_balance,
            time_locked_balance,
            closing_txid,
            pendingClose,
            forceClose,
            pendingOpen,
            closing,
            zero_conf,
            getCommitmentType
        } = channel;
        const privateChannel = channel.private;

        const editableFees: boolean = !(
            pendingOpen ||
            pendingClose ||
            forceClose ||
            closeHeight ||
            closing
        );
        const bumpable: boolean = pendingOpen;

        const peerDisplay = PrivacyUtils.sensitiveValue(displayName, 8);

        const EditFees = () => (
            <TouchableOpacity
                onPress={() => navigation.navigate('SetFees', { channel })}
                style={{ top: -5 }}
            >
                <Edit fill={themeColor('text')} height={38} width={38} />
            </TouchableOpacity>
        );

        const KeySend = () => (
            <TouchableOpacity
                onPress={() =>
                    navigation.navigate('Send', {
                        destination: remotePubkey,
                        transactionType: 'Keysend',
                        isValid: true
                    })
                }
            >
                <Share fill={themeColor('text')} height={30} width={30} />
            </TouchableOpacity>
        );

        const centerComponent = () => {
            if (
                editableFees &&
                this.props.SettingsStore.implementation !== 'embedded-lnd'
            ) {
                return <EditFees />;
            }
            return null;
        };

        return (
            <Screen>
                <Header
                    leftComponent="Back"
                    centerComponent={centerComponent}
                    rightComponent={<KeySend />}
                    placement="right"
                    navigation={navigation}
                />
                <ScrollView
                    style={styles.content}
                    keyboardShouldPersistTaps="handled"
                >
                    <View style={styles.center}>
                        <Text
                            style={{
                                color: themeColor('text'),
                                fontFamily: 'Lato-Regular',
                                ...styles.alias
                            }}
                        >
                            {peerDisplay}
                        </Text>
                        {remotePubkey && (
                            <TouchableOpacity
                                onPress={() =>
                                    UrlUtils.goToBlockExplorerPubkey(
                                        remotePubkey,
                                        testnet
                                    )
                                }
                            >
                                <Text
                                    style={{
                                        color: '#FFD93F',
                                        fontFamily: 'Lato-Regular',
                                        ...styles.pubkey
                                    }}
                                >
                                    {PrivacyUtils.sensitiveValue(
                                        remotePubkey
                                    ).slice(0, 6) +
                                        '...' +
                                        PrivacyUtils.sensitiveValue(
                                            remotePubkey
                                        ).slice(-6)}
                                </Text>
                            </TouchableOpacity>
                        )}
                    </View>
                    <BalanceSlider
                        localBalance={lurkerMode ? 50 : localBalance}
                        remoteBalance={lurkerMode ? 50 : remoteBalance}
                    />
                    <Text style={styles.status}>
                        {pendingOpen
                            ? localeString('views.Channel.pendingOpen')
                            : pendingClose || closing
                            ? localeString('views.Channel.pendingClose')
                            : forceClose
                            ? localeString('views.Channel.forceClose')
                            : closeHeight
                            ? localeString('views.Channel.closed')
                            : isActive
                            ? localeString('views.Channel.active')
                            : localeString('views.Channel.inactive')}
                    </Text>
                    {zero_conf && (
                        <KeyValue
                            keyValue={localeString('views.Channel.zeroConf')}
                            value={localeString('general.true')}
                        />
                    )}
                    <KeyValue
                        keyValue={localeString('views.Channel.unannounced')}
                        value={
                            privateChannel
                                ? localeString('general.true')
                                : localeString('general.false')
                        }
                        color={privateChannel ? 'green' : '#808000'}
                    />
                    {getCommitmentType && (
                        <KeyValue
                            keyValue={localeString(
                                'views.Channel.commitmentType'
                            )}
                            value={getCommitmentType}
                        />
                    )}
                    {chain_hash && (
                        <KeyValue
                            keyValue={localeString('views.Channel.chainHash')}
                            value={chain_hash}
                            sensitive
                        />
                    )}
                    {!!closeHeight && (
                        <KeyValue
                            keyValue={localeString('views.Channel.closeHeight')}
                            value={closeHeight}
                            color={themeColor('chain')}
                            sensitive
                            mempoolLink={() =>
                                UrlUtils.goToBlockExplorerBlockHeight(
                                    closeHeight,
                                    testnet
                                )
                            }
                        />
                    )}
                    {closeType && (
                        <KeyValue
                            keyValue={localeString('views.Channel.closeType')}
                            value={closeType}
                            sensitive
                        />
                    )}
                    {open_initiator && (
                        <KeyValue
                            keyValue={localeString(
                                'views.Channel.openInitiator'
                            )}
                            value={open_initiator}
                            sensitive
                        />
                    )}
                    {close_initiator && (
                        <KeyValue
                            keyValue={localeString(
                                'views.Channel.closeInitiator'
                            )}
                            value={close_initiator}
                            sensitive
                        />
                    )}
                    {closing_txid && (
                        <KeyValue
                            keyValue={localeString('views.Channel.closingTxId')}
                            value={closing_txid}
                            sensitive
                            color={themeColor('chain')}
                            mempoolLink={() =>
                                UrlUtils.goToBlockExplorerTXID(
                                    closing_txid,
                                    testnet
                                )
                            }
                        />
                    )}
                    {closing_tx_hash && (
                        <KeyValue
                            keyValue={localeString(
                                'views.Channel.closingTxHash'
                            )}
                            value={closing_tx_hash}
                            sensitive
                            color={themeColor('chain')}
                            mempoolLink={() =>
                                UrlUtils.goToBlockExplorerTXID(
                                    closing_tx_hash,
                                    testnet
                                )
                            }
                        />
                    )}
                    {(pendingOpen || pendingClose || closing) &&
                        channel_point && (
                            <KeyValue
                                keyValue={localeString(
                                    'views.Channel.channelPoint'
                                )}
                                value={channel_point}
                                sensitive
                                color={themeColor('chain')}
                                mempoolLink={() =>
                                    UrlUtils.goToBlockExplorerTXID(
                                        channel_point,
                                        testnet
                                    )
                                }
                            />
                        )}
                    <KeyValue
                        keyValue={localeString('views.Channel.channelBalance')}
                    />
                    {settled_balance && (
                        <KeyValue
                            keyValue={localeString(
                                'views.Channel.settledBalance'
                            )}
                            value={
                                <Amount
                                    sats={settled_balance}
                                    sensitive
                                    toggleable
                                />
                            }
                            sensitive
                        />
                    )}
                    {time_locked_balance && (
                        <KeyValue
                            keyValue={localeString(
                                'views.Channel.timeLockedBalance'
                            )}
                            value={
                                <Amount
                                    sats={time_locked_balance}
                                    sensitive
                                    toggleable
                                />
                            }
                            sensitive
                        />
                    )}
                    <KeyValue
                        keyValue={localeString('views.Channel.outbound')}
                        value={
                            <Amount sats={localBalance} sensitive toggleable />
                        }
                    />
                    <KeyValue
                        keyValue={localeString('views.Channel.inbound')}
                        value={
                            <Amount sats={remoteBalance} sensitive toggleable />
                        }
                    />
                    {unsettled_balance && (
                        <KeyValue
                            keyValue={localeString(
                                'views.Channel.unsettledBalance'
                            )}
                            value={
                                <Amount
                                    sats={unsettled_balance}
                                    sensitive
                                    toggleable
                                />
                            }
                        />
                    )}
                    {!!alias_scids && alias_scids.length > 0 && (
                        <KeyValue
                            keyValue={
                                alias_scids.length > 1
                                    ? localeString('views.Channel.aliasScids')
                                    : localeString('views.Channel.aliasScid')
                            }
                            value={PrivacyUtils.sensitiveValue(
                                alias_scids.join(', ')
                            )}
                        />
                    )}
                    {!!local_chan_reserve_sat && (
                        <KeyValue
                            keyValue={localeString(
                                'views.Channel.localReserve'
                            )}
                            value={
                                <Amount
                                    sats={local_chan_reserve_sat}
                                    sensitive
                                    toggleable
                                />
                            }
                        />
                    )}
                    {!!remote_chan_reserve_sat && (
                        <KeyValue
                            keyValue={localeString(
                                'views.Channel.remoteReserve'
                            )}
                            value={
                                <Amount
                                    sats={remote_chan_reserve_sat}
                                    sensitive
                                    toggleable
                                />
                            }
                        />
                    )}
                    {capacity && (
                        <KeyValue
                            keyValue={localeString('views.Channel.capacity')}
                            value={
                                <Amount sats={capacity} sensitive toggleable />
                            }
                        />
                    )}
                    <Divider orientation="horizontal" style={{ margin: 20 }} />
                    {BackendUtils.isLNDBased() && editableFees && (
                        <FeeBreakdown
                            isActive={isActive}
                            isClosed={closeHeight || closeType}
                            channelId={channelId}
                            peerDisplay={peerDisplay}
                            channelPoint={channel_point}
                            initiator={initiator}
                            total_satoshis_received={total_satoshis_received}
                            total_satoshis_sent={total_satoshis_sent}
                            commit_fee={commit_fee}
                            commit_weight={commit_weight}
                            csv_delay={csv_delay}
                        />
                    )}
                    {BackendUtils.supportsBumpFee() && bumpable && (
                        <View style={styles.button}>
                            <Button
                                title={localeString('views.BumpFee.titleAlt')}
                                onPress={() =>
                                    navigation.navigate('BumpFee', {
                                        outpoint: channel.channel_point,
                                        channel: true
                                    })
                                }
                                noUppercase
                            />
                        </View>
                    )}
                    {!closeHeight &&
                        !closing_txid &&
                        !pendingClose &&
                        !closing && (
                            <View
                                style={{
                                    ...styles.button,
                                    marginBottom: confirmCloseChannel ? 0 : 50
                                }}
                            >
                                <Button
                                    title={
                                        confirmCloseChannel
                                            ? localeString(
                                                  'views.Channel.cancelClose'
                                              )
                                            : localeString(
                                                  'views.Channel.close'
                                              )
                                    }
                                    onPress={() =>
                                        this.setState({
                                            confirmCloseChannel:
                                                !confirmCloseChannel
                                        })
                                    }
                                    quinary
                                    warning={!confirmCloseChannel}
                                />
                            </View>
                        )}
                    {confirmCloseChannel && (
                        <View>
                            {(BackendUtils.isLNDBased() || !implementation) && (
                                <>
                                    <Text style={styles.text}>
                                        {localeString(
                                            'views.Channel.closingRate'
                                        )}
                                    </Text>
                                    <OnchainFeeInput
                                        fee={satPerByte}
                                        onChangeFee={(text: string) => {
                                            this.setState({
                                                satPerByte: text
                                            });
                                        }}
                                    />
                                </>
                            )}
                            <View style={styles.button}>
                                <Button
                                    title={localeString(
                                        'views.Channel.confirmClose'
                                    )}
                                    onPress={() =>
                                        this.closeChannel(
                                            channel_point,
                                            channelId,
                                            satPerByte,
                                            forceCloseChannel
                                        )
                                    }
                                    quinary
                                    warning
                                />
                            </View>
                        </View>
                    )}
                </ScrollView>
            </Screen>
        );
    }
}

const styles = StyleSheet.create({
    text: {
        color: themeColor('text'),
        fontFamily: 'Lato-Regular'
    },
    secondaryText: {
        color: themeColor('secondaryText'),
        fontFamily: 'Lato-Regular'
    },
    content: {
        paddingLeft: 20,
        paddingRight: 20
    },
    center: {
        alignItems: 'center'
    },
    status: {
        fontFamily: 'Lato-Regular',
        color: themeColor('text'),
        alignSelf: 'center',
        marginBottom: 10
    },
    alias: {
        fontSize: 28,
        paddingTop: 14,
        paddingBottom: 10
    },
    pubkey: {
        paddingBottom: 30,
        textAlign: 'center'
    },
    balance: {
        fontSize: 15,
        fontWeight: 'bold'
    },
    button: {
        paddingTop: 15,
        paddingBottom: 15
    },
    editFeeBox: {
        paddingTop: 10,
        paddingBottom: 10,
        paddingLeft: 15,
        marginTop: 15,
        flexDirection: 'row',
        borderRadius: 4,
        borderColor: themeColor('secondaryText'),
        borderWidth: 3
    }
});<|MERGE_RESOLUTION|>--- conflicted
+++ resolved
@@ -65,13 +65,8 @@
             channel
         };
 
-<<<<<<< HEAD
         if (BackendUtils.isLNDBased() && channel.channelId != null) {
             ChannelsStore.getChannelInfo(channel.channelId);
-=======
-        if (BackendUtils.isLNDBased()) {
-            ChannelsStore.loadChannelInfo(channel.channelId);
->>>>>>> 1261f5a8
         }
     }
 
