--- conflicted
+++ resolved
@@ -365,44 +365,6 @@
                                 />
                             </TouchableOpacity>
                         )}
-<<<<<<< HEAD
-                        <KeyValue
-                            keyValue={localeString(
-                                'views.Channel.channelBalance'
-                            )}
-                        />
-                        {settled_balance && (
-                            <KeyValue
-                                keyValue={localeString(
-                                    'views.Channel.settledBalance'
-                                )}
-                                value={
-                                    <Amount
-                                        sats={settled_balance}
-                                        sensitive
-                                        toggleable
-                                    />
-                                }
-                                sensitive
-                            />
-                        )}
-                        {time_locked_balance && (
-                            <KeyValue
-                                keyValue={localeString(
-                                    'views.Channel.timeLockedBalance'
-                                )}
-                                value={
-                                    <Amount
-                                        sats={time_locked_balance}
-                                        sensitive
-                                        toggleable
-                                    />
-                                }
-                                sensitive
-                            />
-                        )}
-                        <KeyValue
-=======
                         {(pendingOpen || pendingClose || closing) &&
                             channel_point && (
                                 <TouchableOpacity
@@ -459,7 +421,6 @@
                             />
                         )}
                         <KeyValue
->>>>>>> 018a74c0
                             keyValue={localeString('views.Channel.outbound')}
                             value={
                                 <Amount
