--- conflicted
+++ resolved
@@ -270,37 +270,6 @@
         } = ChannelsStore;
         const { confirmedBlockchainBalance } = BalanceStore;
 
-<<<<<<< HEAD
-        const fiatEntry =
-            fiat && fiatRates && fiatRates.filter
-                ? fiatRates.filter((entry: any) => entry.code === fiat)[0]
-                : null;
-
-        const rate =
-            fiat && fiat !== 'Disabled' && fiatRates && fiatEntry
-                ? fiatEntry.rate
-                : 0;
-
-        // conversion
-        let satAmount: string | number;
-        switch (units) {
-            case Units.sats:
-                satAmount = local_funding_amount;
-                break;
-            case Units.BTC:
-                satAmount = Number(local_funding_amount) * SATS_PER_BTC;
-                break;
-            case Units.fiat:
-                satAmount = Number(
-                    (Number(local_funding_amount.replace(/,/g, '.')) /
-                        Number(rate)) *
-                        Number(SATS_PER_BTC)
-                ).toFixed(0);
-                break;
-        }
-
-=======
->>>>>>> 018a74c0
         const ScanButton = () => (
             <TouchableOpacity
                 onPress={() => navigation.navigate('NodeQRCodeScanner')}
@@ -434,79 +403,8 @@
                                     satAmount
                                 });
                             }}
-<<<<<<< HEAD
-                        >
-                            {localeString('views.OpenChannel.localAmt')}
-                        </Text>
-                        <TextInput
-                            keyboardType="numeric"
-                            value={local_funding_amount}
-                            onChangeText={(text: string) =>
-                                this.setState({ local_funding_amount: text })
-                            }
-                            locked={openingChannel}
-                            prefix={
-                                units !== Units.sats &&
-                                (units === Units.BTC
-                                    ? '₿'
-                                    : !getSymbol().rtl
-                                    ? getSymbol().symbol
-                                    : null)
-                            }
-                            suffix={
-                                units === Units.sats
-                                    ? units
-                                    : getSymbol().rtl &&
-                                      units === Units.fiat &&
-                                      getSymbol().symbol
-                            }
-                            toggleUnits={changeUnits}
-                        />
-                        {local_funding_amount !== 'all' && (
-                            <View style={{ marginBottom: 10 }}>
-                                {fiat !== 'Disabled' &&
-                                    units !== Units.fiat && (
-                                        <Amount
-                                            sats={satAmount}
-                                            fixedUnits={Units.fiat}
-                                            toggleable
-                                        />
-                                    )}
-                                {fiat !== 'Disabled' && (
-                                    <TouchableOpacity
-                                        onPress={() => changeUnits()}
-                                    >
-                                        <Text
-                                            style={{
-                                                color: themeColor('text')
-                                            }}
-                                        >
-                                            {FiatStore.getRate(
-                                                units === Units.sats
-                                            )}
-                                        </Text>
-                                    </TouchableOpacity>
-                                )}
-                                {units !== Units.sats && (
-                                    <Amount
-                                        sats={satAmount}
-                                        fixedUnits={Units.sats}
-                                        toggleable
-                                    />
-                                )}
-                                {units !== Units.BTC && (
-                                    <Amount
-                                        sats={satAmount}
-                                        fixedUnits={Units.BTC}
-                                        toggleable
-                                    />
-                                )}
-                            </View>
-                        )}
-=======
                             hideConversion={local_funding_amount === 'all'}
                         />
->>>>>>> 018a74c0
 
                         {local_funding_amount === 'all' && (
                             <View style={{ marginBottom: 20 }}>
