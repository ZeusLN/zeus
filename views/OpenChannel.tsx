import * as React from 'react';
import {
    Platform,
    ScrollView,
    StyleSheet,
    Text,
    View,
    TouchableOpacity,
    TouchableWithoutFeedback
} from 'react-native';
import Clipboard from '@react-native-clipboard/clipboard';
import { inject, observer } from 'mobx-react';
import NfcManager, { NfcEvents } from 'react-native-nfc-manager';

<<<<<<< HEAD
import Amount from './../components/Amount';
import AmountInput from './../components/AmountInput';
import Button from './../components/Button';
import LightningIndicator from './../components/LightningIndicator';
import Screen from './../components/Screen';
import {
    SuccessMessage,
    ErrorMessage
} from './../components/SuccessErrorMessage';
import Switch from './../components/Switch';
import TextInput from './../components/TextInput';
import UTXOPicker from './../components/UTXOPicker';

import handleAnything from './../utils/handleAnything';
import NFCUtils from './../utils/NFCUtils';
import NodeUriUtils from './../utils/NodeUriUtils';
import BackendUtils from './../utils/BackendUtils';
import { localeString } from './../utils/LocaleUtils';
import { themeColor } from './../utils/ThemeUtils';

import BalanceStore from './../stores/BalanceStore';
import ChannelsStore from './../stores/ChannelsStore';
import SettingsStore from './../stores/SettingsStore';
import UTXOsStore from './../stores/UTXOsStore';

import Scan from './../assets/images/SVG/Scan.svg';
=======
import Amount from '../components/Amount';
import Header from '../components/Header';
import Button from '../components/Button';
import LightningIndicator from '../components/LightningIndicator';
import Screen from '../components/Screen';
import {
    SuccessMessage,
    ErrorMessage
} from '../components/SuccessErrorMessage';
import Switch from '../components/Switch';
import TextInput from '../components/TextInput';
import UTXOPicker from '../components/UTXOPicker';

import handleAnything from '../utils/handleAnything';
import NFCUtils from '../utils/NFCUtils';
import NodeUriUtils from '../utils/NodeUriUtils';
import BackendUtils from '../utils/BackendUtils';
import { localeString } from '../utils/LocaleUtils';
import { themeColor } from '../utils/ThemeUtils';

import BalanceStore from '../stores/BalanceStore';
import ChannelsStore from '../stores/ChannelsStore';
import FiatStore from '../stores/FiatStore';
import SettingsStore from '../stores/SettingsStore';
import UnitsStore, { SATS_PER_BTC } from '../stores/UnitsStore';
import UTXOsStore from '../stores/UTXOsStore';

import Scan from '../assets/images/SVG/Scan.svg';
>>>>>>> 8b1d6e57

interface OpenChannelProps {
    exitSetup: any;
    navigation: any;
    ChannelsStore: ChannelsStore;
    BalanceStore: BalanceStore;
    SettingsStore: SettingsStore;
    UTXOsStore: UTXOsStore;
}

interface OpenChannelState {
    node_pubkey_string: string;
    local_funding_amount: string;
    satAmount: string | number;
    min_confs: number;
    spend_unconfirmed: boolean;
    sat_per_byte: string;
    privateChannel: boolean;
    scidAlias: boolean;
    host: string;
    suggestImport: string;
    utxos: Array<string>;
    utxoBalance: number;
}

@inject('ChannelsStore', 'SettingsStore', 'BalanceStore', 'UTXOsStore')
@observer
export default class OpenChannel extends React.Component<
    OpenChannelProps,
    OpenChannelState
> {
    constructor(props: any) {
        super(props);
        this.state = {
            node_pubkey_string: '',
            local_funding_amount: '',
            satAmount: '',
            min_confs: 1,
            spend_unconfirmed: false,
            sat_per_byte: '2',
            privateChannel: true,
            scidAlias: true,
            host: '',
            suggestImport: '',
            utxos: [],
            utxoBalance: 0
        };
    }

    async UNSAFE_componentWillMount() {
        const { ChannelsStore, SettingsStore } = this.props;
        const { settings } = SettingsStore;

        ChannelsStore.resetOpenChannel();

        if (settings.privacy && settings.privacy.clipboard) {
            const clipboard = await Clipboard.getString();

            if (NodeUriUtils.isValidNodeUri(clipboard)) {
                this.setState({
                    suggestImport: clipboard
                });
            }
        }
    }

    async componentDidMount() {
        this.initFromProps(this.props);

        if (Platform.OS === 'android') {
            await this.enableNfc();
        }
    }

    disableNfc = () => {
        NfcManager.setEventListener(NfcEvents.DiscoverTag, null);
        NfcManager.setEventListener(NfcEvents.SessionClosed, null);
    };

    enableNfc = async () => {
        this.disableNfc();
        await NfcManager.start();

        return new Promise((resolve: any) => {
            let tagFound = null;

            NfcManager.setEventListener(NfcEvents.DiscoverTag, (tag: any) => {
                tagFound = tag;
                const bytes = new Uint8Array(tagFound.ndefMessage[0].payload);
                const str = NFCUtils.nfcUtf8ArrayToStr(bytes);
                resolve(this.validateNodeUri(str));
                NfcManager.unregisterTagEvent().catch(() => 0);
            });

            NfcManager.setEventListener(NfcEvents.SessionClosed, () => {
                if (!tagFound) {
                    resolve();
                }
            });

            NfcManager.registerTagEvent();
        });
    };

    UNSAFE_componentWillReceiveProps(nextProps: any) {
        this.initFromProps(nextProps);
    }

    initFromProps(props: any) {
        const { navigation } = props;

        const node_pubkey_string = navigation.getParam(
            'node_pubkey_string',
            null
        );
        const host = navigation.getParam('host', null);

        this.setState({
            node_pubkey_string,
            host
        });
    }

    validateNodeUri = (text: string) => {
        const { navigation } = this.props;
        handleAnything(text).then(([route, props]) => {
            navigation.navigate(route, props);
        });
    };

    selectUTXOs = (utxos: Array<string>, utxoBalance: number) => {
        const { SettingsStore } = this.props;
        const { implementation } = SettingsStore;
        const newState: any = {};
        newState.utxos = utxos;
        newState.utxoBalance = utxoBalance;
        if (implementation === 'c-lightning-REST') {
            newState.local_funding_amount = 'all';
        }
        this.setState(newState);
    };

    importClipboard = () => {
        const { pubkey, host } = NodeUriUtils.processNodeUri(
            this.state.suggestImport
        );

        this.setState({
            node_pubkey_string: pubkey,
            host,
            suggestImport: ''
        });

        Clipboard.setString('');
    };

    clearImportSuggestion = () => {
        this.setState({
            suggestImport: ''
        });
    };

    setFee = (text: string) => {
        this.setState({ sat_per_byte: text });
    };

    handleOnNavigateBack = (sat_per_byte: string) => {
        this.setState({
            sat_per_byte
        });
    };

    render() {
        const {
            ChannelsStore,
            BalanceStore,
            UTXOsStore,
            SettingsStore,
            navigation
        } = this.props;
        const {
            node_pubkey_string,
            local_funding_amount,
            satAmount,
            min_confs,
            host,
            sat_per_byte,
            suggestImport,
            utxoBalance,
            privateChannel,
            scidAlias
        } = this.state;
        const { implementation, settings } = SettingsStore;
        const { privacy } = settings;
        const enableMempoolRates = privacy && privacy.enableMempoolRates;

        const {
            connectingToPeer,
            openingChannel,
            connectPeer,
            errorMsgChannel,
            errorMsgPeer,
            peerSuccess,
            channelSuccess
        } = ChannelsStore;
        const { confirmedBlockchainBalance } = BalanceStore;

<<<<<<< HEAD
        const BackButton = () => (
            <Icon
                name="arrow-back"
                onPress={() => navigation.navigate('Wallet')}
                color={themeColor('text')}
                underlayColor="transparent"
            />
        );
=======
        const fiatEntry =
            fiat && fiatRates && fiatRates.filter
                ? fiatRates.filter((entry: any) => entry.code === fiat)[0]
                : null;

        const rate =
            fiat && fiat !== 'Disabled' && fiatRates && fiatEntry
                ? fiatEntry.rate
                : 0;

        // conversion
        let satAmount: string | number;
        switch (units) {
            case 'sats':
                satAmount = local_funding_amount;
                break;
            case 'BTC':
                satAmount = Number(local_funding_amount) * SATS_PER_BTC;
                break;
            case 'fiat':
                satAmount = Number(
                    (Number(local_funding_amount.replace(/,/g, '.')) /
                        Number(rate)) *
                        Number(SATS_PER_BTC)
                ).toFixed(0);
                break;
        }
>>>>>>> 8b1d6e57

        const ScanButton = () => (
            <TouchableOpacity
                onPress={() => navigation.navigate('NodeQRCodeScanner')}
            >
                <Scan fill={themeColor('text')} />
            </TouchableOpacity>
        );

        return (
            <Screen>
                <Header
                    leftComponent="Back"
                    centerComponent={{
                        text: localeString('views.OpenChannel.openChannel'),
                        style: {
                            color: themeColor('text'),
                            fontFamily: 'Lato-Regular'
                        }
                    }}
                    rightComponent={ScanButton}
                    navigation={navigation}
                />
                <ScrollView
                    style={{
                        flex: 1
                    }}
                >
                    {!!suggestImport && (
                        <View style={styles.clipboardImport}>
                            <Text style={styles.textWhite}>
                                {localeString('views.OpenChannel.importText')}
                            </Text>
                            <Text style={{ ...styles.textWhite, padding: 15 }}>
                                {suggestImport}
                            </Text>
                            <Text style={styles.textWhite}>
                                {localeString('views.OpenChannel.importPrompt')}
                            </Text>
                            <View style={styles.button}>
                                <Button
                                    title={localeString(
                                        'views.OpenChannel.import'
                                    )}
                                    onPress={() => this.importClipboard()}
                                    tertiary
                                />
                            </View>
                            <View style={styles.button}>
                                <Button
                                    title="Cancel"
                                    onPress={() => this.clearImportSuggestion()}
                                    tertiary
                                />
                            </View>
                        </View>
                    )}

                    <View style={styles.content}>
                        {(connectingToPeer || openingChannel) && (
                            <LightningIndicator />
                        )}
                        {peerSuccess && (
                            <SuccessMessage
                                message={localeString(
                                    'views.OpenChannel.peerSuccess'
                                )}
                            />
                        )}
                        {channelSuccess && (
                            <SuccessMessage
                                message={localeString(
                                    'views.OpenChannel.channelSuccess'
                                )}
                            />
                        )}
                        {(errorMsgPeer || errorMsgChannel) && (
                            <ErrorMessage
                                message={
                                    errorMsgChannel ||
                                    errorMsgPeer ||
                                    localeString('general.error')
                                }
                            />
                        )}

                        <Text
                            style={{
                                ...styles.secondaryText,
                                color: themeColor('secondaryText')
                            }}
                        >
                            {localeString('views.OpenChannel.nodePubkey')}
                        </Text>
                        <TextInput
                            placeholder={'0A...'}
                            value={node_pubkey_string}
                            onChangeText={(text: string) =>
                                this.setState({ node_pubkey_string: text })
                            }
                            locked={openingChannel}
                        />

                        <Text
                            style={{
                                ...styles.secondaryText,
                                color: themeColor('secondaryText')
                            }}
                        >
                            {localeString('views.OpenChannel.host')}
                        </Text>
                        <TextInput
                            placeholder={localeString(
                                'views.OpenChannel.hostPort'
                            )}
                            value={host}
                            onChangeText={(text: string) =>
                                this.setState({ host: text })
                            }
                            locked={openingChannel}
                        />

                        <AmountInput
                            amount={local_funding_amount}
                            title={localeString('views.OpenChannel.localAmt')}
                            onAmountChange={(
                                amount: string,
                                satAmount: string | number
                            ) => {
                                this.setState({
                                    local_funding_amount: amount,
                                    satAmount
                                });
                            }}
                            hideConversion={local_funding_amount === 'all'}
                        />

                        {local_funding_amount === 'all' && (
                            <View style={{ marginBottom: 20 }}>
                                <Amount
                                    sats={
                                        utxoBalance > 0
                                            ? utxoBalance
                                            : confirmedBlockchainBalance
                                    }
                                    toggleable
                                />
                            </View>
                        )}

                        <Text
                            style={{
                                ...styles.secondaryText,
                                color: themeColor('secondaryText')
                            }}
                        >
                            {localeString('views.OpenChannel.numConf')}
                        </Text>
                        <TextInput
                            keyboardType="numeric"
                            placeholder={'1'}
                            value={min_confs.toString()}
                            onChangeText={(text: string) => {
                                const newMinConfs = Number(text);
                                this.setState({
                                    min_confs: newMinConfs,
                                    spend_unconfirmed: newMinConfs === 0
                                });
                            }}
                            locked={openingChannel}
                        />

                        <>
                            <Text
                                style={{
                                    ...styles.secondaryText,
                                    color: themeColor('secondaryText')
                                }}
                            >
                                {localeString('views.OpenChannel.satsPerVbyte')}
                            </Text>
                            {enableMempoolRates ? (
                                <TouchableWithoutFeedback
                                    onPress={() =>
                                        navigation.navigate('EditFee', {
                                            onNavigateBack:
                                                this.handleOnNavigateBack
                                        })
                                    }
                                >
                                    <View
                                        style={{
                                            ...styles.editFeeBox,

                                            borderColor:
                                                'rgba(255, 217, 63, .6)',
                                            borderWidth: 3
                                        }}
                                    >
                                        <Text
                                            style={{
                                                ...styles.text,
                                                color: themeColor('text'),
                                                fontSize: 18
                                            }}
                                        >
                                            {sat_per_byte}
                                        </Text>
                                    </View>
                                </TouchableWithoutFeedback>
                            ) : (
                                <TextInput
                                    keyboardType="numeric"
                                    placeholder={'2'}
                                    value={sat_per_byte}
                                    onChangeText={(text: string) =>
                                        this.setState({
                                            sat_per_byte: text
                                        })
                                    }
                                />
                            )}
                        </>

                        {BackendUtils.supportsCoinControl() &&
                            implementation !== 'lnd' && (
                                <UTXOPicker
                                    onValueChange={this.selectUTXOs}
                                    UTXOsStore={UTXOsStore}
                                />
                            )}

                        <>
                            <Text
                                style={{
                                    top: 20,
                                    color: themeColor('secondaryText')
                                }}
                            >
                                {localeString(
                                    'views.OpenChannel.announceChannel'
                                )}
                            </Text>
                            <Switch
                                value={!privateChannel}
                                onValueChange={() =>
                                    this.setState({
                                        privateChannel: !privateChannel
                                    })
                                }
                            />
                        </>

                        {BackendUtils.isLNDBased() && (
                            <>
                                <Text
                                    style={{
                                        top: 20,
                                        color: themeColor('secondaryText')
                                    }}
                                >
                                    {localeString(
                                        'views.OpenChannel.scidAlias'
                                    )}
                                </Text>
                                <Switch
                                    value={scidAlias}
                                    onValueChange={() =>
                                        this.setState({
                                            scidAlias: !scidAlias
                                        })
                                    }
                                />
                            </>
                        )}

                        <View style={{ ...styles.button, paddingTop: 20 }}>
                            <Button
                                title={localeString(
                                    'views.OpenChannel.openChannel'
                                )}
                                icon={{
                                    name: 'swap-horiz',
                                    size: 25,
                                    color: 'white'
                                }}
                                onPress={() =>
                                    connectPeer({
                                        ...this.state,
                                        local_funding_amount:
                                            satAmount.toString()
                                    })
                                }
                            />
                        </View>

                        {Platform.OS === 'ios' && (
                            <View style={styles.button}>
                                <Button
                                    title={localeString('general.enableNfc')}
                                    icon={{
                                        name: 'nfc',
                                        size: 25
                                    }}
                                    onPress={() => this.enableNfc()}
                                    secondary
                                />
                            </View>
                        )}
                    </View>
                </ScrollView>
            </Screen>
        );
    }
}

const styles = StyleSheet.create({
    text: {
        fontFamily: 'Lato-Regular'
    },
    secondaryText: {
        fontFamily: 'Lato-Regular'
    },
    textWhite: {
        color: 'white',
        fontFamily: 'Lato-Regular'
    },
    content: {
        paddingTop: 20,
        paddingBottom: 20,
        paddingLeft: 10,
        paddingRight: 10
    },
    button: {
        paddingTop: 10,
        paddingBottom: 10
    },
    clipboardImport: {
        padding: 10,
        backgroundColor: 'rgba(92, 99,216, 1)',
        color: 'white'
    },
    editFeeBox: {
        height: 65,
        padding: 15,
        marginTop: 15,
        borderRadius: 4,
        borderColor: '#FFD93F',
        borderWidth: 2,
        marginBottom: 20
    }
});<|MERGE_RESOLUTION|>--- conflicted
+++ resolved
@@ -12,39 +12,12 @@
 import { inject, observer } from 'mobx-react';
 import NfcManager, { NfcEvents } from 'react-native-nfc-manager';
 
-<<<<<<< HEAD
 import Amount from './../components/Amount';
 import AmountInput from './../components/AmountInput';
 import Button from './../components/Button';
+import Header from '../components/Header';
 import LightningIndicator from './../components/LightningIndicator';
 import Screen from './../components/Screen';
-import {
-    SuccessMessage,
-    ErrorMessage
-} from './../components/SuccessErrorMessage';
-import Switch from './../components/Switch';
-import TextInput from './../components/TextInput';
-import UTXOPicker from './../components/UTXOPicker';
-
-import handleAnything from './../utils/handleAnything';
-import NFCUtils from './../utils/NFCUtils';
-import NodeUriUtils from './../utils/NodeUriUtils';
-import BackendUtils from './../utils/BackendUtils';
-import { localeString } from './../utils/LocaleUtils';
-import { themeColor } from './../utils/ThemeUtils';
-
-import BalanceStore from './../stores/BalanceStore';
-import ChannelsStore from './../stores/ChannelsStore';
-import SettingsStore from './../stores/SettingsStore';
-import UTXOsStore from './../stores/UTXOsStore';
-
-import Scan from './../assets/images/SVG/Scan.svg';
-=======
-import Amount from '../components/Amount';
-import Header from '../components/Header';
-import Button from '../components/Button';
-import LightningIndicator from '../components/LightningIndicator';
-import Screen from '../components/Screen';
 import {
     SuccessMessage,
     ErrorMessage
@@ -60,15 +33,12 @@
 import { localeString } from '../utils/LocaleUtils';
 import { themeColor } from '../utils/ThemeUtils';
 
-import BalanceStore from '../stores/BalanceStore';
-import ChannelsStore from '../stores/ChannelsStore';
-import FiatStore from '../stores/FiatStore';
-import SettingsStore from '../stores/SettingsStore';
-import UnitsStore, { SATS_PER_BTC } from '../stores/UnitsStore';
-import UTXOsStore from '../stores/UTXOsStore';
+import BalanceStore from './../stores/BalanceStore';
+import ChannelsStore from './../stores/ChannelsStore';
+import SettingsStore from './../stores/SettingsStore';
+import UTXOsStore from './../stores/UTXOsStore';
 
 import Scan from '../assets/images/SVG/Scan.svg';
->>>>>>> 8b1d6e57
 
 interface OpenChannelProps {
     exitSetup: any;
@@ -275,45 +245,6 @@
             channelSuccess
         } = ChannelsStore;
         const { confirmedBlockchainBalance } = BalanceStore;
-
-<<<<<<< HEAD
-        const BackButton = () => (
-            <Icon
-                name="arrow-back"
-                onPress={() => navigation.navigate('Wallet')}
-                color={themeColor('text')}
-                underlayColor="transparent"
-            />
-        );
-=======
-        const fiatEntry =
-            fiat && fiatRates && fiatRates.filter
-                ? fiatRates.filter((entry: any) => entry.code === fiat)[0]
-                : null;
-
-        const rate =
-            fiat && fiat !== 'Disabled' && fiatRates && fiatEntry
-                ? fiatEntry.rate
-                : 0;
-
-        // conversion
-        let satAmount: string | number;
-        switch (units) {
-            case 'sats':
-                satAmount = local_funding_amount;
-                break;
-            case 'BTC':
-                satAmount = Number(local_funding_amount) * SATS_PER_BTC;
-                break;
-            case 'fiat':
-                satAmount = Number(
-                    (Number(local_funding_amount.replace(/,/g, '.')) /
-                        Number(rate)) *
-                        Number(SATS_PER_BTC)
-                ).toFixed(0);
-                break;
-        }
->>>>>>> 8b1d6e57
 
         const ScanButton = () => (
             <TouchableOpacity
