import * as React from 'react';
import { FlatList, View } from 'react-native';
<<<<<<< HEAD
import { Button, Header, Icon, ListItem } from 'react-native-elements';
import { inject, observer } from 'mobx-react';

import { Amount } from './../../components/Amount';
import LoadingIndicator from './../../components/LoadingIndicator';

import { localeString } from './../../utils/LocaleUtils';
=======
import { Avatar, Button, Header, Icon, ListItem } from 'react-native-elements';
import { inject, observer } from 'mobx-react';

import Pill from './../../components/Pill';
import LoadingIndicator from './../../components/LoadingIndicator';

import DateTimeUtils from './../../utils/DateTimeUtils';
import { localeString } from './../../utils/LocaleUtils';
import PrivacyUtils from './../../utils/PrivacyUtils';
>>>>>>> c8c06e5f
import RESTUtils from './../../utils/RESTUtils';
import { themeColor } from './../../utils/ThemeUtils';

import SettingsStore from './../../stores/SettingsStore';
import UTXOsStore from './../../stores/UTXOsStore';
<<<<<<< HEAD
=======
import UnitsStore from './../../stores/UnitsStore';
>>>>>>> c8c06e5f

interface CoinControlProps {
    navigation: any;
    UTXOsStore: UTXOsStore;
}

@inject('UTXOsStore')
@observer
export default class CoinControl extends React.Component<CoinControlProps, {}> {
    async UNSAFE_componentWillMount() {
        const { UTXOsStore } = this.props;
        const { getUTXOs, listAccounts } = UTXOsStore;
        getUTXOs();
        if (RESTUtils.supportsAccounts()) {
            listAccounts();
        }
    }

    renderSeparator = () => (
        <View
            style={{
                height: 0.4,
                backgroundColor: themeColor('separator')
            }}
        />
    );

    render() {
        const { navigation, UTXOsStore } = this.props;
        const { loading, utxos, getUTXOs } = UTXOsStore;
<<<<<<< HEAD
=======
        const { settings } = SettingsStore;
        const { privacy } = settings;
        const lurkerMode = (privacy && privacy.lurkerMode) || false;

        const AddPill = () => (
            <Pill title={localeString('general.add').toUpperCase()} />
        );
        const FrozenPill = () => (
            <Pill
                title={localeString('general.frozen')}
                textColor="white"
                borderColor="darkred"
                backgroundColor="darkred"
            />
        );
>>>>>>> c8c06e5f

        const CloseButton = () => (
            <Icon
                name="close"
                onPress={() => navigation.navigate('Wallet')}
                color="#fff"
                underlayColor="transparent"
            />
        );

        return (
            <View
                style={{
                    flex: 1,
                    backgroundColor: themeColor('background'),
                    color: themeColor('text')
                }}
            >
                <Header
                    leftComponent={<CloseButton />}
                    centerComponent={{
                        text:
                            utxos.length > 0
                                ? `${localeString('general.coins')} (${
                                      utxos.length
                                  })`
                                : localeString('general.coins'),
                        style: { color: '#fff' }
                    }}
                    backgroundColor="#1f2328"
                />
                {loading ? (
                    <View style={{ padding: 50 }}>
                        <LoadingIndicator />
                    </View>
                ) : !!utxos && utxos.length > 0 ? (
                    <FlatList
                        data={utxos}
                        renderItem={({ item }) => {
                            const subTitle = item.address;

                            return (
                                <React.Fragment>
                                    <ListItem
                                        containerStyle={{
                                            borderBottomWidth: 0,
                                            backgroundColor:
                                                themeColor('background')
                                        }}
                                        onPress={() => {
                                            navigation.navigate('Utxo', {
                                                utxo: item
                                            });
                                        }}
                                    >
                                        <ListItem.Content>
                                            <Amount
                                                sats={item.getAmount}
                                                sensitive
                                            />
                                            <ListItem.Subtitle
                                                right
                                                style={{
                                                    color: themeColor(
                                                        'secondaryText'
                                                    ),
                                                    fontSize: 10
                                                }}
                                            >
                                                {subTitle}
                                            </ListItem.Subtitle>
                                        </ListItem.Content>
                                        {/*
                                        <ListItem.Content right>
                                            <FrozenPill />
                                        </ListItem.Content>
                                        */}
                                    </ListItem>
                                </React.Fragment>
                            );
                        }}
                        keyExtractor={(item, index) => `${item.model}-${index}`}
                        ItemSeparatorComponent={this.renderSeparator}
                        onEndReachedThreshold={50}
                        refreshing={loading}
                        onRefresh={() => getUTXOs()}
                    />
                ) : (
                    <Button
                        title={localeString('views.UTXOs.CoinControl.noUTXOs')}
                        icon={{
                            name: 'error-outline',
                            size: 25,
                            color: themeColor('text')
                        }}
                        onPress={() => getUTXOs()}
                        buttonStyle={{
                            backgroundColor: 'transparent',
                            borderRadius: 30
                        }}
                        titleStyle={{
                            color: themeColor('text')
                        }}
                    />
                )}
            </View>
        );
    }
}<|MERGE_RESOLUTION|>--- conflicted
+++ resolved
@@ -1,6 +1,5 @@
 import * as React from 'react';
 import { FlatList, View } from 'react-native';
-<<<<<<< HEAD
 import { Button, Header, Icon, ListItem } from 'react-native-elements';
 import { inject, observer } from 'mobx-react';
 
@@ -8,26 +7,11 @@
 import LoadingIndicator from './../../components/LoadingIndicator';
 
 import { localeString } from './../../utils/LocaleUtils';
-=======
-import { Avatar, Button, Header, Icon, ListItem } from 'react-native-elements';
-import { inject, observer } from 'mobx-react';
-
-import Pill from './../../components/Pill';
-import LoadingIndicator from './../../components/LoadingIndicator';
-
-import DateTimeUtils from './../../utils/DateTimeUtils';
-import { localeString } from './../../utils/LocaleUtils';
-import PrivacyUtils from './../../utils/PrivacyUtils';
->>>>>>> c8c06e5f
 import RESTUtils from './../../utils/RESTUtils';
 import { themeColor } from './../../utils/ThemeUtils';
 
 import SettingsStore from './../../stores/SettingsStore';
 import UTXOsStore from './../../stores/UTXOsStore';
-<<<<<<< HEAD
-=======
-import UnitsStore from './../../stores/UnitsStore';
->>>>>>> c8c06e5f
 
 interface CoinControlProps {
     navigation: any;
@@ -58,24 +42,6 @@
     render() {
         const { navigation, UTXOsStore } = this.props;
         const { loading, utxos, getUTXOs } = UTXOsStore;
-<<<<<<< HEAD
-=======
-        const { settings } = SettingsStore;
-        const { privacy } = settings;
-        const lurkerMode = (privacy && privacy.lurkerMode) || false;
-
-        const AddPill = () => (
-            <Pill title={localeString('general.add').toUpperCase()} />
-        );
-        const FrozenPill = () => (
-            <Pill
-                title={localeString('general.frozen')}
-                textColor="white"
-                borderColor="darkred"
-                backgroundColor="darkred"
-            />
-        );
->>>>>>> c8c06e5f
 
         const CloseButton = () => (
             <Icon
