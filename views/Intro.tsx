import * as React from 'react';
import { Dimensions, Image, Text, View, SafeAreaView } from 'react-native';

import Carousel, { Pagination } from 'react-native-snap-carousel';
import Button from './../components/Button';

import { localeString } from './../utils/LocaleUtils';
import { themeColor } from './../utils/ThemeUtils';

const One = require('./../assets/images/intro/1.png');
const Two = require('./../assets/images/intro/2.png');
const Three = require('./../assets/images/intro/3.png');
const Four = require('./../assets/images/intro/4.png');

interface IntroProps {
    navigation: any;
}

interface IntroState {
    activeIndex: number;
    carouselItems: any;
}

export default class Intro extends React.Component<IntroProps, IntroState> {
    carousel: any;
    screenWidth: number;

    constructor(props: any) {
        super(props);
        this.screenWidth = Dimensions.get('window').width;
        this.screenHeight = Dimensions.get('window').height;
        this.state = {
            activeIndex: 0,
            carouselItems: [
                {
                    title: localeString('views.Intro.carousel1.title'),
                    text: localeString('views.Intro.carousel1.text'),
                    illustration: One
                },
                {
                    title: localeString('views.Intro.carousel2.title'),
                    text: localeString('views.Intro.carousel2.text'),
                    illustration: Two
                },
                {
                    title: localeString('views.Intro.carousel3.title'),
                    text: localeString('views.Intro.carousel3.text'),
                    illustration: Three
                },
                {
                    title: localeString('views.Intro.carousel4.title'),
                    text: localeString('views.Intro.carousel4.text'),
                    illustration: Four
                }
            ]
        };
    }

    render() {
        const { navigation } = this.props;
        const { carouselItems, activeIndex } = this.state;

        const renderItem = ({ item }: { item: any }) => (
            <View
                style={{
                    borderRadius: 5
                }}
            >
                <Image
                    source={item.illustration}
                    style={{
                        width: this.screenWidth,
<<<<<<< HEAD
                        height: this.screenHeight - 200
=======
                        height: '65%'
>>>>>>> 9ce3c8d9
                    }}
                />
                <View
                    style={{
                        backgroundColor: themeColor('background'),
                        width: '100%',
<<<<<<< HEAD
                        bottom: 45
=======
                        flexGrow: 1,
                        justifyContent: 'flex-end'
>>>>>>> 9ce3c8d9
                    }}
                >
                    <Text
                        style={{
                            fontSize: 23,
                            color: themeColor('text'),
                            fontFamily: 'Lato-Regular',
                            alignSelf: 'center',
                            paddingTop: 10
                        }}
                    >
                        {item.title}
                    </Text>
                    <Text
                        style={{
<<<<<<< HEAD
                            fontSize: 18,
                            color: themeColor('secondaryText'),
                            fontFamily: 'Lato-Regular',
                            alignSelf: 'center',
                            paddingLeft: 10,
                            paddingRight: 10,
                            paddingTop: 6,
                            paddingBottom: 8
=======
                            fontSize: 20,
                            color: themeColor('secondaryText'),
                            fontFamily: 'Lato-Regular',
                            alignSelf: 'center',
                            padding: 10
>>>>>>> 9ce3c8d9
                        }}
                    >
                        {item.text}
                    </Text>
                    {item.text ===
                        localeString('views.Intro.carousel4.text') && (
                        <Button
                            title={localeString('views.Intro.getStarted')}
                            onPress={() => navigation.navigate('Settings')}
                        />
                    )}
                </View>
            </View>
        );

        return (
            <SafeAreaView
                style={{
                    flex: 1,
                    backgroundColor: themeColor('background')
                }}
            >
                <View
                    style={{
                        flex: 1,
                        justifyContent: 'center'
                    }}
                >
                    <Carousel
                        layout="default"
                        ref={(ref) => (this.carousel = ref)}
                        data={carouselItems}
                        sliderWidth={this.screenWidth}
                        itemWidth={this.screenWidth}
                        renderItem={renderItem}
                        onSnapToItem={(index) =>
                            this.setState({ activeIndex: index })
                        }
                        hasParallaxImages={false}
                    />
                </View>
                <Pagination
                    dotsLength={carouselItems.length}
                    activeDotIndex={activeIndex}
                    dotColor={themeColor('highlight')}
                    inactiveDotColor={themeColor('text')}
                    inactiveDotOpacity={0.4}
                    inactiveDotScale={0.6}
                    carouselRef={this.carousel}
                    tappableDots={!!this.carousel}
                    containerStyle={{
                        backgroundColor: 'transparent',
                        marginTop: -30,
                        marginBottom: -25
                    }}
                />
            </SafeAreaView>
        );
    }
}<|MERGE_RESOLUTION|>--- conflicted
+++ resolved
@@ -70,23 +70,15 @@
                     source={item.illustration}
                     style={{
                         width: this.screenWidth,
-<<<<<<< HEAD
-                        height: this.screenHeight - 200
-=======
                         height: '65%'
->>>>>>> 9ce3c8d9
                     }}
                 />
                 <View
                     style={{
                         backgroundColor: themeColor('background'),
                         width: '100%',
-<<<<<<< HEAD
-                        bottom: 45
-=======
                         flexGrow: 1,
                         justifyContent: 'flex-end'
->>>>>>> 9ce3c8d9
                     }}
                 >
                     <Text
@@ -102,22 +94,11 @@
                     </Text>
                     <Text
                         style={{
-<<<<<<< HEAD
-                            fontSize: 18,
-                            color: themeColor('secondaryText'),
-                            fontFamily: 'Lato-Regular',
-                            alignSelf: 'center',
-                            paddingLeft: 10,
-                            paddingRight: 10,
-                            paddingTop: 6,
-                            paddingBottom: 8
-=======
                             fontSize: 20,
                             color: themeColor('secondaryText'),
                             fontFamily: 'Lato-Regular',
                             alignSelf: 'center',
                             padding: 10
->>>>>>> 9ce3c8d9
                         }}
                     >
                         {item.text}
