import * as React from 'react';
import EncryptedStorage from 'react-native-encrypted-storage';
import {
    StyleSheet,
    ScrollView,
    View,
    Text,
    TouchableOpacity
} from 'react-native';
import { Icon, ListItem } from 'react-native-elements';
import { inject, observer } from 'mobx-react';

import { Row } from '../components/layout/Row';
import Amount from '../components/Amount';
import Header from '../components/Header';
import KeyValue from '../components/KeyValue';
import Screen from '../components/Screen';

import Payment from '../models/Payment';
import { localeString } from '../utils/LocaleUtils';
import { themeColor } from '../utils/ThemeUtils';

import LnurlPayStore from '../stores/LnurlPayStore';
import SettingsStore from '../stores/SettingsStore';

import LnurlPayHistorical from './LnurlPay/Historical';

import EditNotes from '../assets/images/SVG/Pen.svg';
import Button from '../components/Button';

interface PaymentProps {
    navigation: any;
    LnurlPayStore?: LnurlPayStore;
    SettingsStore?: SettingsStore;
}

@inject('LnurlPayStore', 'SettingsStore')
@observer
export default class PaymentView extends React.Component<PaymentProps> {
    state = {
        lnurlpaytx: null,
        storedNotes: ''
    };

    async componentDidMount() {
        const { navigation, LnurlPayStore } = this.props;
        const payment: Payment = navigation.getParam('payment', null);
<<<<<<< HEAD
        const lnurlpaytx = payment.paymentHash
            ? await LnurlPayStore.load(payment.paymentHash)
            : undefined;
=======
        const lnurlpaytx = await LnurlPayStore!.load(payment.payment_hash);
>>>>>>> 92fe8a83
        if (lnurlpaytx) {
            this.setState({ lnurlpaytx });
        }
        navigation.addListener('didFocus', () => {
            const noteKey =
                payment.paymentHash ?? typeof payment.getPreimage === 'string'
                    ? payment.getPreimage
                    : null;

            EncryptedStorage.getItem('note-' + noteKey)
                .then((storedNotes) => {
                    this.setState({ storedNotes });
                })
                .catch((error) => {
                    console.error('Error retrieving notes:', error);
                });
        });
    }

    render() {
        const { navigation, SettingsStore } = this.props;
        const { storedNotes, lnurlpaytx } = this.state;

        const payment: Payment = navigation.getParam('payment', null);
        const formattedOriginalTimeUntilExpiry =
            payment.getFormattedOriginalTimeUntilExpiry(
                SettingsStore!.settings.locale
            );
        const {
            getDisplayTime,
            getFee,
            getFeePercentage,
            paymentHash,
            getPreimage,
            enhancedPath,
            getMemo,
            isIncomplete,
            isInTransit,
            isFailed
        } = payment;
        const date = getDisplayTime;
        const noteKey =
            paymentHash ?? typeof getPreimage === 'string' ? getPreimage : null;
        const EditNotesButton = () => (
            <TouchableOpacity
                onPress={() =>
                    navigation.navigate('AddNotes', { payment_hash: noteKey })
                }
            >
                <EditNotes
                    style={{ alignSelf: 'center' }}
                    fill={themeColor('text')}
                />
            </TouchableOpacity>
        );

        return (
            <Screen>
                <Header
                    leftComponent="Back"
                    centerComponent={{
                        text: isFailed
                            ? localeString('views.Payment.failedPayment')
                            : isInTransit
                            ? localeString('views.Payment.inTransitPayment')
                            : localeString('views.Payment.title'),
                        style: {
                            color: themeColor('text'),
                            fontFamily: 'PPNeueMontreal-Book'
                        }
                    }}
                    rightComponent={<EditNotesButton />}
                    navigation={navigation}
                />
                <ScrollView keyboardShouldPersistTaps="handled">
                    <View style={styles.center}>
                        <Amount
                            sats={payment.getAmount}
                            debit
                            jumboText
                            sensitive
                            toggleable
                            pending={isInTransit}
                        />
                    </View>

                    {lnurlpaytx && (
                        <View style={styles.historical}>
                            <LnurlPayHistorical
                                navigation={navigation}
                                lnurlpaytx={lnurlpaytx}
                                preimage={getPreimage}
                            />
                        </View>
                    )}

                    <View style={styles.content}>
                        {getFee && (
                            <KeyValue
                                keyValue={localeString('views.Payment.fee')}
                                value={
                                    <Row>
                                        <Amount
                                            sats={getFee}
                                            debit
                                            sensitive
                                            toggleable
                                        />
                                        {getFeePercentage && (
                                            <Text
                                                style={{
                                                    fontFamily:
                                                        'PPNeueMontreal-Book',
                                                    color: themeColor('text')
                                                }}
                                            >
                                                {` (${getFeePercentage})`}
                                            </Text>
                                        )}
                                    </Row>
                                }
                                toggleable
                            />
                        )}

                        {getMemo && (
                            <KeyValue
                                keyValue={localeString('views.Receive.memo')}
                                value={getMemo}
                                sensitive
                            />
                        )}

                        {paymentHash && (
                            <KeyValue
                                keyValue={localeString(
                                    'views.Payment.paymentHash'
                                )}
                                value={paymentHash}
                                sensitive
                            />
                        )}

                        {getPreimage && !isIncomplete && (
                            <KeyValue
                                keyValue={localeString(
                                    'views.Payment.paymentPreimage'
                                )}
                                value={getPreimage}
                                sensitive
                            />
                        )}

                        {date && (
                            <KeyValue
                                keyValue={localeString(
                                    'views.Payment.creationDate'
                                )}
                                value={date}
                                sensitive
                            />
                        )}

                        {formattedOriginalTimeUntilExpiry && (
                            <KeyValue
                                keyValue={localeString(
                                    'views.Invoice.originalExpiration'
                                )}
                                value={formattedOriginalTimeUntilExpiry}
                                sensitive
                            />
                        )}

                        {enhancedPath.length > 0 && enhancedPath[0][0] && (
                            <ListItem
                                containerStyle={{
                                    borderBottomWidth: 0,
                                    backgroundColor: 'transparent',
                                    marginLeft: -16,
                                    marginRight: -16
                                }}
                                onPress={() =>
                                    navigation.navigate('PaymentPaths', {
                                        enhancedPath
                                    })
                                }
                            >
                                <ListItem.Content>
                                    <ListItem.Title
                                        style={{
                                            color: themeColor('secondaryText'),
                                            fontFamily: 'PPNeueMontreal-Book'
                                        }}
                                    >
                                        {enhancedPath.length > 1
                                            ? `${localeString(
                                                  'views.Payment.paths'
                                              )} (${enhancedPath.length})`
                                            : localeString(
                                                  'views.Payment.path'
                                              )}
                                    </ListItem.Title>
                                </ListItem.Content>
                                <Icon
                                    name="keyboard-arrow-right"
                                    color={themeColor('secondaryText')}
                                />
                            </ListItem>
                        )}
                        {storedNotes && (
                            <KeyValue
                                keyValue={localeString('views.Payment.notes')}
                                value={storedNotes}
                                sensitive
                                mempoolLink={() =>
                                    navigation.navigate('AddNotes', {
                                        payment_hash: noteKey
                                    })
                                }
                            />
                        )}
                        {noteKey && (
                            <Button
                                title={
                                    storedNotes
                                        ? localeString(
                                              'views.SendingLightning.UpdateNote'
                                          )
                                        : localeString(
                                              'views.SendingLightning.AddANote'
                                          )
                                }
                                onPress={() =>
                                    navigation.navigate('AddNotes', {
                                        payment_hash: noteKey
                                    })
                                }
                                containerStyle={{ marginTop: 15 }}
                                secondary
                                noUppercase
                            />
                        )}
                    </View>
                </ScrollView>
            </Screen>
        );
    }
}

const styles = StyleSheet.create({
    content: {
        paddingLeft: 20,
        paddingRight: 20
    },
    historical: {
        padding: 20
    },
    center: {
        alignItems: 'center',
        paddingTop: 15,
        paddingBottom: 15
    }
});<|MERGE_RESOLUTION|>--- conflicted
+++ resolved
@@ -45,13 +45,9 @@
     async componentDidMount() {
         const { navigation, LnurlPayStore } = this.props;
         const payment: Payment = navigation.getParam('payment', null);
-<<<<<<< HEAD
         const lnurlpaytx = payment.paymentHash
-            ? await LnurlPayStore.load(payment.paymentHash)
+            ? await LnurlPayStore!.load(payment.paymentHash)
             : undefined;
-=======
-        const lnurlpaytx = await LnurlPayStore!.load(payment.payment_hash);
->>>>>>> 92fe8a83
         if (lnurlpaytx) {
             this.setState({ lnurlpaytx });
         }
