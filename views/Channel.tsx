--- conflicted
+++ resolved
@@ -78,13 +78,8 @@
         const { changeUnits, getAmount, units } = UnitsStore;
         const { channelFees } = FeeStore;
         const { nodes } = ChannelsStore;
-<<<<<<< HEAD
         const { settings, implementation } = SettingsStore;
-        const { theme } = settings;
-=======
-        const { settings } = SettingsStore;
         const { theme, lurkerMode } = settings;
->>>>>>> 428f92b9
 
         const channel: Channel = navigation.getParam('channel', null);
         const {
