import * as React from 'react';
import {
    Image,
    ScrollView,
    StyleSheet,
    Text,
    TextInput,
    TouchableOpacity,
    View
} from 'react-native';
import { Button, Header, Icon } from 'react-native-elements';
import Channel from './../models/Channel';
import BalanceSlider from './../components/BalanceSlider';
import SetFeesForm from './../components/SetFeesForm';
import Identicon from 'identicon.js';
import { inject, observer } from 'mobx-react';
const hash = require('object-hash');
import PrivacyUtils from './../utils/PrivacyUtils';

import ChannelsStore from './../stores/ChannelsStore';
import FeeStore from './../stores/FeeStore';
import UnitsStore from './../stores/UnitsStore';
import SettingsStore from './../stores/SettingsStore';

interface ChannelProps {
    navigation: any;
    ChannelsStore: ChannelsStore;
    FeeStore: FeeStore;
    UnitsStore: UnitsStore;
    SettingsStore: SettingsStore;
}

interface ChannelState {
    confirmCloseChannel: boolean;
    satPerByte: string;
}

@inject('ChannelsStore', 'UnitsStore', 'FeeStore', 'SettingsStore')
@observer
export default class ChannelView extends React.Component<
    ChannelProps,
    ChannelState
> {
    state = {
        confirmCloseChannel: false,
        satPerByte: ''
    };

    closeChannel = (channelPoint: string, channelId: string, satPerByte?: string) => {
        const { ChannelsStore, navigation } = this.props;

        // lnd
        if (channelPoint) {
            const [funding_txid_str, output_index] = channelPoint.split(':');

            if (satPerByte) {
                ChannelsStore.closeChannel({ funding_txid_str, output_index }, null, satPerByte);
            } else {
                ChannelsStore.closeChannel({ funding_txid_str, output_index });
            }
        } else if (channelId) {
            // c-lightning
            ChannelsStore.closeChannel(null, channelId);
        }

        navigation.navigate('Wallet');
    };

    render() {
        const {
            navigation,
            ChannelsStore,
            UnitsStore,
            FeeStore,
            SettingsStore
        } = this.props;
        const { confirmCloseChannel, satPerByte } = this.state;
        const { changeUnits, getAmount, units } = UnitsStore;
        const { channelFees } = FeeStore;
        const { nodes } = ChannelsStore;
<<<<<<< HEAD
        const { settings, implementation } = SettingsStore;
        const { theme } = settings;
=======
        const { settings } = SettingsStore;
        const { theme, lurkerMode } = settings;
>>>>>>> 8917632c

        const channel: Channel = navigation.getParam('channel', null);
        const {
            channel_point,
            commit_weight,
            localBalance,
            commit_fee,
            csv_delay,
            fee_per_kw,
            total_satoshis_received,
            isActive,
            remoteBalance,
            unsettled_balance,
            total_satoshis_sent,
            remote_pubkey,
            capacity,
            alias,
            channelId
        } = channel;
        const privateChannel = channel.private;

        const channelName =
            (nodes[remote_pubkey] && nodes[remote_pubkey].alias) ||
            alias ||
            channelId;

        const channelDisplay = lurkerMode
            ? PrivacyUtils.hideValue(channelName, 8)
            : channelName;

        const data = new Identicon(
            hash.sha1(alias || remote_pubkey || channelId),
            255
        ).toString();

        const channelFee = channelFees[channel_point];

        const channelBalanceLocal = lurkerMode
            ? PrivacyUtils.hideValue(getAmount(localBalance || 0), 8, true)
            : getAmount(localBalance || 0);
        const channelBalanceRemote = lurkerMode
            ? PrivacyUtils.hideValue(getAmount(remoteBalance || 0), 8, true)
            : getAmount(remoteBalance || 0);

        const unsettledBalance = lurkerMode
            ? PrivacyUtils.hideValue(getAmount(unsettled_balance), 8, true)
            : getAmount(unsettled_balance);

        const totalSatoshisReceived = lurkerMode
            ? PrivacyUtils.hideValue(
                  getAmount(total_satoshis_received || 0),
                  8,
                  true
              )
            : getAmount(total_satoshis_received || 0);
        const totalSatoshisSent = lurkerMode
            ? PrivacyUtils.hideValue(
                  getAmount(total_satoshis_sent || 0),
                  8,
                  true
              )
            : getAmount(total_satoshis_sent || 0);

        const capacityDisplay = lurkerMode
            ? PrivacyUtils.hideValue(getAmount(capacity), 5, true)
            : getAmount(capacity);

        const BackButton = () => (
            <Icon
                name="arrow-back"
                onPress={() => navigation.navigate('Wallet')}
                color="#fff"
                underlayColor="transparent"
            />
        );

        return (
            <ScrollView
                style={
                    theme === 'dark'
                        ? styles.darkThemeStyle
                        : styles.lightThemeStyle
                }
            >
                <Header
                    leftComponent={<BackButton />}
                    centerComponent={{
                        text: 'Channel',
                        style: { color: '#fff' }
                    }}
                    backgroundColor={theme === 'dark' ? '#261339' : 'black'}
                />
                <View style={styles.content}>
                    <View style={styles.center}>
                        <Text
                            style={
                                theme === 'dark'
                                    ? styles.aliasDark
                                    : styles.alias
                            }
                        >
                            {channelDisplay}
                        </Text>
                        {remote_pubkey && (
                            <Text
                                style={
                                    theme === 'dark'
                                        ? styles.pubkeyDark
                                        : styles.pubkey
                                }
                            >
                                {lurkerMode
                                    ? PrivacyUtils.hideValue(remote_pubkey)
                                    : remote_pubkey}
                            </Text>
                        )}

                        <Image
                            source={{ uri: `data:image/png;base64,${data}` }}
                            style={{ width: 200, height: 200 }}
                        />
                    </View>

                    <BalanceSlider
                        localBalance={lurkerMode ? 50 : localBalance}
                        remoteBalance={lurkerMode ? 50 : remoteBalance}
                        theme={theme}
                    />

                    <View style={styles.balances}>
                        <TouchableOpacity onPress={() => changeUnits()}>
                            <Text
                                style={
                                    theme === 'dark'
                                        ? styles.balanceDark
                                        : styles.balance
                                }
                            >{`Local balance: ${units &&
                                channelBalanceLocal}`}</Text>
                            <Text
                                style={
                                    theme === 'dark'
                                        ? styles.balanceDark
                                        : styles.balance
                                }
                            >{`Remote balance: ${units &&
                                channelBalanceRemote}`}</Text>
                            {unsettled_balance && (
                                <Text
                                    style={
                                        theme === 'dark'
                                            ? styles.balanceDark
                                            : styles.balance
                                    }
                                >{`Unsettled balance: ${units &&
                                    unsettledBalance}`}</Text>
                            )}
                        </TouchableOpacity>
                    </View>

                    <Text
                        style={
                            theme === 'dark' ? styles.labelDark : styles.label
                        }
                    >
                        Status:
                    </Text>
                    <Text
                        style={{
                            ...styles.value,
                            color: isActive ? 'green' : 'red'
                        }}
                    >
                        {isActive ? 'Active' : 'Inactive'}
                    </Text>

                    <Text
                        style={
                            theme === 'dark' ? styles.labelDark : styles.label
                        }
                    >
                        Private:
                    </Text>
                    <Text
                        style={{
                            ...styles.value,
                            color: privateChannel ? 'green' : '#808000'
                        }}
                    >
                        {privateChannel ? 'True' : 'False'}
                    </Text>

                    {total_satoshis_received && (
                        <View>
                            <Text
                                style={
                                    theme === 'dark'
                                        ? styles.labelDark
                                        : styles.label
                                }
                            >
                                Total Received:
                            </Text>
                            <TouchableOpacity onPress={() => changeUnits()}>
                                <Text
                                    style={
                                        theme === 'dark'
                                            ? styles.valueDark
                                            : styles.value
                                    }
                                >
                                    {units && totalSatoshisReceived}
                                </Text>
                            </TouchableOpacity>
                        </View>
                    )}

                    {total_satoshis_sent && (
                        <View>
                            <Text
                                style={
                                    theme === 'dark'
                                        ? styles.labelDark
                                        : styles.label
                                }
                            >
                                Total Sent:
                            </Text>
                            <TouchableOpacity onPress={() => changeUnits()}>
                                <Text
                                    style={
                                        theme === 'dark'
                                            ? styles.valueDark
                                            : styles.value
                                    }
                                >
                                    {units && totalSatoshisSent}
                                </Text>
                            </TouchableOpacity>
                        </View>
                    )}

                    {capacity && (
                        <View>
                            <Text
                                style={
                                    theme === 'dark'
                                        ? styles.labelDark
                                        : styles.label
                                }
                            >
                                Capacity:
                            </Text>
                            <TouchableOpacity onPress={() => changeUnits()}>
                                <Text
                                    style={
                                        theme === 'dark'
                                            ? styles.valueDark
                                            : styles.value
                                    }
                                >
                                    {units && capacityDisplay}
                                </Text>
                            </TouchableOpacity>
                        </View>
                    )}

                    {channelFee && channelFee.base_fee_msat && (
                        <View>
                            <Text
                                style={
                                    theme === 'dark'
                                        ? styles.labelDark
                                        : styles.label
                                }
                            >
                                Base Fee:
                            </Text>
                            <Text
                                style={
                                    theme === 'dark'
                                        ? styles.valueDark
                                        : styles.value
                                }
                            >
                                {lurkerMode
                                    ? PrivacyUtils.hideValue(
                                          channelFee.base_fee_msat,
                                          5,
                                          true
                                      )
                                    : channelFee.base_fee_msat}
                            </Text>
                        </View>
                    )}

                    {channelFee && channelFee.fee_rate && (
                        <View>
                            <Text
                                style={
                                    theme === 'dark'
                                        ? styles.labelDark
                                        : styles.label
                                }
                            >
                                Fee Rate:
                            </Text>
                            <Text
                                style={
                                    theme === 'dark'
                                        ? styles.valueDark
                                        : styles.value
                                }
                            >
                                {lurkerMode
                                    ? PrivacyUtils.hideValue(
                                          channelFee.fee_rate * 1000000,
                                          2,
                                          true
                                      )
                                    : channelFee.fee_rate * 1000000}
                            </Text>
                        </View>
                    )}

                    {commit_weight && (
                        <View>
                            <Text
                                style={
                                    theme === 'dark'
                                        ? styles.labelDark
                                        : styles.label
                                }
                            >
                                Commit Weight:
                            </Text>
                            <Text
                                style={
                                    theme === 'dark'
                                        ? styles.valueDark
                                        : styles.value
                                }
                            >
                                {commit_weight}
                            </Text>
                        </View>
                    )}

                    {commit_fee && (
                        <View>
                            <Text
                                style={
                                    theme === 'dark'
                                        ? styles.labelDark
                                        : styles.label
                                }
                            >
                                Commit Fee:
                            </Text>
                            <Text
                                style={
                                    theme === 'dark'
                                        ? styles.valueDark
                                        : styles.value
                                }
                            >
                                {lurkerMode
                                    ? PrivacyUtils.hideValue(
                                          commit_fee,
                                          4,
                                          true
                                      )
                                    : commit_fee}
                            </Text>
                        </View>
                    )}

                    {csv_delay && (
                        <View>
                            <Text
                                style={
                                    theme === 'dark'
                                        ? styles.labelDark
                                        : styles.label
                                }
                            >
                                CSV Delay:
                            </Text>
                            <Text
                                style={
                                    theme === 'dark'
                                        ? styles.valueDark
                                        : styles.value
                                }
                            >
                                {csv_delay}
                            </Text>
                        </View>
                    )}

                    {fee_per_kw && (
                        <View>
                            <Text
                                style={
                                    theme === 'dark'
                                        ? styles.labelDark
                                        : styles.label
                                }
                            >
                                Fee per kilo-weight:
                            </Text>
                            <Text
                                style={
                                    theme === 'dark'
                                        ? styles.valueDark
                                        : styles.value
                                }
                            >
                                {lurkerMode
                                    ? PrivacyUtils.hideValue(
                                          fee_per_kw,
                                          6,
                                          true
                                      )
                                    : fee_per_kw}
                            </Text>
                        </View>
                    )}

                    <SetFeesForm
                        baseFeeMsat={
                            channelFee &&
                            channelFee.base_fee_msat &&
                            channelFee.base_fee_msat.toString()
                        }
                        feeRate={
                            channelFee &&
                            channelFee.fee_rate &&
                            channelFee.fee_rate.toString()
                        }
                        channelPoint={channel_point}
                        channelId={channelId}
                        FeeStore={FeeStore}
                        SettingsStore={SettingsStore}
                    />

                    <View style={styles.button}>
                        <Button
                            title={
                                confirmCloseChannel
                                    ? 'Cancel Channel Close'
                                    : 'Close Channel'
                            }
                            icon={{
                                name: confirmCloseChannel ? 'cancel' : 'delete',
                                size: 25,
                                color: '#fff'
                            }}
                            onPress={() =>
                                this.setState({
                                    confirmCloseChannel: !confirmCloseChannel
                                })
                            }
                            buttonStyle={{
                                backgroundColor: confirmCloseChannel
                                    ? 'black'
                                    : 'red',
                                borderRadius: 30
                            }}
                        />
                    </View>

                    {confirmCloseChannel && (
                        <React.Fragment>
                            {implementation === 'lnd' && <React.Fragment>
                                <Text
                                    style={{
                                        color: theme === 'dark' ? 'white' : 'black'
                                    }}
                                >
                                    (Optional) Sat per byte closing fee
                                </Text>
                                <TextInput
                                    placeholder={'2'}
                                    placeholderTextColor="darkgray"
                                    value={satPerByte}
                                    onChangeText={(text: string) =>
                                        this.setState({
                                            satPerByte: text
                                        })
                                    }
                                    numberOfLines={1}
                                    autoCapitalize="none"
                                    autoCorrect={false}
                                    style={
                                        theme === 'dark'
                                            ? styles.textInputDark
                                            : styles.textInput
                                    }
                                />
                            </React.Fragment>}
                            <View style={styles.button}>
                                <Button
                                    title="Confirm Channel Close"
                                    icon={{
                                        name: 'delete-forever',
                                        size: 25,
                                        color: '#fff'
                                    }}
                                    onPress={() =>
                                        this.closeChannel(channel_point, channelId, satPerByte)
                                    }
                                    buttonStyle={{
                                        backgroundColor: 'red',
                                        borderRadius: 30
                                    }}
                                />
                            </View>
                        </React.Fragment>
                    )}
                </View>
            </ScrollView>
        );
    }
}

const styles = StyleSheet.create({
    lightThemeStyle: {
        flex: 1,
        backgroundColor: 'white'
    },
    darkThemeStyle: {
        flex: 1,
        backgroundColor: 'black',
        color: 'white'
    },
    content: {
        paddingLeft: 20,
        paddingRight: 20
    },
    center: {
        alignItems: 'center'
    },
    alias: {
        fontSize: 20,
        paddingTop: 10,
        paddingBottom: 10
    },
    aliasDark: {
        fontSize: 20,
        paddingTop: 10,
        paddingBottom: 10,
        color: 'white'
    },
    pubkey: {
        paddingTop: 10,
        paddingBottom: 30
    },
    pubkeyDark: {
        paddingTop: 10,
        paddingBottom: 30,
        color: 'white'
    },
    balance: {
        fontSize: 15,
        alignItems: 'center',
        fontWeight: 'bold'
    },
    balanceDark: {
        fontSize: 15,
        fontWeight: 'bold',
        color: 'white'
    },
    balances: {
        paddingBottom: 10,
        alignItems: 'center'
    },
    label: {
        paddingTop: 5
    },
    value: {
        paddingBottom: 5
    },
    labelDark: {
        paddingTop: 5,
        color: 'white'
    },
    valueDark: {
        paddingBottom: 5,
        color: 'white'
    },
    valueWithLink: {
        paddingBottom: 5,
        color: 'rgba(92, 99,216, 1)'
    },
    button: {
        paddingTop: 15,
        paddingBottom: 15
    },
    textInput: {
        fontSize: 20,
        color: 'black'
    },
    textInputDark: {
        fontSize: 20,
        color: 'white'
    }
});<|MERGE_RESOLUTION|>--- conflicted
+++ resolved
@@ -78,13 +78,9 @@
         const { changeUnits, getAmount, units } = UnitsStore;
         const { channelFees } = FeeStore;
         const { nodes } = ChannelsStore;
-<<<<<<< HEAD
+
         const { settings, implementation } = SettingsStore;
-        const { theme } = settings;
-=======
-        const { settings } = SettingsStore;
         const { theme, lurkerMode } = settings;
->>>>>>> 8917632c
 
         const channel: Channel = navigation.getParam('channel', null);
         const {
