--- conflicted
+++ resolved
@@ -78,10 +78,6 @@
         const { changeUnits, getAmount, units } = UnitsStore;
         const { channelFees } = FeeStore;
         const { nodes } = ChannelsStore;
-<<<<<<< HEAD
-
-=======
->>>>>>> 47a9affb
         const { settings, implementation } = SettingsStore;
         const { theme, lurkerMode } = settings;
 
