--- conflicted
+++ resolved
@@ -282,16 +282,7 @@
         );
 
         return (
-<<<<<<< HEAD
-            <View
-                style={{
-                    flex: 1,
-                    backgroundColor: themeColor('background')
-                }}
-            >
-=======
             <Screen>
->>>>>>> 5534bc1a
                 <Header
                     leftComponent={<CloseButton />}
                     centerComponent={{
@@ -301,16 +292,12 @@
                             fontFamily: 'Lato-Regular'
                         }
                     }}
-<<<<<<< HEAD
                     rightComponent={
                         isEqual(filters, DEFAULT_FILTERS) ? null : (
                             <ClearButton />
                         )
                     }
-                    backgroundColor={themeColor('background')}
-=======
                     backgroundColor="transparent"
->>>>>>> 5534bc1a
                     containerStyle={{
                         borderBottomWidth: 0
                     }}
