import * as React from 'react';
import { FlatList, Text, View } from 'react-native';
import { Button, Icon, ListItem } from 'react-native-elements';
import { inject, observer } from 'mobx-react';
import { isEqual } from 'lodash';

import DatePicker from 'react-native-date-picker';

import { localeString } from '../../utils/LocaleUtils';
import { themeColor } from '../../utils/ThemeUtils';

import ActivityStore, { DEFAULT_FILTERS } from '../../stores/ActivityStore';
import SettingsStore from '../../stores/SettingsStore';

import Header from '../../components/Header';
import Screen from '../../components/Screen';
import Switch from '../../components/Switch';
import TextInput from '../../components/TextInput';

interface ActivityFilterProps {
    navigation: any;
    ActivityStore: ActivityStore;
    SettingsStore: SettingsStore;
}

interface ActivityFilterState {
    setStartDate: boolean;
    setEndDate: boolean;
    workingStartDate: any;
    workingEndDate: any;
}

@inject('ActivityStore', 'SettingsStore')
@observer
export default class ActivityFilter extends React.Component<
    ActivityFilterProps,
    ActivityFilterState
> {
    state = {
        setStartDate: false,
        setEndDate: false,
        workingStartDate: new Date(),
        workingEndDate: new Date()
    };

    renderSeparator = () => (
        <View
            style={{
                height: 0.4,
                backgroundColor: themeColor('separator')
            }}
        />
    );

    render() {
        const { navigation, ActivityStore, SettingsStore } = this.props;
        const { setStartDate, setEndDate, workingStartDate, workingEndDate } =
            this.state;
        const locale = SettingsStore.settings.locale;
        const {
            loading,
            setFilters,
            filters,
            setAmountFilter,
            setStartDateFilter,
            setEndDateFilter,
            clearStartDateFilter,
            clearEndDateFilter
        } = ActivityStore;
        const {
            lightning,
            onChain,
            sent,
            received,
            unpaid,
            inTransit,
<<<<<<< HEAD
            unconfirmed,
=======
            zeusPay,
>>>>>>> d4288196
            minimumAmount,
            startDate,
            endDate
        } = filters;

        const DateFilter = (props: { type: 'startDate' | 'endDate' }) => (
            <View
                style={{
                    flexDirection: 'row',
                    justifyContent: 'flex-end',
                    alignItems: 'center'
                }}
            >
                <Text
                    style={{
                        fontFamily: 'PPNeueMontreal-Book',
                        color: themeColor('text'),
                        marginRight: 30
                    }}
                >
                    {(props.type === 'startDate'
                        ? startDate
                        : endDate
                    )?.toLocaleDateString(locale)}
                </Text>
                <Button
                    onPress={() => {
                        if (props.type === 'startDate') {
                            this.setState({
                                setStartDate: true,
                                workingStartDate: startDate
                                    ? startDate
                                    : endDate ?? new Date()
                            });
                        } else {
                            this.setState({
                                setEndDate: true,
                                workingEndDate: endDate ? endDate : new Date()
                            });
                        }
                    }}
                    buttonStyle={{
                        backgroundColor: themeColor('secondary'),
                        paddingLeft: 15,
                        paddingRight: 15,
                        height: 40
                    }}
                    titleStyle={{
                        color: themeColor('text'),
                        fontFamily: 'PPNeueMontreal-Book'
                    }}
                    title={
                        (props.type === 'startDate' && startDate) ||
                        (props.type === 'endDate' && endDate)
                            ? localeString('views.ActivityFilter.edit')
                            : localeString('views.ActivityFilter.set')
                    }
                />
                {((props.type === 'startDate' && startDate) ||
                    (props.type === 'endDate' && endDate)) && (
                    <Button
                        buttonStyle={{
                            backgroundColor: themeColor('secondary'),
                            marginLeft: 15,
                            height: 40
                        }}
                        icon={{
                            name: 'delete',
                            size: 20,
                            color: themeColor('text')
                        }}
                        onPress={() => {
                            props.type === 'startDate'
                                ? clearStartDateFilter()
                                : clearEndDateFilter();
                        }}
                    />
                )}
            </View>
        );

        const FILTERS = [
            {
                label: localeString('views.ActivityFilter.lightningPayments'),
                value: lightning,
                var: 'lightning',
                type: 'Toggle',
                condition: true
            },
            {
                label: localeString('views.ActivityFilter.onChainPayments'),
                value: onChain,
                var: 'onChain',
                type: 'Toggle',
                condition: true
            },
            {
                label: localeString('general.sent'),
                value: sent,
                var: 'sent',
                type: 'Toggle',
                condition: true
            },
            {
                label: localeString('general.received'),
                value: received,
                var: 'received',
                type: 'Toggle',
                condition: true
            },
            {
                label: localeString('views.Wallet.Invoices.unpaid'),
                value: unpaid,
                var: 'unpaid',
                type: 'Toggle',
                condition: true
            },
            {
                label: localeString('views.ActivityFilter.inTransit'),
                value: inTransit,
                var: 'inTransit',
                type: 'Toggle',
                condition: true
            },
            {
                label: 'ZEUS PAY',
                value: zeusPay,
                var: 'zeusPay',
                type: 'Toggle',
                condition: SettingsStore.settings.lightningAddress.enabled
            },
            {
                label: localeString('general.unconfirmed'),
                value: unconfirmed,
                var: 'unconfirmed',
                type: 'Toggle'
            },
            {
                label: localeString('views.ActivityFilter.minimumAmount'),
                value: minimumAmount,
                type: 'Amount',
                condition: true
            },
            {
                label: localeString('views.ActivityFilter.startDate'),
                type: 'StartDate',
                condition: true
            },
            {
                label: localeString('views.ActivityFilter.endDate'),
                type: 'EndDate',
                condition: true
            }
        ];

        const ClearButton = () => (
            <Icon
                name="delete"
                onPress={async () => await ActivityStore.resetFilters()}
                color={themeColor('text')}
                underlayColor="transparent"
                accessibilityLabel={localeString('general.clearChanges')}
                size={30}
            />
        );

        return (
            <Screen>
                <Header
                    leftComponent="Close"
                    centerComponent={{
                        text: localeString('views.ActivityFilter.title'),
                        style: {
                            color: themeColor('text'),
                            fontFamily: 'PPNeueMontreal-Book'
                        }
                    }}
                    rightComponent={
                        isEqual(filters, DEFAULT_FILTERS) ? null : (
                            <ClearButton />
                        )
                    }
                    navigation={navigation}
                />
                <FlatList
                    data={FILTERS}
                    renderItem={({ item }) => {
                        if (!item.condition) return;
                        return (
                            <>
                                <ListItem
                                    containerStyle={{
                                        borderBottomWidth: 0,
                                        backgroundColor: 'transparent'
                                    }}
                                >
                                    <ListItem.Title
                                        style={{
                                            color: themeColor('text'),
                                            fontFamily: 'PPNeueMontreal-Book'
                                        }}
                                    >
                                        {item.label}
                                    </ListItem.Title>
                                    {item.type === 'Toggle' && (
                                        <View
                                            style={{
                                                flex: 1,
                                                flexDirection: 'row',
                                                justifyContent: 'flex-end'
                                            }}
                                        >
                                            <Switch
                                                value={item.value}
                                                onValueChange={async () => {
                                                    const newFilters: any =
                                                        filters;
                                                    const index = `${item.var}`;
                                                    newFilters[index] =
                                                        !filters[index];
                                                    await setFilters(
                                                        newFilters
                                                    );
                                                }}
                                            />
                                        </View>
                                    )}
                                    {item.type === 'Amount' && (
                                        <View style={{ flex: 1 }}>
                                            <TextInput
                                                keyboardType="numeric"
                                                placeholder="0"
                                                value={
                                                    item.value === 0
                                                        ? ''
                                                        : String(item.value)
                                                }
                                                onChangeText={(
                                                    text: string
                                                ) => {
                                                    const newMinAmount = !isNaN(
                                                        Number(text)
                                                    )
                                                        ? Number(text)
                                                        : 0;
                                                    setAmountFilter(
                                                        newMinAmount
                                                    );
                                                }}
                                                style={{
                                                    marginBottom: 0,
                                                    top: 0
                                                }}
                                            />
                                        </View>
                                    )}
                                    {item.type === 'StartDate' && (
                                        <View style={{ flex: 1 }}>
                                            <DateFilter type="startDate" />
                                        </View>
                                    )}
                                    {item.type === 'EndDate' && (
                                        <View style={{ flex: 1 }}>
                                            <DateFilter type="endDate" />
                                        </View>
                                    )}
                                </ListItem>
                            </>
                        );
                    }}
                    keyExtractor={(item: any, index: any) =>
                        `${item.model}-${index}`
                    }
                    ItemSeparatorComponent={this.renderSeparator}
                    onEndReachedThreshold={50}
                    refreshing={loading}
                />
                <DatePicker
                    onConfirm={(date) => {
                        if (setStartDate) {
                            this.setState({
                                workingStartDate: date,
                                setStartDate: false
                            });
                            setStartDateFilter(date);
                        } else {
                            this.setState({
                                workingEndDate: date,
                                setEndDate: false
                            });
                            setEndDateFilter(date);
                        }
                    }}
                    onCancel={() =>
                        this.setState({
                            setStartDate: false,
                            setEndDate: false
                        })
                    }
                    date={setStartDate ? workingStartDate : workingEndDate}
                    minimumDate={
                        setStartDate
                            ? undefined
                            : startDate
                            ? startDate
                            : undefined
                    }
                    maximumDate={
                        setStartDate
                            ? endDate
                                ? endDate
                                : new Date()
                            : new Date()
                    }
                    mode="date"
                    style={{
                        height: 100,
                        marginTop: 10,
                        marginBottom: 20,
                        alignSelf: 'center'
                    }}
                    modal
                    open={setStartDate || setEndDate}
                    locale={locale}
                />
            </Screen>
        );
    }
}<|MERGE_RESOLUTION|>--- conflicted
+++ resolved
@@ -74,11 +74,8 @@
             received,
             unpaid,
             inTransit,
-<<<<<<< HEAD
             unconfirmed,
-=======
             zeusPay,
->>>>>>> d4288196
             minimumAmount,
             startDate,
             endDate
