--- conflicted
+++ resolved
@@ -79,7 +79,6 @@
                     backgroundColor: themeColor('background')
                 }}
             >
-<<<<<<< HEAD
                 <ScrollView>
                     <Header
                         leftComponent={<BackButton />}
@@ -120,8 +119,6 @@
                                             nodes: settings.nodes,
                                             theme: settings.theme,
                                             selectedNode: settings.selectedNode,
-                                            onChainAddress:
-                                                settings.onChainAddress,
                                             fiat: item.value,
                                             passphrase: settings.passphrase,
                                             locale: settings.locale,
@@ -132,56 +129,6 @@
                                         navigation.navigate('Settings', {
                                             refresh: true
                                         });
-=======
-                <Header
-                    leftComponent={<BackButton />}
-                    centerComponent={{
-                        text: localeString('views.Settings.Currency.title'),
-                        style: { color: themeColor('text') }
-                    }}
-                    backgroundColor={themeColor('secondary')}
-                />
-                <SearchBar
-                    placeholder={localeString('general.search')}
-                    onChangeText={this.updateSearch}
-                    value={search}
-                    inputStyle={{
-                        color: themeColor('text')
-                    }}
-                    placeholderTextColor={themeColor('secondaryText')}
-                    containerStyle={{
-                        backgroundColor: themeColor('background')
-                    }}
-                    inputContainerStyle={{
-                        borderRadius: 15,
-                        backgroundColor: themeColor('secondary')
-                    }}
-                />
-                <FlatList
-                    data={currencies}
-                    renderItem={({ item, index }) => (
-                        <ListItem
-                            containerStyle={{
-                                borderBottomWidth: 0,
-                                backgroundColor: themeColor('background')
-                            }}
-                            onPress={async () => {
-                                const settings = await getSettings();
-                                await setSettings(
-                                    JSON.stringify({
-                                        nodes: settings.nodes,
-                                        theme: settings.theme,
-                                        selectedNode: settings.selectedNode,
-                                        fiat: item.value,
-                                        passphrase: settings.passphrase,
-                                        locale: settings.locale,
-                                        privacy: settings.privacy
-                                    })
-                                ).then(() => {
-                                    getSettings();
-                                    navigation.navigate('Settings', {
-                                        refresh: true
->>>>>>> d260dee7
                                     });
                                 }}
                             >
