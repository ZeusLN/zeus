--- conflicted
+++ resolved
@@ -24,12 +24,9 @@
     feeLimitMethod: string;
     feeLimit: string;
     feePercentage: string;
-<<<<<<< HEAD
+    timeoutSeconds: string;
     enableMempoolRates: boolean;
     preferredMempoolRate: string;
-=======
-    timeoutSeconds: string;
->>>>>>> 94ad6502
 }
 
 @inject('SettingsStore')
@@ -42,12 +39,9 @@
         feeLimitMethod: 'fixed',
         feeLimit: '100',
         feePercentage: '0.5',
-<<<<<<< HEAD
+        timeoutSeconds: '60',
         enableMempoolRates: false,
         preferredMempoolRate: 'fastestFee'
-=======
-        timeoutSeconds: '60'
->>>>>>> 94ad6502
     };
 
     async UNSAFE_componentWillMount() {
@@ -59,13 +53,10 @@
             feeLimitMethod: settings?.payments?.defaultFeeMethod || 'fixed',
             feeLimit: settings?.payments?.defaultFeeFixed || '100',
             feePercentage: settings?.payments?.defaultFeePercentage || '0.5',
-<<<<<<< HEAD
             enableMempoolRates: settings?.privacy?.enableMempoolRates || false,
+            timeoutSeconds: settings?.payments?.timeoutSeconds || '60',
             preferredMempoolRate:
                 settings?.payments?.preferredMempoolRate || 'fastestFee'
-=======
-            timeoutSeconds: settings?.payments?.timeoutSeconds || '60'
->>>>>>> 94ad6502
         });
     }
 
@@ -80,18 +71,14 @@
 
     render() {
         const { navigation } = this.props;
-<<<<<<< HEAD
         const {
             feeLimit,
             feeLimitMethod,
             feePercentage,
             enableMempoolRates,
+            timeoutSeconds,
             preferredMempoolRate
         } = this.state;
-=======
-        const { feeLimit, feeLimitMethod, feePercentage, timeoutSeconds } =
-            this.state;
->>>>>>> 94ad6502
         const { SettingsStore } = this.props;
         const { updateSettings, settings } = SettingsStore;
 
@@ -156,11 +143,8 @@
                                         defaultFeeMethod: 'fixed',
                                         defaultFeePercentage: feePercentage,
                                         defaultFeeFixed: text,
-<<<<<<< HEAD
+                                        timeoutSeconds,
                                         preferredMempoolRate
-=======
-                                        timeoutSeconds
->>>>>>> 94ad6502
                                     }
                                 });
                             }}
@@ -198,11 +182,8 @@
                                         defaultFeeMethod: 'percent',
                                         defaultFeePercentage: text,
                                         defaultFeeFixed: feeLimit,
-<<<<<<< HEAD
+                                        timeoutSeconds,
                                         preferredMempoolRate
-=======
-                                        timeoutSeconds
->>>>>>> 94ad6502
                                     }
                                 });
                             }}
@@ -225,7 +206,33 @@
                             {'%'}
                         </Text>
                     </View>
-<<<<<<< HEAD
+                    <Text
+                        style={{
+                            fontFamily: 'Lato-Regular',
+                            paddingTop: 5,
+                            color: themeColor('text')
+                        }}
+                    >
+                        {localeString('views.Settings.Payments.timeoutSeconds')}
+                    </Text>
+                    <TextInput
+                        keyboardType="numeric"
+                        value={timeoutSeconds}
+                        onChangeText={async (text: string) => {
+                            this.setState({
+                                timeoutSeconds: text
+                            });
+                            await updateSettings({
+                                payments: {
+                                    defaultFeeMethod: feeLimitMethod,
+                                    defaultFeePercentage: feePercentage,
+                                    defaultFeeFixed: feeLimit,
+                                    timeoutSeconds: text,
+                                    preferredMempoolRate
+                                }
+                            });
+                        }}
+                    />
                     <ListItem
                         containerStyle={{
                             borderBottomWidth: 0,
@@ -284,42 +291,19 @@
                         onValueChange={async (value: string) => {
                             this.setState({
                                 preferredMempoolRate: value
-=======
-                    <Text
-                        style={{
-                            fontFamily: 'Lato-Regular',
-                            paddingTop: 5,
-                            color: themeColor('text')
-                        }}
-                    >
-                        {localeString('views.Settings.Payments.timeoutSeconds')}
-                    </Text>
-                    <TextInput
-                        keyboardType="numeric"
-                        value={timeoutSeconds}
-                        onChangeText={async (text: string) => {
-                            this.setState({
-                                timeoutSeconds: text
->>>>>>> 94ad6502
                             });
                             await updateSettings({
                                 payments: {
                                     defaultFeeMethod: feeLimitMethod,
                                     defaultFeePercentage: feePercentage,
                                     defaultFeeFixed: feeLimit,
-<<<<<<< HEAD
+                                    timeoutSeconds,
                                     preferredMempoolRate: value
                                 }
                             });
                         }}
                         values={MEMPOOL_RATES_KEYS}
                         disabled={!enableMempoolRates}
-=======
-                                    timeoutSeconds: text
-                                }
-                            });
-                        }}
->>>>>>> 94ad6502
                     />
                 </View>
             </Screen>
