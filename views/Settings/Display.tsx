--- conflicted
+++ resolved
@@ -10,11 +10,7 @@
 import { themeColor } from './../../utils/ThemeUtils';
 
 import DropdownSetting from './../../components/DropdownSetting';
-<<<<<<< HEAD
-import LoadingIndicator from './../../components/LoadingIndicator';
 import Screen from './../../components/Screen';
-=======
->>>>>>> 4a7ac4a4
 import Switch from './../../components/Switch';
 
 interface DisplayProps {
@@ -102,7 +98,6 @@
                         borderBottomWidth: 0
                     }}
                 />
-
                 <ScrollView style={{ flex: 1, padding: 15 }}>
                     <DropdownSetting
                         title={localeString('views.Settings.Theme.title')}
@@ -144,16 +139,10 @@
                         values={DEFAULT_VIEW_KEYS}
                     />
 
-<<<<<<< HEAD
-                        <ListItem
-                            containerStyle={{
-                                borderBottomWidth: 0,
-                                backgroundColor: 'transparent'
-=======
                     <ListItem
                         containerStyle={{
                             borderBottomWidth: 0,
-                            backgroundColor: themeColor('background')
+                            backgroundColor: 'transparent'
                         }}
                     >
                         <ListItem.Title
@@ -161,7 +150,6 @@
                                 color: themeColor('secondaryText'),
                                 fontFamily: 'Lato-Regular',
                                 left: -10
->>>>>>> 4a7ac4a4
                             }}
                         >
                             {localeString(
@@ -194,16 +182,10 @@
                         </View>
                     </ListItem>
 
-<<<<<<< HEAD
-                        <ListItem
-                            containerStyle={{
-                                borderBottomWidth: 0,
-                                backgroundColor: 'transparent'
-=======
                     <ListItem
                         containerStyle={{
                             borderBottomWidth: 0,
-                            backgroundColor: themeColor('background')
+                            backgroundColor: 'transparent'
                         }}
                     >
                         <ListItem.Title
@@ -211,7 +193,6 @@
                                 color: themeColor('secondaryText'),
                                 fontFamily: 'Lato-Regular',
                                 left: -10
->>>>>>> 4a7ac4a4
                             }}
                         >
                             {localeString(
@@ -237,25 +218,6 @@
                                             theme,
                                             displayNickname,
                                             bigKeypadButtons: !bigKeypadButtons
-<<<<<<< HEAD
-                                        });
-                                        await updateSettings({
-                                            display: {
-                                                defaultView,
-                                                theme,
-                                                displayNickname,
-                                                bigKeypadButtons:
-                                                    !bigKeypadButtons
-                                            }
-                                        });
-                                    }}
-                                />
-                            </View>
-                        </ListItem>
-                    </ScrollView>
-                )}
-            </Screen>
-=======
                                         }
                                     });
                                 }}
@@ -263,8 +225,7 @@
                         </View>
                     </ListItem>
                 </ScrollView>
-            </View>
->>>>>>> 4a7ac4a4
+            </Screen>
         );
     }
 }