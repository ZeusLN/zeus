import * as React from 'react';
import {
    ScrollView,
    StyleSheet,
    Text,
    View,
    TouchableOpacity,
    TouchableWithoutFeedback
} from 'react-native';
import { Header, Icon } from 'react-native-elements';
import { inject, observer } from 'mobx-react';

import ForwardIcon from '../../assets/images/SVG/Caret Right-3.svg';
import AccountIcon from '../../assets/images/SVG/Wallet2.svg';
import ContactIcon from '../../assets/images/SVG/PeersContact.svg';
import PrivacyIcon from '../../assets/images/SVG/Eye On.svg';
import SecurityIcon from '../../assets/images/SVG/Lock.svg';
import SignIcon from '../../assets/images/SVG/Pen.svg';
import CurrencyIcon from '../../assets/images/SVG/Currency.svg';
import BrushIcon from '../../assets/images/SVG/Brush.svg';
import LanguageIcon from '../../assets/images/SVG/Globe.svg';
import HelpIcon from '../../assets/images/SVG/Help Icon.svg';
import NodeOn from '../../assets/images/SVG/Node On.svg';
<<<<<<< HEAD
import POS from '../../assets/images/SVG/POS.svg';
=======
import SendIcon from '../../assets/images/SVG/Send';
>>>>>>> 5dafc4de

import NodeIdenticon, { NodeTitle } from './../../components/NodeIdenticon';
import { themeColor } from './../../utils/ThemeUtils';
import { localeString } from './../../utils/LocaleUtils';
import BackendUtils from './../../utils/BackendUtils';
import { version } from './../../package.json';
import SettingsStore, { INTERFACE_KEYS } from './../../stores/SettingsStore';
import UnitsStore from './../../stores/UnitsStore';

interface SettingsProps {
    navigation: any;
    SettingsStore: SettingsStore;
    UnitsStore: UnitsStore;
}

interface SettingsStore {
    showHiddenSettings: boolean;
    easterEggCount: number;
}

@inject('SettingsStore', 'UnitsStore')
@observer
export default class Settings extends React.Component<SettingsProps, {}> {
    state = {
        showHiddenSettings: false,
        easterEggCount: 0
    };

    componentDidMount() {
        // triggers when loaded from navigation or back action
        this.props.navigation.addListener('didFocus', () => {
            this.props.SettingsStore.getSettings();
        });
    }

    render() {
        const { navigation, SettingsStore } = this.props;
        const { showHiddenSettings, easterEggCount } = this.state;
        const { settings } = SettingsStore;

        const selectedNode: any =
            (settings &&
                settings.nodes &&
                settings.nodes[settings.selectedNode || 0]) ||
            null;

        const posEnabled =
            settings && settings.pos && settings.pos.squareEnabled;

        const BackButton = () => (
            <Icon
                name="arrow-back"
                onPress={() => navigation.navigate('Wallet', { refresh: true })}
                color={themeColor('text')}
                underlayColor="transparent"
            />
        );

        const implementationDisplayValue = {};
        INTERFACE_KEYS.forEach((item) => {
            implementationDisplayValue[item.value] = item.key;
        });

        return (
            <View
                style={{
                    flex: 1,
                    backgroundColor: themeColor('background')
                }}
            >
                <Header
                    leftComponent={<BackButton />}
                    centerComponent={{
                        text: localeString('views.Settings.title'),
                        style: {
                            color: themeColor('text'),
                            fontFamily: 'Lato-Regular'
                        }
                    }}
                    backgroundColor={themeColor('background')}
                    containerStyle={{
                        borderBottomWidth: 0
                    }}
                />
                <ScrollView
                    style={{
                        flex: 1,
                        backgroundColor: themeColor('background')
                    }}
                >
                    <TouchableOpacity
                        onPress={() => navigation.navigate('Nodes')}
                    >
                        <View
                            style={{
                                backgroundColor: themeColor('secondary'),
                                width: '90%',
                                height: selectedNode ? 70 : 50,
                                borderRadius: 10,
                                alignSelf: 'center',
                                marginTop: 20,
                                marginBottom: 10
                            }}
                        >
                            <View
                                style={{
                                    flex: 1,
                                    flexDirection: 'row',
                                    margin: selectedNode ? 10 : 13,
                                    marginLeft: selectedNode ? 14 : 0
                                }}
                            >
                                {selectedNode && (
                                    <View style={{ padding: 0 }}>
                                        <NodeIdenticon
                                            selectedNode={selectedNode}
                                            width={50}
                                            rounded
                                        />
                                    </View>
                                )}
                                <Text
                                    style={{
                                        fontSize: 20,
                                        color: themeColor('text'),
                                        paddingLeft: 20,
                                        fontFamily: 'Lato-Regular'
                                    }}
                                >
                                    {selectedNode
                                        ? NodeTitle(selectedNode)
                                        : localeString(
                                              'views.Settings.connectNode'
                                          )}
                                </Text>
                                <View
                                    style={{
                                        flex: 1,
                                        alignItems: 'flex-end',
                                        marginTop: selectedNode ? 15 : 5
                                    }}
                                >
                                    <ForwardIcon />
                                </View>
                            </View>
                            {selectedNode && (
                                <Text
                                    style={{
                                        fontSize: 16,
                                        color: themeColor('text'),
                                        opacity: 0.6,
                                        top: -10,
                                        paddingLeft: 85,
                                        fontFamily: 'Lato-Regular'
                                    }}
                                >
                                    {selectedNode.implementation ===
                                    'lightning-node-connect'
                                        ? `${
                                              implementationDisplayValue[
                                                  selectedNode.implementation
                                              ] || 'Unknown'
                                          }`
                                        : `${
                                              implementationDisplayValue[
                                                  selectedNode.implementation
                                              ] || 'Unknown'
                                          }`}
                                </Text>
                            )}
                        </View>
                    </TouchableOpacity>

                    {selectedNode && BackendUtils.supportsNodeInfo() && (
                        <View
                            style={{
                                backgroundColor: themeColor('secondary'),
                                width: '90%',
                                height: 45,
                                borderRadius: 10,
                                alignSelf: 'center',
                                marginBottom: 15,
                                marginTop: 5
                            }}
                        >
                            <TouchableOpacity
                                style={styles.columnField}
                                onPress={() => navigation.navigate('NodeInfo')}
                            >
                                <NodeOn color={themeColor('text')} />
                                <Text
                                    style={{
                                        ...styles.columnText,
                                        color: themeColor('text')
                                    }}
                                >
                                    {localeString('views.NodeInfo.title')}
                                </Text>
                                <View style={styles.ForwardArrow}>
                                    <ForwardIcon />
                                </View>
                            </TouchableOpacity>
                        </View>
                    )}

                    {/* Coming Soon */}
                    {false && (
                        <View
                            style={{
                                backgroundColor: themeColor('secondary'),
                                width: '90%',
                                height: 90,
                                borderRadius: 10,
                                alignSelf: 'center'
                            }}
                        >
                            <View style={styles.columnField}>
                                <View>
                                    <AccountIcon stroke={themeColor('text')} />
                                </View>
                                <Text
                                    style={{
                                        ...styles.columnText,
                                        color: themeColor('text')
                                    }}
                                >
                                    Accounts
                                </Text>
                                <View style={styles.ForwardArrow}>
                                    <ForwardIcon />
                                </View>
                            </View>

                            <View style={styles.separationLine} />
                            <View style={styles.columnField}>
                                <View>
                                    <ContactIcon stroke={themeColor('text')} />
                                </View>
                                <Text
                                    style={{
                                        ...styles.columnText,
                                        color: themeColor('text')
                                    }}
                                >
                                    Contacts
                                </Text>
                                <View style={styles.ForwardArrow}>
                                    <ForwardIcon />
                                </View>
                            </View>
                        </View>
                    )}
                    {selectedNode && BackendUtils.supportsMessageSigning() ? (
                        <View
                            style={{
                                backgroundColor: themeColor('secondary'),
                                width: '90%',
                                height: 138,
                                borderRadius: 10,
                                alignSelf: 'center',
                                marginBottom: 15
                            }}
                        >
                            <TouchableOpacity
                                style={styles.columnField}
                                onPress={() => navigation.navigate('Privacy')}
                            >
                                <View>
                                    <PrivacyIcon stroke={themeColor('text')} />
                                </View>
                                <Text
                                    style={{
                                        ...styles.columnText,
                                        color: themeColor('text')
                                    }}
                                >
                                    {localeString('views.Settings.privacy')}
                                </Text>
                                <View style={styles.ForwardArrow}>
                                    <ForwardIcon />
                                </View>
                            </TouchableOpacity>

                            <View style={styles.separationLine} />

                            <TouchableOpacity
                                style={styles.columnField}
                                onPress={() => navigation.navigate('Security')}
                            >
                                <View>
                                    <SecurityIcon stroke={themeColor('text')} />
                                </View>
                                <Text
                                    style={{
                                        ...styles.columnText,
                                        color: themeColor('text')
                                    }}
                                >
                                    {localeString('views.Settings.security')}
                                </Text>
                                <View style={styles.ForwardArrow}>
                                    <ForwardIcon />
                                </View>
                            </TouchableOpacity>

                            <View style={styles.separationLine} />
                            <TouchableOpacity
                                style={styles.columnField}
                                onPress={() =>
                                    navigation.navigate('SignVerifyMessage')
                                }
                            >
                                <View>
                                    <SignIcon stroke={themeColor('text')} />
                                </View>
                                <Text
                                    style={{
                                        ...styles.columnText,
                                        color: themeColor('text')
                                    }}
                                >
                                    {localeString(
                                        'views.Settings.SignMessage.title'
                                    )}
                                </Text>
                                <View style={styles.ForwardArrow}>
                                    <ForwardIcon />
                                </View>
                            </TouchableOpacity>
                        </View>
                    ) : (
                        <View
                            style={{
                                backgroundColor: themeColor('secondary'),
                                width: '90%',
                                height: 90,
                                borderRadius: 10,
                                alignSelf: 'center',
                                marginBottom: 15
                            }}
                        >
                            <TouchableOpacity
                                style={styles.columnField}
                                onPress={() => navigation.navigate('Privacy')}
                            >
                                <View>
                                    <PrivacyIcon stroke={themeColor('text')} />
                                </View>
                                <Text
                                    style={{
                                        ...styles.columnText,
                                        color: themeColor('text')
                                    }}
                                >
                                    {localeString('views.Settings.privacy')}
                                </Text>
                                <View style={styles.ForwardArrow}>
                                    <ForwardIcon />
                                </View>
                            </TouchableOpacity>

                            <View style={styles.separationLine} />

                            <TouchableOpacity
                                style={styles.columnField}
                                onPress={() => navigation.navigate('Security')}
                            >
                                <View>
                                    <SecurityIcon stroke={themeColor('text')} />
                                </View>
                                <Text
                                    style={{
                                        ...styles.columnText,
                                        color: themeColor('text')
                                    }}
                                >
                                    {localeString('views.Settings.security')}
                                </Text>
                                <View style={styles.ForwardArrow}>
                                    <ForwardIcon />
                                </View>
                            </TouchableOpacity>
                        </View>
<<<<<<< HEAD
                    )}

                    {posEnabled ? (
                        <View
                            style={{
                                backgroundColor: themeColor('secondary'),
                                width: '90%',
                                borderRadius: 10,
                                alignSelf: 'center',
                                marginBottom: 15
                            }}
                        >
                            <TouchableOpacity
                                style={styles.columnField}
                                onPress={() => navigation.navigate('Language')}
                            >
                                <View style={{ padding: 4 }}>
                                    <LanguageIcon
                                        stroke={themeColor('text')}
                                        fill={themeColor('secondary')}
                                    />
                                </View>
                                <Text
                                    style={{
                                        ...styles.columnText,
                                        color: themeColor('text')
                                    }}
                                >
                                    {localeString(
                                        'views.Settings.Language.title'
                                    )}
                                </Text>
                                <View style={styles.ForwardArrow}>
                                    <ForwardIcon />
                                </View>
                            </TouchableOpacity>
                        </View>
                    ) : (
                        <View
                            style={{
                                backgroundColor: themeColor('secondary'),
                                width: '90%',
                                borderRadius: 10,
                                alignSelf: 'center',
                                marginBottom: 15
                            }}
                        >
                            <TouchableOpacity
                                style={styles.columnField}
                                onPress={() => navigation.navigate('Currency')}
                            >
                                <View>
                                    <CurrencyIcon stroke={themeColor('text')} />
                                </View>
                                <Text
                                    style={{
                                        ...styles.columnText,
                                        color: themeColor('text')
                                    }}
                                >
                                    {localeString(
                                        'views.Settings.Currency.title'
                                    )}
                                </Text>
                                <View style={styles.ForwardArrow}>
                                    <ForwardIcon />
                                </View>
                            </TouchableOpacity>

                            <View style={styles.separationLine} />
                            <TouchableOpacity
                                style={styles.columnField}
                                onPress={() => navigation.navigate('Language')}
                            >
                                <View style={{ padding: 4 }}>
                                    <LanguageIcon
                                        stroke={themeColor('text')}
                                        fill={themeColor('secondary')}
                                    />
                                </View>
                                <Text
                                    style={{
                                        ...styles.columnText,
                                        color: themeColor('text')
                                    }}
                                >
                                    {localeString(
                                        'views.Settings.Language.title'
                                    )}
                                </Text>
                                <View style={styles.ForwardArrow}>
                                    <ForwardIcon />
                                </View>
                            </TouchableOpacity>
                        </View>
                    )}
=======
                    </View>
                )}

                {selectedNode && (
                    <View
                        style={{
                            backgroundColor: themeColor('secondary'),
                            width: '90%',
                            height: 45,
                            borderRadius: 10,
                            alignSelf: 'center',
                            top: 30
                        }}
                    >
                        <TouchableOpacity
                            style={styles.columnField}
                            onPress={() =>
                                navigation.navigate('PaymentsSettings')
                            }
                        >
                            <View>
                                <SendIcon stroke={themeColor('text')} />
                            </View>
                            <Text
                                style={{
                                    ...styles.columnText,
                                    color: themeColor('text')
                                }}
                            >
                                {localeString('views.Settings.payments')}
                            </Text>
                            <View style={styles.ForwardArrow}>
                                <ForwardIcon />
                            </View>
                        </TouchableOpacity>
                    </View>
                )}

                {selectedNode && BackendUtils.supportsMessageSigning() ? (
>>>>>>> 5dafc4de
                    <View
                        style={{
                            backgroundColor: themeColor('secondary'),
                            width: '90%',
                            borderRadius: 10,
                            alignSelf: 'center',
<<<<<<< HEAD
                            marginBottom: 15
=======
                            top: 45
>>>>>>> 5dafc4de
                        }}
                    >
                        <TouchableOpacity
                            style={styles.columnField}
                            onPress={() => navigation.navigate('Display')}
                        >
                            <View style={{ paddingLeft: 5, paddingTop: 2 }}>
                                <BrushIcon
                                    stroke={themeColor('text')}
                                    fill={themeColor('secondary')}
                                />
                            </View>
                            <Text
                                style={{
                                    ...styles.columnText,
                                    color: themeColor('text')
                                }}
                            >
                                {localeString('views.Settings.Display.title')}
                            </Text>
                            <View style={styles.ForwardArrow}>
                                <ForwardIcon />
                            </View>
                        </TouchableOpacity>
                    </View>
                    {(showHiddenSettings || posEnabled) && (
                        <View
                            style={{
                                backgroundColor: themeColor('secondary'),
                                width: '90%',
                                borderRadius: 10,
                                alignSelf: 'center',
                                marginBottom: 15
                            }}
                        >
                            <TouchableOpacity
                                style={styles.columnField}
                                onPress={() =>
                                    navigation.navigate('PointOfSaleSettings')
                                }
                            >
                                <View style={{ paddingLeft: 5, paddingTop: 2 }}>
                                    <POS
                                        stroke={themeColor('text')}
                                        fill={themeColor('secondary')}
                                    />
                                </View>
                                <Text
                                    style={{
                                        ...styles.columnText,
                                        color: themeColor('text')
                                    }}
                                >
                                    {localeString('general.pos')}
                                </Text>
                                <View style={styles.ForwardArrow}>
                                    <ForwardIcon />
                                </View>
                            </TouchableOpacity>
                        </View>
                    )}
                    <View
                        style={{
                            backgroundColor: themeColor('secondary'),
                            width: '90%',
                            borderRadius: 10,
                            alignSelf: 'center',
                            marginBottom: 15
                        }}
                    >
                        <TouchableOpacity
                            style={styles.columnField}
                            onPress={() => navigation.navigate('About')}
                        >
                            <View style={{ paddingLeft: 5, paddingTop: 4 }}>
                                <HelpIcon />
                            </View>
                            <Text
                                style={{
                                    ...styles.columnText,
                                    color: themeColor('text')
                                }}
                            >
                                {localeString('general.about')}
                            </Text>
                            <View style={styles.ForwardArrow}>
                                <ForwardIcon />
                            </View>
                        </TouchableOpacity>
                    </View>
<<<<<<< HEAD
                    <TouchableWithoutFeedback
                        onPress={() => {
                            if (!showHiddenSettings) {
                                this.setState({
                                    easterEggCount: easterEggCount + 1,
                                    showHiddenSettings: easterEggCount >= 4
                                });
                            }
                        }}
=======
                )}
                <View
                    style={{
                        backgroundColor: themeColor('secondary'),
                        width: '90%',
                        height: 90,
                        borderRadius: 10,
                        alignSelf: 'center',
                        top: 60
                    }}
                >
                    <TouchableOpacity
                        style={styles.columnField}
                        onPress={() => navigation.navigate('Currency')}
                    >
                        <View>
                            <CurrencyIcon stroke={themeColor('text')} />
                        </View>
                        <Text
                            style={{
                                ...styles.columnText,
                                color: themeColor('text')
                            }}
                        >
                            {localeString('views.Settings.Currency.title')}
                        </Text>
                        <View style={styles.ForwardArrow}>
                            <ForwardIcon />
                        </View>
                    </TouchableOpacity>

                    <View style={styles.separationLine} />
                    <TouchableOpacity
                        style={styles.columnField}
                        onPress={() => navigation.navigate('Language')}
                    >
                        <View style={{ padding: 4 }}>
                            <LanguageIcon
                                stroke={themeColor('text')}
                                fill={themeColor('secondary')}
                            />
                        </View>
                        <Text
                            style={{
                                ...styles.columnText,
                                color: themeColor('text')
                            }}
                        >
                            {localeString('views.Settings.Language.title')}
                        </Text>
                        <View style={styles.ForwardArrow}>
                            <ForwardIcon />
                        </View>
                    </TouchableOpacity>
                </View>
                <View
                    style={{
                        backgroundColor: themeColor('secondary'),
                        width: '90%',
                        height: 45,
                        borderRadius: 10,
                        alignSelf: 'center',
                        top: 75
                    }}
                >
                    <TouchableOpacity
                        style={styles.columnField}
                        onPress={() => navigation.navigate('Display')}
                    >
                        <View style={{ paddingLeft: 5, paddingTop: 2 }}>
                            <BrushIcon
                                stroke={themeColor('text')}
                                fill={themeColor('secondary')}
                            />
                        </View>
                        <Text
                            style={{
                                ...styles.columnText,
                                color: themeColor('text')
                            }}
                        >
                            {localeString('views.Settings.Display.title')}
                        </Text>
                        <View style={styles.ForwardArrow}>
                            <ForwardIcon />
                        </View>
                    </TouchableOpacity>
                </View>
                <View
                    style={{
                        backgroundColor: themeColor('secondary'),
                        width: '90%',
                        height: 45,
                        borderRadius: 10,
                        alignSelf: 'center',
                        top: 90
                    }}
                >
                    <TouchableOpacity
                        style={styles.columnField}
                        onPress={() => navigation.navigate('About')}
>>>>>>> 5dafc4de
                    >
                        <Text
                            style={{
                                fontSize: 16,
                                color: '#A7A9AC',
                                alignSelf: 'center',
                                fontFamily: 'Lato-Regular'
                            }}
                        >
                            {`Zeus v${version}`}
                        </Text>
                    </TouchableWithoutFeedback>
                </ScrollView>
            </View>
        );
    }
}

const styles = StyleSheet.create({
    columnField: {
        flex: 1,
        flexDirection: 'row',
        margin: 8
    },
    columnText: {
        fontSize: 16,
        left: '30%',
        position: 'absolute',
        marginLeft: -55,
        paddingTop: 5,
        flex: 1,
        fontFamily: 'Lato-Regular'
    },
    separationLine: {
        left: '30%',
        width: '70%',
        borderColor: '#A7A9AC',
        opacity: 0.2,
        borderWidth: 0.5,
        marginLeft: -50
    },
    ForwardArrow: {
        flex: 1,
        alignItems: 'flex-end',
        padding: 6
    },
    form: {
        paddingTop: 20,
        paddingLeft: 5,
        paddingRight: 5
    },
    picker: {
        height: 50,
        width: 100
    },
    pickerDark: {
        height: 50,
        width: 100,
        color: 'white'
    },
    button: {
        paddingTop: 10
    },
    lurkerField: {
        paddingTop: 15,
        paddingLeft: 10
    }
});<|MERGE_RESOLUTION|>--- conflicted
+++ resolved
@@ -21,11 +21,8 @@
 import LanguageIcon from '../../assets/images/SVG/Globe.svg';
 import HelpIcon from '../../assets/images/SVG/Help Icon.svg';
 import NodeOn from '../../assets/images/SVG/Node On.svg';
-<<<<<<< HEAD
 import POS from '../../assets/images/SVG/POS.svg';
-=======
-import SendIcon from '../../assets/images/SVG/Send';
->>>>>>> 5dafc4de
+import SendIcon from '../../assets/images/SVG/Send.svg';
 
 import NodeIdenticon, { NodeTitle } from './../../components/NodeIdenticon';
 import { themeColor } from './../../utils/ThemeUtils';
@@ -41,14 +38,17 @@
     UnitsStore: UnitsStore;
 }
 
-interface SettingsStore {
+interface SettingsState {
     showHiddenSettings: boolean;
     easterEggCount: number;
 }
 
 @inject('SettingsStore', 'UnitsStore')
 @observer
-export default class Settings extends React.Component<SettingsProps, {}> {
+export default class Settings extends React.Component<
+    SettingsProps,
+    SettingsState
+> {
     state = {
         showHiddenSettings: false,
         easterEggCount: 0
@@ -278,6 +278,40 @@
                             </View>
                         </View>
                     )}
+                    {selectedNode && BackendUtils.isLNDBased() && (
+                        <View
+                            style={{
+                                backgroundColor: themeColor('secondary'),
+                                width: '90%',
+                                height: 45,
+                                borderRadius: 10,
+                                alignSelf: 'center',
+                                marginBottom: 15
+                            }}
+                        >
+                            <TouchableOpacity
+                                style={styles.columnField}
+                                onPress={() =>
+                                    navigation.navigate('PaymentsSettings')
+                                }
+                            >
+                                <View>
+                                    <SendIcon stroke={themeColor('text')} />
+                                </View>
+                                <Text
+                                    style={{
+                                        ...styles.columnText,
+                                        color: themeColor('text')
+                                    }}
+                                >
+                                    {localeString('views.Settings.payments')}
+                                </Text>
+                                <View style={styles.ForwardArrow}>
+                                    <ForwardIcon />
+                                </View>
+                            </TouchableOpacity>
+                        </View>
+                    )}
                     {selectedNode && BackendUtils.supportsMessageSigning() ? (
                         <View
                             style={{
@@ -409,7 +443,6 @@
                                 </View>
                             </TouchableOpacity>
                         </View>
-<<<<<<< HEAD
                     )}
 
                     {posEnabled ? (
@@ -506,58 +539,13 @@
                             </TouchableOpacity>
                         </View>
                     )}
-=======
-                    </View>
-                )}
-
-                {selectedNode && (
-                    <View
-                        style={{
-                            backgroundColor: themeColor('secondary'),
-                            width: '90%',
-                            height: 45,
-                            borderRadius: 10,
-                            alignSelf: 'center',
-                            top: 30
-                        }}
-                    >
-                        <TouchableOpacity
-                            style={styles.columnField}
-                            onPress={() =>
-                                navigation.navigate('PaymentsSettings')
-                            }
-                        >
-                            <View>
-                                <SendIcon stroke={themeColor('text')} />
-                            </View>
-                            <Text
-                                style={{
-                                    ...styles.columnText,
-                                    color: themeColor('text')
-                                }}
-                            >
-                                {localeString('views.Settings.payments')}
-                            </Text>
-                            <View style={styles.ForwardArrow}>
-                                <ForwardIcon />
-                            </View>
-                        </TouchableOpacity>
-                    </View>
-                )}
-
-                {selectedNode && BackendUtils.supportsMessageSigning() ? (
->>>>>>> 5dafc4de
                     <View
                         style={{
                             backgroundColor: themeColor('secondary'),
                             width: '90%',
                             borderRadius: 10,
                             alignSelf: 'center',
-<<<<<<< HEAD
                             marginBottom: 15
-=======
-                            top: 45
->>>>>>> 5dafc4de
                         }}
                     >
                         <TouchableOpacity
@@ -648,7 +636,6 @@
                             </View>
                         </TouchableOpacity>
                     </View>
-<<<<<<< HEAD
                     <TouchableWithoutFeedback
                         onPress={() => {
                             if (!showHiddenSettings) {
@@ -658,109 +645,6 @@
                                 });
                             }
                         }}
-=======
-                )}
-                <View
-                    style={{
-                        backgroundColor: themeColor('secondary'),
-                        width: '90%',
-                        height: 90,
-                        borderRadius: 10,
-                        alignSelf: 'center',
-                        top: 60
-                    }}
-                >
-                    <TouchableOpacity
-                        style={styles.columnField}
-                        onPress={() => navigation.navigate('Currency')}
-                    >
-                        <View>
-                            <CurrencyIcon stroke={themeColor('text')} />
-                        </View>
-                        <Text
-                            style={{
-                                ...styles.columnText,
-                                color: themeColor('text')
-                            }}
-                        >
-                            {localeString('views.Settings.Currency.title')}
-                        </Text>
-                        <View style={styles.ForwardArrow}>
-                            <ForwardIcon />
-                        </View>
-                    </TouchableOpacity>
-
-                    <View style={styles.separationLine} />
-                    <TouchableOpacity
-                        style={styles.columnField}
-                        onPress={() => navigation.navigate('Language')}
-                    >
-                        <View style={{ padding: 4 }}>
-                            <LanguageIcon
-                                stroke={themeColor('text')}
-                                fill={themeColor('secondary')}
-                            />
-                        </View>
-                        <Text
-                            style={{
-                                ...styles.columnText,
-                                color: themeColor('text')
-                            }}
-                        >
-                            {localeString('views.Settings.Language.title')}
-                        </Text>
-                        <View style={styles.ForwardArrow}>
-                            <ForwardIcon />
-                        </View>
-                    </TouchableOpacity>
-                </View>
-                <View
-                    style={{
-                        backgroundColor: themeColor('secondary'),
-                        width: '90%',
-                        height: 45,
-                        borderRadius: 10,
-                        alignSelf: 'center',
-                        top: 75
-                    }}
-                >
-                    <TouchableOpacity
-                        style={styles.columnField}
-                        onPress={() => navigation.navigate('Display')}
-                    >
-                        <View style={{ paddingLeft: 5, paddingTop: 2 }}>
-                            <BrushIcon
-                                stroke={themeColor('text')}
-                                fill={themeColor('secondary')}
-                            />
-                        </View>
-                        <Text
-                            style={{
-                                ...styles.columnText,
-                                color: themeColor('text')
-                            }}
-                        >
-                            {localeString('views.Settings.Display.title')}
-                        </Text>
-                        <View style={styles.ForwardArrow}>
-                            <ForwardIcon />
-                        </View>
-                    </TouchableOpacity>
-                </View>
-                <View
-                    style={{
-                        backgroundColor: themeColor('secondary'),
-                        width: '90%',
-                        height: 45,
-                        borderRadius: 10,
-                        alignSelf: 'center',
-                        top: 90
-                    }}
-                >
-                    <TouchableOpacity
-                        style={styles.columnField}
-                        onPress={() => navigation.navigate('About')}
->>>>>>> 5dafc4de
                     >
                         <Text
                             style={{
