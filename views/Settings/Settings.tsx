import * as React from 'react';
import { StyleSheet, Text, View, TouchableOpacity } from 'react-native';
import { Header, Icon } from 'react-native-elements';
import { inject, observer } from 'mobx-react';

import ForwardIcon from '../../assets/images/SVG/Caret Right-3.svg';
import AccountIcon from '../../assets/images/SVG/Wallet2.svg';
import ContactIcon from '../../assets/images/SVG/PeersContact.svg';
import PrivacyIcon from '../../assets/images/SVG/Eye On.svg';
import SecurityIcon from '../../assets/images/SVG/Lock.svg';
import SignIcon from '../../assets/images/SVG/Pen.svg';
import CurrencyIcon from '../../assets/images/SVG/Currency.svg';
import BrushIcon from '../../assets/images/SVG/Brush.svg';
import LanguageIcon from '../../assets/images/SVG/Globe.svg';
import HelpIcon from '../../assets/images/SVG/Help Icon.svg';
import NodeOn from '../../assets/images/SVG/Node On.svg';
import SendIcon from '../../assets/images/SVG/Send';

import NodeIdenticon, { NodeTitle } from './../../components/NodeIdenticon';
import { themeColor } from './../../utils/ThemeUtils';
import { localeString } from './../../utils/LocaleUtils';
import BackendUtils from './../../utils/BackendUtils';
import { version } from './../../package.json';
import SettingsStore, { INTERFACE_KEYS } from './../../stores/SettingsStore';
import UnitsStore from './../../stores/UnitsStore';

interface SettingsProps {
    navigation: any;
    SettingsStore: SettingsStore;
    UnitsStore: UnitsStore;
}

@inject('SettingsStore', 'UnitsStore')
@observer
export default class Settings extends React.Component<SettingsProps, {}> {
    componentDidMount() {
        // triggers when loaded from navigation or back action
        this.props.navigation.addListener('didFocus', () => {
            this.props.SettingsStore.getSettings();
        });
    }

    render() {
        const { navigation, SettingsStore } = this.props;
        const { settings } = SettingsStore;
        const selectedNode: any =
            (settings &&
                settings.nodes &&
                settings.nodes[settings.selectedNode || 0]) ||
            null;

        const BackButton = () => (
            <Icon
                name="arrow-back"
                onPress={() => navigation.navigate('Wallet', { refresh: true })}
                color={themeColor('text')}
                underlayColor="transparent"
            />
        );

        const implementationDisplayValue = {};
        INTERFACE_KEYS.forEach((item) => {
            implementationDisplayValue[item.value] = item.key;
        });

        return (
            <View
                style={{
                    flex: 1,
                    backgroundColor: themeColor('background')
                }}
            >
                <Header
                    leftComponent={<BackButton />}
                    centerComponent={{
                        text: localeString('views.Settings.title'),
                        style: {
                            color: themeColor('text'),
                            fontFamily: 'Lato-Regular'
                        }
                    }}
                    backgroundColor={themeColor('background')}
                    containerStyle={{
                        borderBottomWidth: 0
                    }}
                />
                <TouchableOpacity onPress={() => navigation.navigate('Nodes')}>
                    <View
                        style={{
                            backgroundColor: themeColor('secondary'),
                            width: '90%',
                            height: selectedNode ? 70 : 50,
                            borderRadius: 10,
                            alignSelf: 'center',
                            marginTop: 20
                        }}
                    >
                        <View
                            style={{
                                flex: 1,
                                flexDirection: 'row',
                                margin: selectedNode ? 10 : 13,
                                marginLeft: selectedNode ? 14 : 0
                            }}
                        >
                            {selectedNode && (
                                <View style={{ padding: 0 }}>
                                    <NodeIdenticon
                                        selectedNode={selectedNode}
                                        width={50}
                                        rounded
                                    />
                                </View>
                            )}
                            <Text
                                style={{
                                    fontSize: 20,
                                    color: themeColor('text'),
                                    paddingLeft: 20,
                                    fontFamily: 'Lato-Regular'
                                }}
                            >
                                {selectedNode
                                    ? NodeTitle(selectedNode)
                                    : localeString(
                                          'views.Settings.connectNode'
                                      )}
                            </Text>
                            <View
                                style={{
                                    flex: 1,
                                    alignItems: 'flex-end',
                                    marginTop: selectedNode ? 15 : 5
                                }}
                            >
                                <ForwardIcon />
                            </View>
                        </View>
                        {selectedNode && (
                            <Text
                                style={{
                                    fontSize: 16,
                                    color: themeColor('text'),
                                    opacity: 0.6,
                                    top: -10,
                                    paddingLeft: 85,
                                    fontFamily: 'Lato-Regular'
                                }}
                            >
                                {selectedNode.implementation ===
                                'lightning-node-connect'
                                    ? `${
                                          implementationDisplayValue[
                                              selectedNode.implementation
                                          ] || 'Unknown'
                                      }`
                                    : `${
                                          implementationDisplayValue[
                                              selectedNode.implementation
                                          ] || 'Unknown'
                                      }`}
                            </Text>
                        )}
                    </View>
                </TouchableOpacity>

                {selectedNode && BackendUtils.supportsNodeInfo() && (
                    <View
                        style={{
                            backgroundColor: themeColor('secondary'),
                            width: '90%',
                            height: 45,
                            borderRadius: 10,
                            alignSelf: 'center',
                            top: 15
                        }}
                    >
                        <TouchableOpacity
                            style={styles.columnField}
                            onPress={() => navigation.navigate('NodeInfo')}
                        >
                            <NodeOn color={themeColor('text')} />
                            <Text
                                style={{
                                    ...styles.columnText,
                                    color: themeColor('text')
                                }}
                            >
                                {localeString('views.NodeInfo.title')}
                            </Text>
                            <View style={styles.ForwardArrow}>
                                <ForwardIcon />
                            </View>
                        </TouchableOpacity>
                    </View>
                )}

                {/* Coming Soon */}
                {false && (
                    <View
                        style={{
                            backgroundColor: themeColor('secondary'),
                            width: '90%',
                            height: 90,
                            borderRadius: 10,
                            alignSelf: 'center',
                            top: 60
                        }}
                    >
                        <View style={styles.columnField}>
                            <View>
                                <AccountIcon stroke={themeColor('text')} />
                            </View>
                            <Text
                                style={{
                                    ...styles.columnText,
                                    color: themeColor('text')
                                }}
                            >
                                Accounts
                            </Text>
                            <View style={styles.ForwardArrow}>
                                <ForwardIcon />
                            </View>
                        </View>

                        <View style={styles.separationLine} />
                        <View style={styles.columnField}>
                            <View>
                                <ContactIcon stroke={themeColor('text')} />
                            </View>
                            <Text
                                style={{
                                    ...styles.columnText,
                                    color: themeColor('text')
                                }}
                            >
                                Contacts
                            </Text>
                            <View style={styles.ForwardArrow}>
                                <ForwardIcon />
                            </View>
                        </View>
                    </View>
                )}
<<<<<<< HEAD

                {selectedNode && (
                    <View
                        style={{
                            backgroundColor: themeColor('secondary'),
                            width: '90%',
                            height: 45,
                            borderRadius: 10,
                            alignSelf: 'center',
                            top: 30
                        }}
                    >
                        <TouchableOpacity
                            style={styles.columnField}
                            onPress={() =>
                                navigation.navigate('PaymentsSettings')
                            }
                        >
                            <View>
                                <SendIcon stroke={themeColor('text')} />
                            </View>
                            <Text
                                style={{
                                    ...styles.columnText,
                                    color: themeColor('text')
                                }}
                            >
                                {localeString('views.Settings.payments')}
                            </Text>
                            <View style={styles.ForwardArrow}>
                                <ForwardIcon />
                            </View>
                        </TouchableOpacity>
                    </View>
                )}

                {selectedNode && RESTUtils.supportsMessageSigning() ? (
=======
                {selectedNode && BackendUtils.supportsMessageSigning() ? (
>>>>>>> c004d089
                    <View
                        style={{
                            backgroundColor: themeColor('secondary'),
                            width: '90%',
                            height: 138,
                            borderRadius: 10,
                            alignSelf: 'center',
                            top: 45
                        }}
                    >
                        <TouchableOpacity
                            style={styles.columnField}
                            onPress={() => navigation.navigate('Privacy')}
                        >
                            <View>
                                <PrivacyIcon stroke={themeColor('text')} />
                            </View>
                            <Text
                                style={{
                                    ...styles.columnText,
                                    color: themeColor('text')
                                }}
                            >
                                {localeString('views.Settings.privacy')}
                            </Text>
                            <View style={styles.ForwardArrow}>
                                <ForwardIcon />
                            </View>
                        </TouchableOpacity>

                        <View style={styles.separationLine} />

                        <TouchableOpacity
                            style={styles.columnField}
                            onPress={() => navigation.navigate('Security')}
                        >
                            <View>
                                <SecurityIcon stroke={themeColor('text')} />
                            </View>
                            <Text
                                style={{
                                    ...styles.columnText,
                                    color: themeColor('text')
                                }}
                            >
                                {localeString('views.Settings.security')}
                            </Text>
                            <View style={styles.ForwardArrow}>
                                <ForwardIcon />
                            </View>
                        </TouchableOpacity>

                        <View style={styles.separationLine} />
                        <TouchableOpacity
                            style={styles.columnField}
                            onPress={() =>
                                navigation.navigate('SignVerifyMessage')
                            }
                        >
                            <View>
                                <SignIcon stroke={themeColor('text')} />
                            </View>
                            <Text
                                style={{
                                    ...styles.columnText,
                                    color: themeColor('text')
                                }}
                            >
                                {localeString(
                                    'views.Settings.SignMessage.title'
                                )}
                            </Text>
                            <View style={styles.ForwardArrow}>
                                <ForwardIcon />
                            </View>
                        </TouchableOpacity>
                    </View>
                ) : (
                    <View
                        style={{
                            backgroundColor: themeColor('secondary'),
                            width: '90%',
                            height: 90,
                            borderRadius: 10,
                            alignSelf: 'center',
                            top: 30
                        }}
                    >
                        <TouchableOpacity
                            style={styles.columnField}
                            onPress={() => navigation.navigate('Privacy')}
                        >
                            <View>
                                <PrivacyIcon stroke={themeColor('text')} />
                            </View>
                            <Text
                                style={{
                                    ...styles.columnText,
                                    color: themeColor('text')
                                }}
                            >
                                {localeString('views.Settings.privacy')}
                            </Text>
                            <View style={styles.ForwardArrow}>
                                <ForwardIcon />
                            </View>
                        </TouchableOpacity>

                        <View style={styles.separationLine} />

                        <TouchableOpacity
                            style={styles.columnField}
                            onPress={() => navigation.navigate('Security')}
                        >
                            <View>
                                <SecurityIcon stroke={themeColor('text')} />
                            </View>
                            <Text
                                style={{
                                    ...styles.columnText,
                                    color: themeColor('text')
                                }}
                            >
                                {localeString('views.Settings.security')}
                            </Text>
                            <View style={styles.ForwardArrow}>
                                <ForwardIcon />
                            </View>
                        </TouchableOpacity>
                    </View>
                )}
                <View
                    style={{
                        backgroundColor: themeColor('secondary'),
                        width: '90%',
                        height: 90,
                        borderRadius: 10,
                        alignSelf: 'center',
                        top: 60
                    }}
                >
                    <TouchableOpacity
                        style={styles.columnField}
                        onPress={() => navigation.navigate('Currency')}
                    >
                        <View>
                            <CurrencyIcon stroke={themeColor('text')} />
                        </View>
                        <Text
                            style={{
                                ...styles.columnText,
                                color: themeColor('text')
                            }}
                        >
                            {localeString('views.Settings.Currency.title')}
                        </Text>
                        <View style={styles.ForwardArrow}>
                            <ForwardIcon />
                        </View>
                    </TouchableOpacity>

                    <View style={styles.separationLine} />
                    <TouchableOpacity
                        style={styles.columnField}
                        onPress={() => navigation.navigate('Language')}
                    >
                        <View style={{ padding: 4 }}>
                            <LanguageIcon
                                stroke={themeColor('text')}
                                fill={themeColor('secondary')}
                            />
                        </View>
                        <Text
                            style={{
                                ...styles.columnText,
                                color: themeColor('text')
                            }}
                        >
                            {localeString('views.Settings.Language.title')}
                        </Text>
                        <View style={styles.ForwardArrow}>
                            <ForwardIcon />
                        </View>
                    </TouchableOpacity>
                </View>
                <View
                    style={{
                        backgroundColor: themeColor('secondary'),
                        width: '90%',
                        height: 45,
                        borderRadius: 10,
                        alignSelf: 'center',
                        top: 75
                    }}
                >
                    <TouchableOpacity
                        style={styles.columnField}
                        onPress={() => navigation.navigate('Display')}
                    >
                        <View style={{ paddingLeft: 5, paddingTop: 2 }}>
                            <BrushIcon
                                stroke={themeColor('text')}
                                fill={themeColor('secondary')}
                            />
                        </View>
                        <Text
                            style={{
                                ...styles.columnText,
                                color: themeColor('text')
                            }}
                        >
                            {localeString('views.Settings.Display.title')}
                        </Text>
                        <View style={styles.ForwardArrow}>
                            <ForwardIcon />
                        </View>
                    </TouchableOpacity>
                </View>
                <View
                    style={{
                        backgroundColor: themeColor('secondary'),
                        width: '90%',
                        height: 45,
                        borderRadius: 10,
                        alignSelf: 'center',
                        top: 90
                    }}
                >
                    <TouchableOpacity
                        style={styles.columnField}
                        onPress={() => navigation.navigate('About')}
                    >
                        <View style={{ paddingLeft: 5, paddingTop: 4 }}>
                            <HelpIcon />
                        </View>
                        <Text
                            style={{
                                ...styles.columnText,
                                color: themeColor('text')
                            }}
                        >
                            {localeString('general.about')}
                        </Text>
                        <View style={styles.ForwardArrow}>
                            <ForwardIcon />
                        </View>
                    </TouchableOpacity>
                </View>
                <Text
                    style={{
                        fontSize: 16,
                        color: '#A7A9AC',
                        alignSelf: 'center',
                        bottom: 20,
                        position: 'absolute',
                        fontFamily: 'Lato-Regular'
                    }}
                >
                    {`Zeus v${version}`}
                </Text>
            </View>
        );
    }
}

const styles = StyleSheet.create({
    columnField: {
        flex: 1,
        flexDirection: 'row',
        margin: 8
    },
    columnText: {
        fontSize: 16,
        left: '30%',
        position: 'absolute',
        marginLeft: -55,
        paddingTop: 5,
        flex: 1,
        fontFamily: 'Lato-Regular'
    },
    separationLine: {
        left: '30%',
        width: '70%',
        borderColor: '#A7A9AC',
        opacity: 0.2,
        borderWidth: 0.5,
        marginLeft: -50
    },
    ForwardArrow: {
        flex: 1,
        alignItems: 'flex-end',
        padding: 6
    },
    form: {
        paddingTop: 20,
        paddingLeft: 5,
        paddingRight: 5
    },
    picker: {
        height: 50,
        width: 100
    },
    pickerDark: {
        height: 50,
        width: 100,
        color: 'white'
    },
    button: {
        paddingTop: 10
    },
    lurkerField: {
        paddingTop: 15,
        paddingLeft: 10
    }
});<|MERGE_RESOLUTION|>--- conflicted
+++ resolved
@@ -243,7 +243,6 @@
                         </View>
                     </View>
                 )}
-<<<<<<< HEAD
 
                 {selectedNode && (
                     <View
@@ -280,10 +279,7 @@
                     </View>
                 )}
 
-                {selectedNode && RESTUtils.supportsMessageSigning() ? (
-=======
                 {selectedNode && BackendUtils.supportsMessageSigning() ? (
->>>>>>> c004d089
                     <View
                         style={{
                             backgroundColor: themeColor('secondary'),
