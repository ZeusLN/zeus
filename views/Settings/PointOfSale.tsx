--- conflicted
+++ resolved
@@ -427,13 +427,9 @@
                                                             disableTips:
                                                                 !disableTips,
                                                             squareDevMode,
-<<<<<<< HEAD
+                                                            showKeypad,
                                                             taxPercentage,
                                                             disablePrinter
-=======
-                                                            showKeypad,
-                                                            taxPercentage
->>>>>>> 256f0b2e
                                                         }
                                                     });
                                                 }}
