--- conflicted
+++ resolved
@@ -515,14 +515,10 @@
                             {showLndHubModal && (
                                 <>
                                     <Text
-<<<<<<< HEAD
                                         style={{
                                             ...styles.blackText,
                                             fontSize: 40
                                         }}
-=======
-                                        style={{ fontSize: 40, color: 'black' }}
->>>>>>> 8e2eae49
                                     >
                                         {localeString('general.warning')}
                                     </Text>
@@ -595,26 +591,17 @@
                             {showCertModal && (
                                 <>
                                     <Text
-<<<<<<< HEAD
                                         style={{
                                             ...styles.blackText,
                                             fontSize: 40
                                         }}
-=======
-                                        style={{ fontSize: 40, color: 'black' }}
->>>>>>> 8e2eae49
                                     >
                                         {localeString('general.warning')}
                                     </Text>
                                     <Text
                                         style={{
-<<<<<<< HEAD
                                             ...styles.blackText,
                                             paddingTop: 20
-=======
-                                            paddingTop: 20,
-                                            color: 'black'
->>>>>>> 8e2eae49
                                         }}
                                     >
                                         {localeString(
