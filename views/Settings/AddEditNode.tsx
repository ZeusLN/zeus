--- conflicted
+++ resolved
@@ -16,11 +16,8 @@
 import { Button, CheckBox, Header, Icon } from 'react-native-elements';
 import { inject, observer } from 'mobx-react';
 import LndConnectUtils from './../../utils/LndConnectUtils';
-<<<<<<< HEAD
 import CollapsedQR from './../../components/CollapsedQR';
-=======
 import { DEFAULT_LNDHUB } from './../../utils/RESTUtils';
->>>>>>> 9a97b0c0
 
 import SettingsStore from './../../stores/SettingsStore';
 
