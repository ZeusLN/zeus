--- conflicted
+++ resolved
@@ -58,9 +58,7 @@
         newEntry: false,
         implementation: 'lnd',
         sslVerification: false,
-<<<<<<< HEAD
         existingAccount: false
-=======
         suggestImport: ''
     };
 
@@ -95,7 +93,6 @@
         this.setState({
             suggestImport: ''
         });
->>>>>>> 0069c422
     };
 
     async componentDidMount() {
@@ -319,11 +316,8 @@
             newEntry,
             implementation,
             sslVerification,
-<<<<<<< HEAD
-            existingAccount
-=======
+            existingAccount,
             suggestImport
->>>>>>> 0069c422
         } = this.state;
         const { loading, settings, createAccount } = SettingsStore;
         const savedTheme = settings.theme;
@@ -779,110 +773,9 @@
                 <View style={styles.form}>
                     <NodeInterface />
 
-<<<<<<< HEAD
                     {implementation === 'spark' && <SparkForm/>}
                     {implementation === 'lndhub' && <LndHubForm/>}
                     {(implementation === 'lnd' || implementation === 'c-lightning-REST') && <DefaultForm/>}
-=======
-                    {Platform.OS !== 'ios' && (
-                        <View>
-                            <Text
-                                style={{
-                                    color:
-                                        savedTheme === 'dark'
-                                            ? 'white'
-                                            : 'black'
-                                }}
-                            >
-                                Implementation
-                            </Text>
-                            <Picker
-                                selectedValue={implementation}
-                                onValueChange={(itemValue: string) =>
-                                    this.setState({
-                                        implementation: itemValue,
-                                        saved: false
-                                    })
-                                }
-                                style={
-                                    savedTheme === 'dark'
-                                        ? styles.pickerDark
-                                        : styles.picker
-                                }
-                            >
-                                <Picker.Item label="lnd" value="lnd" />
-                                <Picker.Item
-                                    label="c-lightning-REST"
-                                    value="c-lightning-REST"
-                                />
-                                <Picker.Item
-                                    label="Spark (c-lightning)"
-                                    value="spark"
-                                />
-                            </Picker>
-                        </View>
-                    )}
-
-                    {Platform.OS === 'ios' && (
-                        <View>
-                            <Text
-                                style={{
-                                    color:
-                                        savedTheme === 'dark'
-                                            ? 'white'
-                                            : 'black'
-                                }}
-                            >
-                                Node implementation
-                            </Text>
-                            <TouchableOpacity
-                                onPress={() =>
-                                    ActionSheetIOS.showActionSheetWithOptions(
-                                        {
-                                            options: [
-                                                'Cancel',
-                                                'lnd',
-                                                'c-lightning-REST',
-                                                'Spark (c-lightning)'
-                                            ],
-                                            cancelButtonIndex: 0
-                                        },
-                                        buttonIndex => {
-                                            if (buttonIndex === 1) {
-                                                this.setState({
-                                                    implementation: 'lnd',
-                                                    saved: false
-                                                });
-                                            } else if (buttonIndex === 2) {
-                                                this.setState({
-                                                    implementation:
-                                                        'c-lightning-REST',
-                                                    saved: false
-                                                });
-                                            } else if (buttonIndex === 3) {
-                                                this.setState({
-                                                    implementation: 'spark',
-                                                    saved: false
-                                                });
-                                            }
-                                        }
-                                    )
-                                }
-                            >
-                                <Text
-                                    style={{
-                                        color:
-                                            savedTheme === 'dark'
-                                                ? 'white'
-                                                : 'black'
-                                    }}
-                                >
-                                    {implementation}
-                                </Text>
-                            </TouchableOpacity>
-                        </View>
-                    )}
->>>>>>> 0069c422
 
                     <View
                         style={{
