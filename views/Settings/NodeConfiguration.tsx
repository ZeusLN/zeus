--- conflicted
+++ resolved
@@ -1001,14 +1001,9 @@
 
                             <View
                                 style={{
-<<<<<<< HEAD
                                     flex: 1,
                                     marginLeft: 14,
                                     marginTop: -16
-=======
-                                    ...styles.text,
-                                    color: themeColor('secondaryText')
->>>>>>> 91f48cd2
                                 }}
                             >
                                 <Text
