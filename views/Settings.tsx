import * as React from 'react';
import { StyleSheet, Text, TextInput, View, ScrollView } from 'react-native';
import { Button, Header, Icon } from 'react-native-elements';
import { inject, observer } from 'mobx-react';
import Nodes from './Settings/Nodes';
import PrivacyUtils from './../utils/PrivacyUtils';
import RESTUtils from './../utils/RESTUtils';
import DropdownSetting from './../components/DropdownSetting';
import { localeString } from './../utils/LocaleUtils';
import { themeColor } from './../utils/ThemeUtils';

import SettingsStore, {
    LOCALE_KEYS,
    DEFAULT_THEME,
    DEFAULT_FIAT,
    DEFAULT_LOCALE
} from './../stores/SettingsStore';
import UnitsStore from './../stores/UnitsStore';

interface SettingsProps {
    navigation: any;
    SettingsStore: SettingsStore;
    UnitsStore: UnitsStore;
}

interface SettingsState {
    nodes: any[];
    theme: string;
    lurkerMode: boolean;
    saved: boolean;
    loading: boolean;
    passphrase: string;
    passphraseConfirm: string;
    passphraseError: boolean;
    showPassphraseForm: boolean;
    fiat: string;
    locale: string;
}

@inject('SettingsStore', 'UnitsStore')
@observer
export default class Settings extends React.Component<
    SettingsProps,
    SettingsState
> {
    isComponentMounted: boolean = false;

    state = {
        nodes: [],
        theme: DEFAULT_THEME,
        lurkerMode: false,
        saved: false,
        loading: false,
        passphrase: '',
        passphraseConfirm: '',
        passphraseError: false,
        showPassphraseForm: false,
        fiat: DEFAULT_FIAT,
        locale: DEFAULT_LOCALE
    };

    componentDidMount() {
        const { SettingsStore } = this.props;
        const { settings } = SettingsStore;
        this.refreshSettings();

        this.isComponentMounted = true;

        if (settings) {
            this.setState({
                nodes: settings.nodes || [],
                theme: settings.theme || DEFAULT_THEME,
                lurkerMode: settings.lurkerMode || false,
                passphrase: settings.passphrase || '',
                passphraseConfirm: settings.passphrase || '',
                fiat: settings.fiat || DEFAULT_FIAT,
                locale: settings.locale || DEFAULT_LOCALE
            });
        }
    }

    UNSAFE_componentWillReceiveProps = (newProps: any) => {
        const { SettingsStore } = newProps;
        const { settings } = SettingsStore;
        this.refreshSettings();

        if (settings) {
            this.setState({
                nodes: settings.nodes || [],
                theme: settings.theme || 'dark',
                lurkerMode: settings.lurkerMode || false,
                passphrase: settings.passphrase || '',
                passphraseConfirm: settings.passphrase || '',
                fiat: settings.fiat || DEFAULT_FIAT,
                locale: settings.locale || DEFAULT_LOCALE
            });
        }
    };

    componentWillUnmount() {
        this.isComponentMounted = false;
    }

    async refreshSettings() {
        this.setState({
            loading: true
        });
        await this.props.SettingsStore.getSettings().then(() => {
            this.setState({
                loading: false
            });
        });
    }

    saveSettings = () => {
        const { SettingsStore, UnitsStore } = this.props;
        const {
            nodes,
            theme,
            lurkerMode,
            passphrase,
            passphraseConfirm,
            fiat,
            locale
        } = this.state;
        const { setSettings, settings } = SettingsStore;

        if (passphrase !== passphraseConfirm) {
            this.setState({
                passphraseError: true
            });

            return;
        }

        UnitsStore.resetUnits();

        setSettings(
            JSON.stringify({
                nodes,
                theme,
                lurkerMode,
                passphrase,
                fiat,
                locale,
                onChainAddress: settings.onChainAddress
            })
        );

        this.setState({
            saved: true
        });

        this.refreshSettings();

        setTimeout(() => {
            if (this.isComponentMounted) {
                this.setState({
                    saved: false
                });
            }
        }, 5000);
    };

    render() {
        const { navigation, SettingsStore } = this.props;
        const {
            saved,
            theme,
            lurkerMode,
            nodes,
            passphrase,
            passphraseConfirm,
            passphraseError,
            showPassphraseForm,
            fiat,
            locale
        } = this.state;
        const { loading, settings } = SettingsStore;
        const selectedNode = settings.selectedNode;

        const themes: any = {
            dark: 'Dark Theme',
            light: 'Light Theme'
        };

        const BackButton = () => (
            <Icon
                name="arrow-back"
                onPress={() => navigation.navigate('Wallet', { refresh: true })}
                color={themeColor('text')}
                underlayColor="transparent"
            />
        );

        const lurkerLabel = `Lurking ${PrivacyUtils.getLover()} Mode: hides sensitive values`;

        return (
            <ScrollView style={styles.scrollView}>
                <Header
                    leftComponent={<BackButton />}
                    centerComponent={{
                        text: localeString('views.Settings.title'),
                        style: { color: themeColor('text') }
                    }}
                    backgroundColor={themeColor('secondary')}
                />
                {passphraseError && (
                    <Text
                        style={{
                            color: 'red',
                            textAlign: 'center',
                            padding: 20
                        }}
                    >
                        Passphrases do not match
                    </Text>
                )}
                <View style={styles.form}>
                    <Nodes
                        nodes={nodes}
                        navigation={navigation}
                        loading={loading}
                        selectedNode={selectedNode}
                        SettingsStore={SettingsStore}
                    />
                </View>

                <DropdownSetting
                    title={localeString('views.Settings.locale')}
                    selectedValue={locale}
                    onValueChange={(value: string) =>
                        this.setState({ locale: value })
                    }
                    values={LOCALE_KEYS}
                />

                <DropdownSetting
                    title={localeString('views.Settings.fiatRate')}
                    selectedValue={fiat}
                    onValueChange={(value: string) =>
                        this.setState({ fiat: value })
                    }
                    values={[
                        { key: 'Disabled', value: 'Disabled' },
                        { key: 'USD', value: 'USD' },
                        { key: 'JPY', value: 'JPY' },
                        { key: 'CNY', value: 'CNY' },
                        { key: 'SGD', value: 'SGD' },
                        { key: 'HKD', value: 'HKD' },
                        { key: 'CAD', value: 'CAD' },
                        { key: 'NZD', value: 'NZD' },
                        { key: 'AUD', value: 'AUD' },
                        { key: 'CLP', value: 'CLP' },
                        { key: 'GBP', value: 'GBP' },
                        { key: 'DKK', value: 'DKK' },
                        { key: 'SEK', value: 'SEK' },
                        { key: 'ISK', value: 'ISK' },
                        { key: 'CHF', value: 'CHF' },
                        { key: 'BRL', value: 'BRL' },
                        { key: 'EUR', value: 'EUR' },
                        { key: 'RUB', value: 'RUB' },
                        { key: 'PLN', value: 'PLN' },
                        { key: 'THB', value: 'THB' },
                        { key: 'KRW', value: 'KRW' },
                        { key: 'TWD', value: 'TWD' }
                    ]}
                />

                <DropdownSetting
                    title={localeString('views.Settings.theme')}
                    selectedValue={theme}
                    displayValue={themes[theme]}
                    onValueChange={(value: string) =>
                        this.setState({ theme: value })
                    }
                    values={[
                        { key: 'Dark', value: 'dark' },
                        { key: 'Light', value: 'light' },
                        { key: 'Junkie', value: 'junkie' }
                    ]}
                />

                <DropdownSetting
                    title={lurkerLabel}
                    selectedValue={lurkerMode}
                    displayValue={
                        lurkerMode
                            ? localeString('views.Settings.enabled')
                            : localeString('views.Settings.disabled')
                    }
                    onValueChange={(value: boolean) =>
                        this.setState({ lurkerMode: value })
                    }
                    values={[
                        { key: 'Disabled', value: false },
                        { key: 'Enabled', value: true }
                    ]}
                />

                {showPassphraseForm && (
                    <Text
                        style={{
                            color: themeColor('text'),
                            paddingLeft: 10,
                            paddingTop: 10
                        }}
                    >
                        {localeString('views.Settings.newPassphrase')}
                    </Text>
                )}
                {showPassphraseForm && (
                    <TextInput
                        placeholder={'********'}
                        placeholderTextColor="darkgray"
                        value={passphrase}
                        onChangeText={(text: string) =>
                            this.setState({
                                passphrase: text,
                                passphraseError: false
                            })
                        }
                        numberOfLines={1}
                        autoCapitalize="none"
                        autoCorrect={false}
                        secureTextEntry={true}
                        style={{
                            fontSize: 20,
                            color: themeColor('text'),
                            paddingLeft: 10
                        }}
                    />
                )}
                {showPassphraseForm && (
                    <Text
                        style={{
                            color: themeColor('text'),
                            paddingLeft: 10
                        }}
                    >
                        {localeString('views.Settings.confirmPassphrase')}
                    </Text>
                )}
                {showPassphraseForm && (
                    <TextInput
                        placeholder={'********'}
                        placeholderTextColor="darkgray"
                        value={passphraseConfirm}
                        onChangeText={(text: string) =>
                            this.setState({
                                passphraseConfirm: text,
                                passphraseError: false
                            })
                        }
                        numberOfLines={1}
                        autoCapitalize="none"
                        autoCorrect={false}
                        secureTextEntry={true}
                        style={{
                            fontSize: 20,
                            color: themeColor('text'),
                            paddingLeft: 10
                        }}
                    />
                )}
                <View style={styles.button}>
                    <Button
                        title={
                            saved
                                ? localeString('views.Settings.settingsSaved')
                                : localeString('views.Settings.saveSettings')
                        }
                        icon={{
                            name: 'save',
                            size: 25,
                            color: saved ? 'black' : 'white'
                        }}
                        buttonStyle={{
                            backgroundColor: saved ? '#fff' : '#261339',
                            borderRadius: 30,
                            width: 350,
                            alignSelf: 'center'
                        }}
                        titleStyle={{
                            color: saved ? 'black' : 'white'
                        }}
                        onPress={() => this.saveSettings()}
                        style={styles.button}
                    />
                </View>
                <View style={styles.button}>
                    <Button
                        title={
                            showPassphraseForm
                                ? localeString(
                                      'views.Settings.hidePassphraseForm'
                                  )
                                : localeString(
                                      'views.Settings.showPassphraseForm'
                                  )
                        }
                        icon={{
                            name: 'perm-identity',
                            size: 25,
                            color: 'white'
                        }}
                        onPress={() =>
                            this.setState({
                                showPassphraseForm: !showPassphraseForm
                            })
                        }
                        style={styles.button}
                        buttonStyle={{
                            backgroundColor: 'darkgray',
                            borderRadius: 30,
                            width: 350,
                            alignSelf: 'center'
                        }}
                        titleStyle={{
                            color: 'white'
                        }}
                    />
                </View>
                <View style={styles.button}>
                    <Button
                        title={localeString('views.Settings.about')}
                        buttonStyle={{
                            backgroundColor: 'black',
                            borderRadius: 30,
                            width: 350,
                            alignSelf: 'center'
                        }}
                        onPress={() => navigation.navigate('About')}
                        style={styles.button}
                    />
                </View>

<<<<<<< HEAD
                <View style={styles.button}>
                    <Button
                        title={localeString(
                            'views.ImportAccount.title'
                        )}
                        buttonStyle={{
                            backgroundColor: 'green',
                            borderRadius: 30,
                            width: 350,
                            alignSelf: 'center'
                        }}
                        onPress={() => navigation.navigate('ImportAccount')}
                        style={styles.button}
                    />
                </View>


                <View style={styles.button}>
                    <Button
                        title={localeString(
                            'views.Settings.signMessage.button'
                        )}
                        buttonStyle={{
                            backgroundColor: 'green',
                            borderRadius: 30,
                            width: 350,
                            alignSelf: 'center'
                        }}
                        onPress={() => navigation.navigate('SignMessage')}
                        style={styles.button}
                    />
                </View>
=======
                {RESTUtils.supportsMessageSigning() && (
                    <View style={styles.button}>
                        <Button
                            title={localeString(
                                'views.Settings.signMessage.button'
                            )}
                            buttonStyle={{
                                backgroundColor: 'green',
                                borderRadius: 30,
                                width: 350,
                                alignSelf: 'center'
                            }}
                            onPress={() => navigation.navigate('SignMessage')}
                            style={styles.button}
                        />
                    </View>
                )}
>>>>>>> b332b0b8

                <View style={styles.button}>
                    <Button
                        title={localeString('views.Settings.intro')}
                        buttonStyle={{
                            backgroundColor: 'orange',
                            borderRadius: 30,
                            width: 350,
                            alignSelf: 'center'
                        }}
                        onPress={() =>
                            navigation.navigate('Onboarding', { reset: true })
                        }
                        style={styles.button}
                    />
                </View>
            </ScrollView>
        );
    }
}

const styles = StyleSheet.create({
    scrollView: {
        flex: 1,
        backgroundColor: themeColor('background'),
        color: themeColor('text')
    },
    error: {
        color: 'red'
    },
    form: {
        paddingTop: 20,
        paddingLeft: 5,
        paddingRight: 5
    },
    picker: {
        height: 50,
        width: 100
    },
    pickerDark: {
        height: 50,
        width: 100,
        color: 'white'
    },
    button: {
        paddingTop: 10
    },
    lurkerField: {
        paddingTop: 15,
        paddingLeft: 10
    }
});<|MERGE_RESOLUTION|>--- conflicted
+++ resolved
@@ -435,8 +435,7 @@
                     />
                 </View>
 
-<<<<<<< HEAD
-                <View style={styles.button}>
+                {false && <View style={styles.button}>
                     <Button
                         title={localeString(
                             'views.ImportAccount.title'
@@ -450,25 +449,8 @@
                         onPress={() => navigation.navigate('ImportAccount')}
                         style={styles.button}
                     />
-                </View>
-
-
-                <View style={styles.button}>
-                    <Button
-                        title={localeString(
-                            'views.Settings.signMessage.button'
-                        )}
-                        buttonStyle={{
-                            backgroundColor: 'green',
-                            borderRadius: 30,
-                            width: 350,
-                            alignSelf: 'center'
-                        }}
-                        onPress={() => navigation.navigate('SignMessage')}
-                        style={styles.button}
-                    />
-                </View>
-=======
+                </View>}
+
                 {RESTUtils.supportsMessageSigning() && (
                     <View style={styles.button}>
                         <Button
@@ -486,7 +468,6 @@
                         />
                     </View>
                 )}
->>>>>>> b332b0b8
 
                 <View style={styles.button}>
                     <Button
