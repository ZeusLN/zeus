--- conflicted
+++ resolved
@@ -1,9 +1,5 @@
 import * as React from 'react';
-<<<<<<< HEAD
 import { ActionSheetIOS, Picker, Platform, StyleSheet, Text, TextInput, View, TouchableOpacity } from 'react-native';
-=======
-import { Picker, StyleSheet, Text, View, TextInput } from 'react-native';
->>>>>>> 6f736731
 import { Button, Header, Icon } from 'react-native-elements';
 import { inject, observer } from 'mobx-react';
 import Nodes from './Settings/Nodes';
@@ -164,11 +160,7 @@
                     <Nodes nodes={nodes} navigation={navigation} theme={theme} loading={loading} selectedNode={selectedNode} />
                 </View>
 
-<<<<<<< HEAD
                 {Platform.OS !== 'ios' && <View>
-=======
-                <View style={styles.pickerWrapper}>
->>>>>>> 6f736731
                     <Text style={{ color: savedTheme === 'dark' ? 'white' : 'black' }}>Theme</Text>
                     <Picker
                         selectedValue={theme}
@@ -178,7 +170,6 @@
                         <Picker.Item label='Light' value='light' />
                         <Picker.Item label='Dark' value='dark' />
                     </Picker>
-<<<<<<< HEAD
                 </View>}
 
                 {Platform.OS === 'ios' && <View>
@@ -197,9 +188,6 @@
                       },
                     )}><Text style={{ color: savedTheme === 'dark' ? 'white' : 'black' }}>{themes[theme]}</Text></TouchableOpacity>
                 </View>}
-=======
-                </View>
->>>>>>> 6f736731
 
                 {showPassphraseForm && <Text style={{ color: savedTheme === 'dark' ? 'white' : 'black' }}>New Passphrase</Text>}
                 {showPassphraseForm && <TextInput
@@ -252,7 +240,6 @@
                             size: 25,
                             color: "white"
                         }}
-<<<<<<< HEAD
                         onPress={() => this.setState({ showPassphraseForm: !showPassphraseForm }) }
                         style={styles.button}
                         buttonStyle={{
@@ -262,26 +249,6 @@
                         titleStyle={{
                             color: "white"
                         }}
-=======
-                        onPress={() => navigation.navigate('LNDConnectConfigQRScanner')}
-                        backgroundColor={savedTheme === 'dark' ? 'white' : 'black'}
-                        borderRadius={30}
-                        color={savedTheme === 'dark' ? 'black' : 'white'}
-                    />
-                </View>
-
-                <View style={styles.button}>
-                    <Button
-                        title="Scan BTCPay config"
-                        icon={{
-                            name: "crop-free",
-                            size: 25,
-                            color: "white"
-                        }}
-                        onPress={() => navigation.navigate('BTCPayConfigQRScanner')}
-                        backgroundColor="rgba(5, 146, 35, 1)"
-                        borderRadius={30}
->>>>>>> 6f736731
                     />
                 </View>
             </View>
