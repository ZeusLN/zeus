--- conflicted
+++ resolved
@@ -143,18 +143,9 @@
                                         style={{
                                             color: '#FF9090',
                                             fontFamily: 'PPNeueMontreal-Book',
-<<<<<<< HEAD
-                                            fontSize:
-                                                windowSize.width *
-                                                windowSize.scale *
-                                                0.014,
-                                            textAlign: 'center',
+                                            fontSize: 32,
                                             margin: 15,
-                                            marginTop: windowSize.height * 0.025
-=======
-                                            fontSize: 32,
                                             marginTop: windowSize.height * 0.07
->>>>>>> c4e850b7
                                         }}
                                     >
                                         {localeString('general.error')}
