import * as React from 'react';
import { ScrollView, StyleSheet, Switch, Text, View } from 'react-native';
import { inject, observer } from 'mobx-react';
import { Header, Icon } from 'react-native-elements';

import { Amount } from './../components/Amount';
import Button from './../components/Button';
import HopPicker from './../components/HopPicker';
import KeyValue from './../components/KeyValue';
import LoadingIndicator from './../components/LoadingIndicator';
import TextInput from './../components/TextInput';

import InvoicesStore from './../stores/InvoicesStore';
import TransactionsStore from './../stores/TransactionsStore';
import UnitsStore from './../stores/UnitsStore';
import ChannelsStore from './../stores/ChannelsStore';
import SettingsStore from './../stores/SettingsStore';

import { localeString } from './../utils/LocaleUtils';
import RESTUtils from './../utils/RESTUtils';
import { themeColor } from './../utils/ThemeUtils';

interface InvoiceProps {
    exitSetup: any;
    navigation: any;
    InvoicesStore: InvoicesStore;
    TransactionsStore: TransactionsStore;
    UnitsStore: UnitsStore;
    ChannelsStore: ChannelsStore;
    SettingsStore: SettingsStore;
}

interface InvoiceState {
    customAmount: string;
    enableMultiPathPayment: boolean;
    enableAtomicMultiPathPayment: boolean;
    maxParts: string;
    maxShardAmt: string;
    feeLimitSat: string;
    maxFeePercent: string;
    outgoingChanId: string | null;
    lastHopPubkey: string | null;
}

@inject(
    'InvoicesStore',
    'TransactionsStore',
    'UnitsStore',
    'ChannelsStore',
    'SettingsStore'
)
@observer
export default class PaymentRequest extends React.Component<
    InvoiceProps,
    InvoiceState
> {
    state = {
        customAmount: '',
        enableMultiPathPayment: false,
        enableAtomicMultiPathPayment: false,
        maxParts: '16',
        maxShardAmt: '',
        feeLimitSat: '10',
<<<<<<< HEAD
=======
        maxFeePercent: '0.5',
>>>>>>> 9ce3c8d9
        outgoingChanId: null,
        lastHopPubkey: null
    };

    render() {
        const {
            TransactionsStore,
            InvoicesStore,
            UnitsStore,
            ChannelsStore,
            SettingsStore,
            navigation
        } = this.props;
        const {
            enableMultiPathPayment,
            enableAtomicMultiPathPayment,
            maxParts,
            maxShardAmt,
            feeLimitSat,
            maxFeePercent,
            outgoingChanId,
            lastHopPubkey,
            customAmount
        } = this.state;
        const {
            pay_req,
            paymentRequest,
            getPayReqError,
            loading,
            loadingFeeEstimate,
            successProbability,
            feeEstimate
        } = InvoicesStore;

        const requestAmount = pay_req && pay_req.getRequestAmount;
        const expiry = pay_req && pay_req.expiry;
        const cltv_expiry = pay_req && pay_req.cltv_expiry;
        const destination = pay_req && pay_req.destination;
        const description = pay_req && pay_req.description;
        const payment_hash = pay_req && pay_req.payment_hash;
        const timestamp = pay_req && pay_req.timestamp;

        let lockAtomicMultiPathPayment = false;
        if (
            pay_req &&
            pay_req.features &&
            pay_req.features['30'] &&
            pay_req.features['30'].is_required
        ) {
            lockAtomicMultiPathPayment = true;
        }

        const enableAmp: boolean =
            enableAtomicMultiPathPayment || lockAtomicMultiPathPayment;
        const ampOrMppEnabled: boolean = enableMultiPathPayment || enableAmp;

        const date = new Date(Number(timestamp) * 1000).toString();

        const { enableTor, implementation } = SettingsStore;

        const isLnd: boolean = implementation === 'lnd';
<<<<<<< HEAD
=======
        const isCLightning: boolean = implementation === 'c-lightning-REST';
>>>>>>> 9ce3c8d9

        const isNoAmountInvoice: boolean =
            !requestAmount || requestAmount === 0;

        const BackButton = () => (
            <Icon
                name="arrow-back"
                onPress={() => navigation.navigate('Wallet', { refresh: true })}
                color={themeColor('text')}
                underlayColor="transparent"
            />
        );

        return (
            <View
                style={{
                    flex: 1,
                    backgroundColor: themeColor('background')
                }}
            >
                <Header
                    leftComponent={<BackButton />}
                    centerComponent={{
                        text: localeString('views.PaymentRequest.title'),
                        style: {
                            color: themeColor('text'),
                            fontFamily: 'Lato-Regular'
                        }
                    }}
                    backgroundColor={themeColor('background')}
                    containerStyle={{
                        borderBottomWidth: 0
                    }}
                />

                {(loading || loadingFeeEstimate) && <LoadingIndicator />}

                <ScrollView>
                    {!!getPayReqError && (
                        <View style={styles.content}>
                            <Text
                                style={{
                                    ...styles.label,
                                    color: themeColor('text')
                                }}
                            >
                                {localeString('views.PaymentRequest.error')}:{' '}
                                {getPayReqError}
                            </Text>
                        </View>
                    )}

                    {!!pay_req && (
                        <View style={styles.content}>
                            <View style={styles.center}>
                                {isNoAmountInvoice ? (
                                    <>
                                        <Text
                                            style={{
                                                color: themeColor('text')
                                            }}
                                        >
                                            {localeString(
                                                'views.PaymentRequest.customAmt'
                                            )}
                                        </Text>
                                        <TextInput
                                            keyboardType="numeric"
                                            placeholder={
                                                requestAmount
                                                    ? requestAmount.toString()
                                                    : '0'
                                            }
                                            value={customAmount}
                                            onChangeText={(text: string) =>
                                                this.setState({
                                                    customAmount: text
                                                })
                                            }
                                            numberOfLines={1}
                                            style={{
                                                ...styles.textInput,
                                                color: themeColor('text')
                                            }}
                                            placeholderTextColor="gray"
                                        />
                                    </>
                                ) : (
                                    <Amount
                                        sats={requestAmount}
                                        jumboText
                                        toggleable
                                    />
                                )}
                            </View>

                            {!!description && (
                                <KeyValue
                                    keyValue={localeString(
                                        'views.PaymentRequest.description'
                                    )}
                                    value={description}
                                />
                            )}

                            {!!timestamp && (
                                <KeyValue
                                    keyValue={localeString(
                                        'views.PaymentRequest.timestamp'
                                    )}
                                    value={date}
                                />
                            )}

                            {!!expiry && (
                                <KeyValue
                                    keyValue={localeString(
                                        'views.PaymentRequest.expiry'
                                    )}
                                    value={expiry}
                                />
                            )}

                            {!!cltv_expiry && (
                                <KeyValue
                                    keyValue={localeString(
                                        'views.PaymentRequest.cltvExpiry'
                                    )}
                                    value={cltv_expiry}
                                />
                            )}

                            {!!destination && (
                                <KeyValue
                                    keyValue={localeString(
                                        'views.PaymentRequest.destination'
                                    )}
                                    value={destination}
                                />
                            )}

                            {!!payment_hash && (
                                <KeyValue
                                    keyValue={localeString(
                                        'views.PaymentRequest.paymentHash'
                                    )}
                                    value={payment_hash}
                                />
                            )}

                            {!!successProbability && (
                                <KeyValue
                                    keyValue={localeString(
                                        'views.PaymentRequest.successProbability'
                                    )}
                                    value={`${successProbability}%`}
                                />
                            )}

                            {(!!feeEstimate || feeEstimate === 0) && (
                                <KeyValue
                                    keyValue={localeString(
                                        'views.PaymentRequest.feeEstimate'
                                    )}
                                    value={
                                        <Amount
                                            sats={feeEstimate || 0}
                                            toggleable
                                        />
                                    }
                                />
                            )}

                            {isLnd && (
                                <>
                                    <Text
                                        style={{
                                            ...styles.label,
                                            color: themeColor('text')
                                        }}
                                    >
                                        {`${localeString(
                                            'views.PaymentRequest.feeLimit'
                                        )} (${localeString('general.sats')})`}
                                    </Text>
                                    <TextInput
                                        keyboardType="numeric"
                                        placeholder={feeEstimate || '10'}
                                        value={feeLimitSat}
                                        onChangeText={(text: string) =>
                                            this.setState({
                                                feeLimitSat: text
                                            })
                                        }
                                    />
                                </>
                            )}

<<<<<<< HEAD
=======
                            {isCLightning && (
                                <>
                                    <Text
                                        style={{
                                            ...styles.label,
                                            color: themeColor('text')
                                        }}
                                    >
                                        {`${localeString(
                                            'views.PaymentRequest.feeLimit'
                                        )} (${localeString(
                                            'general.percentage'
                                        )})`}
                                    </Text>
                                    <TextInput
                                        keyboardType="numeric"
                                        placeholder={'0.5'}
                                        value={maxFeePercent}
                                        onChangeText={(text: string) =>
                                            this.setState({
                                                maxFeePercent: text
                                            })
                                        }
                                    />
                                </>
                            )}

>>>>>>> 9ce3c8d9
                            {!!pay_req && RESTUtils.supportsHopPicking() && (
                                <>
                                    {
                                        <HopPicker
                                            onValueChange={(item: any) =>
                                                this.setState({
                                                    outgoingChanId: item
                                                        ? item.channelId
                                                        : null
                                                })
                                            }
                                            title={localeString(
                                                'views.PaymentRequest.firstHop'
                                            )}
                                            ChannelsStore={ChannelsStore}
                                            UnitsStore={UnitsStore}
                                        />
                                    }
                                    {
                                        <HopPicker
                                            onValueChange={(item: any) =>
                                                this.setState({
                                                    lastHopPubkey: item
                                                        ? item.remote_pubkey
                                                        : null
                                                })
                                            }
                                            title={localeString(
                                                'views.PaymentRequest.lastHop'
                                            )}
                                            ChannelsStore={ChannelsStore}
                                            UnitsStore={UnitsStore}
                                        />
                                    }
                                </>
                            )}

                            {!!pay_req && RESTUtils.supportsAMP() && (
                                <React.Fragment>
                                    <Text
                                        style={{
                                            ...styles.label,
                                            color: themeColor('text'),
                                            top: 25
                                        }}
                                    >
                                        {localeString(
                                            'views.PaymentRequest.amp'
                                        )}
                                    </Text>
                                    <View
                                        style={{
                                            flex: 1,
                                            flexDirection: 'row',
                                            justifyContent: 'flex-end'
                                        }}
                                    >
                                        <View
                                            style={{
                                                flex: 1,
                                                flexDirection: 'row',
                                                justifyContent: 'flex-end'
                                            }}
                                        >
                                            <Switch
                                                value={enableAmp}
                                                onValueChange={() =>
                                                    this.setState({
                                                        enableAtomicMultiPathPayment:
                                                            !enableAtomicMultiPathPayment
                                                    })
                                                }
                                                trackColor={{
                                                    false: '#767577',
                                                    true: themeColor(
                                                        'highlight'
                                                    )
                                                }}
                                                disabled={
                                                    lockAtomicMultiPathPayment
                                                }
                                            />
                                        </View>
                                    </View>
                                </React.Fragment>
                            )}

                            {!!pay_req &&
                                RESTUtils.supportsMPP() &&
                                !enableTor && (
                                    <React.Fragment>
                                        <Text
                                            style={{
                                                ...styles.label,
                                                color: themeColor('text'),
                                                top: 25
                                            }}
                                        >
                                            {localeString(
                                                'views.PaymentRequest.mpp'
                                            )}
                                        </Text>
                                        <Switch
                                            value={enableMultiPathPayment}
                                            onValueChange={() =>
                                                this.setState({
                                                    enableMultiPathPayment:
                                                        !enableMultiPathPayment
                                                })
                                            }
                                            trackColor={{
                                                false: '#767577',
                                                true: themeColor('highlight')
                                            }}
                                        />
                                    </React.Fragment>
                                )}

                            {ampOrMppEnabled && (
                                <React.Fragment>
                                    <Text
                                        style={{
                                            ...styles.label,
                                            color: themeColor('text')
                                        }}
                                    >
                                        {enableMultiPathPayment
                                            ? localeString(
                                                  'views.PaymentRequest.maxParts'
                                              )
                                            : `${localeString(
                                                  'views.PaymentRequest.maxParts'
                                              )} (${localeString(
                                                  'general.optional'
                                              )})`}
                                    </Text>
                                    <TextInput
                                        keyboardType="numeric"
                                        value={maxParts}
                                        onChangeText={(text: string) =>
                                            this.setState({
                                                maxParts: text
                                            })
                                        }
                                    />
                                    <Text
                                        style={{
                                            ...styles.labelSecondary,
                                            color: themeColor('secondaryText')
                                        }}
                                    >
                                        {localeString(
                                            'views.PaymentRequest.maxPartsDescription'
                                        )}
                                    </Text>
                                </React.Fragment>
                            )}

                            {enableAmp && (
                                <React.Fragment>
                                    <Text
                                        style={{
                                            ...styles.label,
                                            color: themeColor('text')
                                        }}
                                    >
                                        {`${localeString(
                                            'views.PaymentRequest.maxShardAmt'
                                        )} (${localeString(
                                            'general.sats'
                                        )}) (${localeString(
                                            'general.optional'
                                        )})`}
                                    </Text>
                                    <TextInput
                                        keyboardType="numeric"
                                        value={maxShardAmt}
                                        onChangeText={(text: string) =>
                                            this.setState({
                                                maxShardAmt: text
                                            })
                                        }
                                    />
                                </React.Fragment>
                            )}

                            {!!pay_req && (
                                <View style={styles.button}>
                                    <Button
                                        title="Pay this invoice"
                                        icon={{
                                            name: 'send',
                                            size: 25,
                                            color: 'white'
                                        }}
                                        onPress={() => {
                                            TransactionsStore.sendPayment({
                                                payment_request: paymentRequest,
                                                amount: customAmount,
                                                max_parts: ampOrMppEnabled
                                                    ? maxParts
                                                    : null,
                                                max_shard_amt: ampOrMppEnabled
                                                    ? maxShardAmt
                                                    : null,
                                                fee_limit_sat: isLnd
                                                    ? feeLimitSat
                                                    : null,
                                                max_fee_percent: isCLightning
                                                    ? maxFeePercent
                                                    : null,
                                                outgoing_chan_id:
                                                    outgoingChanId,
                                                last_hop_pubkey: lastHopPubkey,
                                                amp: enableAmp
                                            });

                                            navigation.navigate(
                                                'SendingLightning'
                                            );
                                        }}
                                    />
                                </View>
                            )}
                        </View>
                    )}
                </ScrollView>
            </View>
        );
    }
}

const styles = StyleSheet.create({
    content: {
        padding: 20
    },
    label: {
        fontFamily: 'Lato-Regular',
        paddingTop: 5
    },
    labelSecondary: {
        fontFamily: 'Lato-Regular',
        paddingTop: 5
    },
    button: {
        paddingTop: 30,
        paddingBottom: 15,
        paddingLeft: 10,
        paddingRight: 10
    },
    center: {
        alignItems: 'center',
        paddingTop: 15,
        paddingBottom: 15
    }
});<|MERGE_RESOLUTION|>--- conflicted
+++ resolved
@@ -61,10 +61,7 @@
         maxParts: '16',
         maxShardAmt: '',
         feeLimitSat: '10',
-<<<<<<< HEAD
-=======
         maxFeePercent: '0.5',
->>>>>>> 9ce3c8d9
         outgoingChanId: null,
         lastHopPubkey: null
     };
@@ -126,10 +123,7 @@
         const { enableTor, implementation } = SettingsStore;
 
         const isLnd: boolean = implementation === 'lnd';
-<<<<<<< HEAD
-=======
         const isCLightning: boolean = implementation === 'c-lightning-REST';
->>>>>>> 9ce3c8d9
 
         const isNoAmountInvoice: boolean =
             !requestAmount || requestAmount === 0;
@@ -328,8 +322,6 @@
                                 </>
                             )}
 
-<<<<<<< HEAD
-=======
                             {isCLightning && (
                                 <>
                                     <Text
@@ -357,7 +349,6 @@
                                 </>
                             )}
 
->>>>>>> 9ce3c8d9
                             {!!pay_req && RESTUtils.supportsHopPicking() && (
                                 <>
                                     {
