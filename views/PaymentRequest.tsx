import * as React from 'react';
import {
    NativeModules,
    NativeEventEmitter,
    ScrollView,
    StyleSheet,
    Text,
    View,
    TouchableOpacity
} from 'react-native';
import { inject, observer } from 'mobx-react';
import { Icon } from 'react-native-elements';

import Amount from '../components/Amount';
import AmountInput from '../components/AmountInput';
import Button from '../components/Button';
import Header from '../components/Header';
import HopPicker from '../components/HopPicker';
import KeyValue from '../components/KeyValue';
import LoadingIndicator from '../components/LoadingIndicator';
import Screen from '../components/Screen';
import Switch from '../components/Switch';
import TextInput from '../components/TextInput';

import ChannelsStore from '../stores/ChannelsStore';
import InvoicesStore from '../stores/InvoicesStore';
import TransactionsStore, { SendPaymentReq } from '../stores/TransactionsStore';
import UnitsStore from '../stores/UnitsStore';
import SettingsStore from '../stores/SettingsStore';

import FeeUtils from '../utils/FeeUtils';
import { localeString } from '../utils/LocaleUtils';
import BackendUtils from '../utils/BackendUtils';
import { themeColor } from '../utils/ThemeUtils';

import { Row } from '../components/layout/Row';

import CaretDown from '../assets/images/SVG/Caret Down.svg';
import CaretRight from '../assets/images/SVG/Caret Right.svg';
import { FeeMethod, Implementation, Units } from '../enums';

interface InvoiceProps {
    exitSetup: any;
    navigation: any;
    InvoicesStore: InvoicesStore;
    TransactionsStore: TransactionsStore;
    UnitsStore: UnitsStore;
    ChannelsStore: ChannelsStore;
    SettingsStore: SettingsStore;
}

interface InvoiceState {
    customAmount: string;
    satAmount: string | number;
    enableMultiPathPayment: boolean;
    enableAtomicMultiPathPayment: boolean;
    maxParts: string;
    maxShardAmt: string;
    feeLimitSat: string;
    feeOption: string;
    maxFeePercent: string;
    outgoingChanId: string | null;
    lastHopPubkey: string | null;
    settingsToggle: boolean;
}

@inject(
    'InvoicesStore',
    'TransactionsStore',
    'UnitsStore',
    'ChannelsStore',
    'SettingsStore'
)
@observer
export default class PaymentRequest extends React.Component<
    InvoiceProps,
    InvoiceState
> {
    listener: any;
    state = {
        customAmount: '',
        satAmount: '',
        enableMultiPathPayment: true,
        enableAtomicMultiPathPayment: false,
        maxParts: '16',
        maxShardAmt: '',
        feeLimitSat: '100',
        feeOption: FeeMethod.fixed,
        maxFeePercent: '0.5',
        outgoingChanId: null,
        lastHopPubkey: null,
        settingsToggle: false
    };

    async UNSAFE_componentWillMount() {
        const { SettingsStore } = this.props;
        const { getSettings } = SettingsStore;
        const settings = await getSettings();

        this.setState({
<<<<<<< HEAD
            feeOption: settings.payments.defaultFeeMethod || FeeMethod.fixed,
            feeLimitSat: settings.payments.defaultFeeFixed || '100',
            maxFeePercent: settings.payments.defaultFeePercentage || '0.5'
=======
            feeOption: settings?.payments?.defaultFeeMethod || 'fixed',
            feeLimitSat: settings?.payments?.defaultFeeFixed || '100',
            maxFeePercent: settings?.payments?.defaultFeePercentage || '0.5'
>>>>>>> 018a74c0
        });
    }

    subscribePayment = (streamingCall: string) => {
        const { handlePayment, handlePaymentError } =
            this.props.TransactionsStore;
        const { LncModule } = NativeModules;
        const eventEmitter = new NativeEventEmitter(LncModule);
        this.listener = eventEmitter.addListener(
            streamingCall,
            (event: any) => {
                if (event.result && event.result !== 'EOF') {
                    try {
                        const result = JSON.parse(event.result);
                        if (result && result.status !== 'IN_FLIGHT') {
                            handlePayment(result);
                            this.listener = null;
                        }
                    } catch (error: any) {
                        handlePaymentError(event.result);
                        this.listener = null;
                    }
                }
            }
        );
    };

    displayFeeRecommendation = () => {
        const { feeLimitSat } = this.state;
        const { InvoicesStore } = this.props;
        const { feeEstimate } = InvoicesStore;

        if (
            feeEstimate &&
            feeLimitSat &&
            Number(feeEstimate) > Number(feeLimitSat)
        ) {
            return (
                <Text
                    style={{
                        color: themeColor('error')
                    }}
                >
                    {localeString(
                        'views.PaymentRequest.feeEstimateExceedsLimit'
                    )}
                </Text>
            );
        }
        return null;
    };

    sendPayment = (
        feeOption: string,
        percentAmount: string,
        {
            payment_request,
            amount, // used only for no-amount invoices
            max_parts,
            max_shard_amt,
            fee_limit_sat,
            max_fee_percent,
            outgoing_chan_id,
            last_hop_pubkey,
            amp
        }: SendPaymentReq
    ) => {
        const { InvoicesStore, TransactionsStore, SettingsStore, navigation } =
            this.props;
        let feeLimitSat = fee_limit_sat;

        if (feeOption == FeeMethod.fixed) {
            // If the fee limit is not set, use a default routing fee calculation
            if (!fee_limit_sat) {
                const { pay_req } = InvoicesStore;
                const requestAmount = pay_req && pay_req.getRequestAmount;
                const invoiceAmount = amount || requestAmount;
                feeLimitSat = FeeUtils.calculateDefaultRoutingFee(
                    Number(invoiceAmount)
                );
            }
        } else if (feeOption == FeeMethod.percent) {
            feeLimitSat = percentAmount;
        }

        const streamingCall = TransactionsStore.sendPayment({
            payment_request,
            amount,
            max_parts,
            max_shard_amt,
            fee_limit_sat: feeLimitSat,
            max_fee_percent,
            outgoing_chan_id,
            last_hop_pubkey,
            amp
        });

        if (SettingsStore.implementation === 'lightning-node-connect') {
            this.subscribePayment(streamingCall);
        }

        navigation.navigate('SendingLightning');
    };

    render() {
        const {
            InvoicesStore,
            UnitsStore,
            ChannelsStore,
            SettingsStore,
            navigation
        } = this.props;
        const {
            enableMultiPathPayment,
            enableAtomicMultiPathPayment,
            maxParts,
            maxShardAmt,
            feeLimitSat,
            feeOption,
            maxFeePercent,
            outgoingChanId,
            lastHopPubkey,
            customAmount,
            satAmount,
            settingsToggle
        } = this.state;
        const {
            pay_req,
            paymentRequest,
            getPayReqError,
            loading,
            loadingFeeEstimate,
            successProbability,
            feeEstimate,
            clearPayReq
        } = InvoicesStore;

        const requestAmount = pay_req && pay_req.getRequestAmount;
        const expiry = pay_req && pay_req.expiry;
        const cltv_expiry = pay_req && pay_req.cltv_expiry;
        const destination = pay_req && pay_req.destination;
        const description = pay_req && pay_req.description;
        const payment_hash = pay_req && pay_req.payment_hash;
        const timestamp = pay_req && pay_req.timestamp;

<<<<<<< HEAD
        const fiatEntry =
            fiat && fiatRates && fiatRates.filter
                ? fiatRates.filter((entry: any) => entry.code === fiat)[0]
                : null;

        const rate =
            fiat && fiat !== 'Disabled' && fiatRates && fiatEntry
                ? fiatEntry.rate
                : 0;

        // conversion
        let satAmount: string | number;
        switch (units) {
            case Units.sats:
                satAmount = customAmount;
                break;
            case Units.BTC:
                satAmount = Number(customAmount) * SATS_PER_BTC;
                break;
            case Units.fiat:
                satAmount = Number(
                    (Number(customAmount.replace(/,/g, '.')) / Number(rate)) *
                        Number(SATS_PER_BTC)
                ).toFixed(0);
                break;
        }

=======
>>>>>>> 018a74c0
        // handle fee percents that use commas
        const maxFeePercentFormatted = maxFeePercent.replace(/,/g, '.');

        const percentAmount = customAmount
            ? (
                  Number(customAmount) *
                  (Number(maxFeePercentFormatted) / 100)
              ).toFixed()
            : requestAmount
            ? (requestAmount * (Number(maxFeePercentFormatted) / 100)).toFixed()
            : 0;

        let lockAtomicMultiPathPayment = false;
        if (
            pay_req &&
            pay_req.features &&
            pay_req.features['30'] &&
            pay_req.features['30'].is_required
        ) {
            lockAtomicMultiPathPayment = true;
        }

        const enableAmp: boolean =
            enableAtomicMultiPathPayment || lockAtomicMultiPathPayment;
        const ampOrMppEnabled: boolean =
            (BackendUtils.supportsMPP() || BackendUtils.supportsAMP()) &&
            (enableMultiPathPayment || enableAmp);

        const date = new Date(Number(timestamp) * 1000).toString();

        const { enableTor, implementation } = SettingsStore;

        const isLnd: boolean = BackendUtils.isLNDBased();
        const isCLightning: boolean =
            implementation === Implementation.clightningREST;

        const isNoAmountInvoice: boolean =
            !requestAmount || requestAmount === 0;

        const QRButton = () => (
            <Icon
                name="qr-code"
                onPress={() => {
                    navigation.navigate('QR', { value: paymentRequest });
                }}
                color={themeColor('text')}
                underlayColor="transparent"
            />
        );

        return (
            <Screen>
                <Header
                    leftComponent="Back"
                    onBack={() => {
                        clearPayReq();
                    }}
                    centerComponent={{
                        text: localeString('views.PaymentRequest.title'),
                        style: {
                            color: themeColor('text'),
                            fontFamily: 'Lato-Regular'
                        }
                    }}
                    rightComponent={<QRButton />}
                    navigation={navigation}
                />

                {(loading || loadingFeeEstimate) && (
                    <View style={{ marginTop: 40 }}>
                        <LoadingIndicator />
                    </View>
                )}

                <ScrollView>
                    {!!getPayReqError && (
                        <View style={styles.content}>
                            <Text
                                style={{
                                    ...styles.label,
                                    color: themeColor('text')
                                }}
                            >
                                {localeString('views.PaymentRequest.error')}:{' '}
                                {getPayReqError}
                            </Text>
                        </View>
                    )}

                    {!loading && !loadingFeeEstimate && !!pay_req && (
                        <View style={styles.content}>
                            <>
                                {isNoAmountInvoice ? (
<<<<<<< HEAD
                                    <>
                                        <Text
                                            style={{
                                                color: themeColor('text')
                                            }}
                                        >
                                            {localeString(
                                                'views.PaymentRequest.customAmt'
                                            )}
                                        </Text>
                                        <TextInput
                                            keyboardType="numeric"
                                            placeholder={
                                                requestAmount
                                                    ? requestAmount.toString()
                                                    : '0'
                                            }
                                            value={customAmount}
                                            onChangeText={(text: string) =>
                                                this.setState({
                                                    customAmount: text
                                                })
                                            }
                                            numberOfLines={1}
                                            style={{
                                                ...styles.textInput,
                                                color: themeColor('text')
                                            }}
                                            placeholderTextColor="gray"
                                            prefix={
                                                units !== Units.sats &&
                                                (units === Units.BTC
                                                    ? '₿'
                                                    : !getSymbol().rtl
                                                    ? getSymbol().symbol
                                                    : null)
                                            }
                                            suffix={
                                                units === Units.sats
                                                    ? units
                                                    : getSymbol().rtl &&
                                                      units === Units.fiat &&
                                                      getSymbol().symbol
                                            }
                                            toggleUnits={changeUnits}
                                        />
                                        {fiat !== 'Disabled' &&
                                            units !== Units.fiat && (
                                                <Amount
                                                    sats={satAmount}
                                                    fixedUnits={Units.fiat}
                                                    toggleable
                                                />
                                            )}
                                        {fiat !== 'Disabled' && (
                                            <TouchableOpacity
                                                onPress={() => changeUnits()}
                                            >
                                                <Text
                                                    style={{
                                                        color: themeColor(
                                                            'text'
                                                        )
                                                    }}
                                                >
                                                    {FiatStore.getRate(
                                                        units === Units.sats
                                                    )}
                                                </Text>
                                            </TouchableOpacity>
                                        )}
                                        {units !== Units.sats && (
                                            <Amount
                                                sats={satAmount}
                                                fixedUnits={Units.sats}
                                                toggleable
                                            />
                                        )}
                                        {units !== Units.BTC && (
                                            <Amount
                                                sats={satAmount}
                                                fixedUnits={Units.BTC}
                                                toggleable
                                            />
=======
                                    <AmountInput
                                        amount={customAmount}
                                        title={localeString(
                                            'views.PaymentRequest.customAmt'
>>>>>>> 018a74c0
                                        )}
                                        onAmountChange={(
                                            amount: string,
                                            satAmount: string | number
                                        ) => {
                                            this.setState({
                                                customAmount: amount,
                                                satAmount
                                            });
                                        }}
                                    />
                                ) : (
                                    <View style={styles.center}>
                                        <Amount
                                            sats={requestAmount}
                                            jumboText
                                            toggleable
                                        />
                                    </View>
                                )}
                            </>

                            {!!description && (
                                <KeyValue
                                    keyValue={localeString(
                                        'views.PaymentRequest.description'
                                    )}
                                    value={description}
                                />
                            )}

                            {!!timestamp && (
                                <KeyValue
                                    keyValue={localeString(
                                        'views.PaymentRequest.timestamp'
                                    )}
                                    value={date}
                                />
                            )}

                            {!!expiry && (
                                <KeyValue
                                    keyValue={localeString(
                                        'views.PaymentRequest.expiry'
                                    )}
                                    value={expiry}
                                />
                            )}

                            {!!cltv_expiry && (
                                <KeyValue
                                    keyValue={localeString(
                                        'views.PaymentRequest.cltvExpiry'
                                    )}
                                    value={cltv_expiry}
                                />
                            )}

                            {!!destination && (
                                <KeyValue
                                    keyValue={localeString(
                                        'views.PaymentRequest.destination'
                                    )}
                                    value={destination}
                                />
                            )}

                            {!!payment_hash && (
                                <KeyValue
                                    keyValue={localeString(
                                        'views.PaymentRequest.paymentHash'
                                    )}
                                    value={payment_hash}
                                />
                            )}

                            {!!successProbability && (
                                <KeyValue
                                    keyValue={localeString(
                                        'views.PaymentRequest.successProbability'
                                    )}
                                    value={`${successProbability}%`}
                                />
                            )}

                            {(!!feeEstimate || feeEstimate === 0) && (
                                <KeyValue
                                    keyValue={localeString(
                                        'views.PaymentRequest.feeEstimate'
                                    )}
                                    value={
                                        <Amount
                                            sats={feeEstimate || 0}
                                            toggleable
                                        />
                                    }
                                />
                            )}

                            {(isLnd || isCLightning) && (
                                <TouchableOpacity
                                    onPress={() => {
                                        this.setState({
                                            settingsToggle: !settingsToggle
                                        });
                                    }}
                                >
                                    <View
                                        style={{
                                            marginTop: 10,
                                            marginBottom: 10
                                        }}
                                    >
                                        <Row justify="space-between">
                                            <View style={{ width: '95%' }}>
                                                <KeyValue
                                                    keyValue={localeString(
                                                        'views.Settings.title'
                                                    )}
                                                />
                                            </View>
                                            {settingsToggle ? (
                                                <CaretDown
                                                    fill={themeColor('text')}
                                                    width="20"
                                                    height="20"
                                                />
                                            ) : (
                                                <CaretRight
                                                    fill={themeColor('text')}
                                                    width="20"
                                                    height="20"
                                                />
                                            )}
                                        </Row>
                                    </View>
                                </TouchableOpacity>
                            )}

                            {settingsToggle && (
                                <>
                                    {isLnd && (
                                        <>
                                            <Text
                                                style={{
                                                    ...styles.label,
                                                    color: themeColor('text')
                                                }}
                                            >
                                                {`${localeString(
                                                    'views.PaymentRequest.feeLimit'
                                                )} (${localeString(
                                                    'general.optional'
                                                )})`}
                                            </Text>
                                            {this.displayFeeRecommendation()}
                                            <View
                                                style={{
                                                    flex: 1,
                                                    flexWrap: 'wrap',
                                                    flexDirection: 'row',
                                                    justifyContent: 'flex-end',
                                                    opacity:
                                                        feeOption ==
                                                        FeeMethod.percent
                                                            ? 1
                                                            : 0.25
                                                }}
                                            >
                                                <Text
                                                    style={{
                                                        ...styles.label,
                                                        color: themeColor(
                                                            'text'
                                                        )
                                                    }}
                                                >
                                                    <Amount
                                                        sats={percentAmount}
                                                    />
                                                </Text>
                                            </View>
                                            <View
                                                style={{
                                                    flexDirection: 'row',
                                                    width: '95%'
                                                }}
                                            >
                                                <TextInput
                                                    style={{
                                                        width: '50%',
                                                        opacity:
                                                            feeOption ==
                                                            FeeMethod.fixed
                                                                ? 1
                                                                : 0.25
                                                    }}
                                                    keyboardType="numeric"
                                                    value={feeLimitSat}
                                                    onChangeText={(
                                                        text: string
                                                    ) =>
                                                        this.setState({
                                                            feeLimitSat: text
                                                        })
                                                    }
                                                    onPressIn={() =>
                                                        this.setState({
                                                            feeOption:
                                                                FeeMethod.fixed
                                                        })
                                                    }
                                                />
                                                <Text
                                                    style={{
                                                        ...styles.label,
                                                        color: themeColor(
                                                            'text'
                                                        ),
                                                        top: 28,
                                                        right: 30,
                                                        opacity:
                                                            feeOption ==
                                                            FeeMethod.fixed
                                                                ? 1
                                                                : 0.25
                                                    }}
                                                >
                                                    {`${localeString(
                                                        'general.sats'
                                                    )}`}
                                                </Text>
                                                <TextInput
                                                    style={{
                                                        width: '50%',
                                                        opacity:
                                                            feeOption ==
                                                            FeeMethod.percent
                                                                ? 1
                                                                : 0.25
                                                    }}
                                                    keyboardType="numeric"
                                                    value={maxFeePercent}
                                                    onChangeText={(
                                                        text: string
                                                    ) =>
                                                        this.setState({
                                                            maxFeePercent: text
                                                        })
                                                    }
                                                    onPressIn={() =>
                                                        this.setState({
                                                            feeOption:
                                                                FeeMethod.percent
                                                        })
                                                    }
                                                />
                                                <Text
                                                    style={{
                                                        ...styles.label,
                                                        color: themeColor(
                                                            'text'
                                                        ),
                                                        top: 28,
                                                        right: 18,
                                                        opacity:
                                                            feeOption ==
                                                            FeeMethod.percent
                                                                ? 1
                                                                : 0.25
                                                    }}
                                                >
                                                    {'%'}
                                                </Text>
                                            </View>
                                        </>
                                    )}

                                    {isCLightning && (
                                        <>
                                            <Text
                                                style={{
                                                    ...styles.label,
                                                    color: themeColor('text')
                                                }}
                                            >
                                                {`${localeString(
                                                    'views.PaymentRequest.feeLimit'
                                                )} (${localeString(
                                                    'general.percentage'
                                                )})`}
                                            </Text>
                                            <TextInput
                                                keyboardType="numeric"
                                                placeholder={'0.5'}
                                                value={maxFeePercent}
                                                onChangeText={(text: string) =>
                                                    this.setState({
                                                        maxFeePercent: text
                                                    })
                                                }
                                            />
                                        </>
                                    )}

                                    {!!pay_req &&
                                        BackendUtils.supportsHopPicking() && (
                                            <>
                                                {
                                                    <HopPicker
                                                        onValueChange={(
                                                            item: any
                                                        ) =>
                                                            this.setState({
                                                                outgoingChanId:
                                                                    item
                                                                        ? item.channelId
                                                                        : null
                                                            })
                                                        }
                                                        title={localeString(
                                                            'views.PaymentRequest.firstHop'
                                                        )}
                                                        ChannelsStore={
                                                            ChannelsStore
                                                        }
                                                        UnitsStore={UnitsStore}
                                                    />
                                                }
                                                {
                                                    <HopPicker
                                                        onValueChange={(
                                                            item: any
                                                        ) =>
                                                            this.setState({
                                                                lastHopPubkey:
                                                                    item
                                                                        ? item.remote_pubkey
                                                                        : null
                                                            })
                                                        }
                                                        title={localeString(
                                                            'views.PaymentRequest.lastHop'
                                                        )}
                                                        ChannelsStore={
                                                            ChannelsStore
                                                        }
                                                        UnitsStore={UnitsStore}
                                                    />
                                                }
                                            </>
                                        )}

                                    {!!pay_req &&
                                        BackendUtils.supportsMPP() &&
                                        !enableTor && (
                                            <React.Fragment>
                                                <Text
                                                    style={{
                                                        ...styles.label,
                                                        color: themeColor(
                                                            'text'
                                                        ),
                                                        top: 25
                                                    }}
                                                >
                                                    {localeString(
                                                        'views.PaymentRequest.mpp'
                                                    )}
                                                </Text>
                                                <View
                                                    style={{
                                                        flex: 1,
                                                        flexDirection: 'row',
                                                        justifyContent:
                                                            'flex-end'
                                                    }}
                                                >
                                                    <Switch
                                                        value={
                                                            enableMultiPathPayment
                                                        }
                                                        onValueChange={() => {
                                                            const enable =
                                                                !enableMultiPathPayment;
                                                            this.setState({
                                                                enableMultiPathPayment:
                                                                    enable,
                                                                enableAtomicMultiPathPayment:
                                                                    enableMultiPathPayment
                                                                        ? false
                                                                        : true
                                                            });
                                                        }}
                                                    />
                                                </View>
                                            </React.Fragment>
                                        )}

                                    {!!pay_req && BackendUtils.supportsAMP() && (
                                        <React.Fragment>
                                            <Text
                                                style={{
                                                    ...styles.label,
                                                    color: themeColor('text'),
                                                    top: 25
                                                }}
                                            >
                                                {localeString(
                                                    'views.PaymentRequest.amp'
                                                )}
                                            </Text>
                                            <View
                                                style={{
                                                    flex: 1,
                                                    flexDirection: 'row',
                                                    justifyContent: 'flex-end'
                                                }}
                                            >
                                                <Switch
                                                    value={enableAmp}
                                                    onValueChange={() => {
                                                        const enable =
                                                            !enableAtomicMultiPathPayment;
                                                        this.setState({
                                                            enableAtomicMultiPathPayment:
                                                                enable,
                                                            enableMultiPathPayment:
                                                                enable ||
                                                                enableMultiPathPayment
                                                        });
                                                    }}
                                                    disabled={
                                                        lockAtomicMultiPathPayment
                                                    }
                                                />
                                            </View>
                                        </React.Fragment>
                                    )}

                                    {ampOrMppEnabled && (
                                        <React.Fragment>
                                            <Text
                                                style={{
                                                    ...styles.label,
                                                    color: themeColor('text')
                                                }}
                                            >
                                                {localeString(
                                                    'views.PaymentRequest.maxParts'
                                                )}
                                            </Text>
                                            <TextInput
                                                keyboardType="numeric"
                                                value={maxParts}
                                                onChangeText={(text: string) =>
                                                    this.setState({
                                                        maxParts: text
                                                    })
                                                }
                                            />
                                            <Text
                                                style={{
                                                    ...styles.labelSecondary,
                                                    color: themeColor(
                                                        'secondaryText'
                                                    )
                                                }}
                                            >
                                                {localeString(
                                                    'views.PaymentRequest.maxPartsDescription'
                                                )}
                                            </Text>
                                        </React.Fragment>
                                    )}

                                    {ampOrMppEnabled && (
                                        <React.Fragment>
                                            <Text
                                                style={{
                                                    ...styles.label,
                                                    color: themeColor('text')
                                                }}
                                            >
                                                {`${localeString(
                                                    'views.PaymentRequest.maxShardAmt'
                                                )} (${localeString(
                                                    'general.sats'
                                                )}) (${localeString(
                                                    'general.optional'
                                                )})`}
                                            </Text>
                                            <TextInput
                                                keyboardType="numeric"
                                                value={maxShardAmt}
                                                onChangeText={(text: string) =>
                                                    this.setState({
                                                        maxShardAmt: text
                                                    })
                                                }
                                            />
                                        </React.Fragment>
                                    )}
                                </>
                            )}

                            {!!pay_req && (
                                <View style={styles.button}>
                                    <Button
                                        title={localeString(
                                            'views.PaymentRequest.payInvoice'
                                        )}
                                        icon={{
                                            name: 'send',
                                            size: 25
                                        }}
                                        onPress={() => {
                                            this.sendPayment(
                                                feeOption,
                                                String(percentAmount),
                                                {
                                                    payment_request:
                                                        paymentRequest,
                                                    amount: satAmount
                                                        ? satAmount.toString()
                                                        : undefined,
                                                    max_parts:
                                                        enableMultiPathPayment
                                                            ? maxParts
                                                            : null,
                                                    max_shard_amt:
                                                        enableMultiPathPayment
                                                            ? maxShardAmt
                                                            : null,
                                                    fee_limit_sat: isLnd
                                                        ? feeLimitSat
                                                        : null,
                                                    max_fee_percent:
                                                        isCLightning
                                                            ? maxFeePercentFormatted
                                                            : null,
                                                    outgoing_chan_id:
                                                        outgoingChanId,
                                                    last_hop_pubkey:
                                                        lastHopPubkey,
                                                    amp: enableAmp
                                                }
                                            );
                                        }}
                                    />
                                </View>
                            )}
                        </View>
                    )}
                </ScrollView>
            </Screen>
        );
    }
}

const styles = StyleSheet.create({
    content: {
        paddingLeft: 20,
        paddingRight: 20
    },
    label: {
        fontFamily: 'Lato-Regular',
        paddingTop: 5
    },
    labelSecondary: {
        fontFamily: 'Lato-Regular',
        paddingTop: 5
    },
    button: {
        paddingTop: 30,
        paddingBottom: 15,
        paddingLeft: 10,
        paddingRight: 10
    },
    center: {
        alignItems: 'center',
        marginTop: 25,
        marginBottom: 25
    }
});<|MERGE_RESOLUTION|>--- conflicted
+++ resolved
@@ -98,15 +98,9 @@
         const settings = await getSettings();
 
         this.setState({
-<<<<<<< HEAD
-            feeOption: settings.payments.defaultFeeMethod || FeeMethod.fixed,
-            feeLimitSat: settings.payments.defaultFeeFixed || '100',
-            maxFeePercent: settings.payments.defaultFeePercentage || '0.5'
-=======
-            feeOption: settings?.payments?.defaultFeeMethod || 'fixed',
+            feeOption: settings?.payments?.defaultFeeMethod || FeeMethod.fixed,
             feeLimitSat: settings?.payments?.defaultFeeFixed || '100',
             maxFeePercent: settings?.payments?.defaultFeePercentage || '0.5'
->>>>>>> 018a74c0
         });
     }
 
@@ -252,36 +246,6 @@
         const payment_hash = pay_req && pay_req.payment_hash;
         const timestamp = pay_req && pay_req.timestamp;
 
-<<<<<<< HEAD
-        const fiatEntry =
-            fiat && fiatRates && fiatRates.filter
-                ? fiatRates.filter((entry: any) => entry.code === fiat)[0]
-                : null;
-
-        const rate =
-            fiat && fiat !== 'Disabled' && fiatRates && fiatEntry
-                ? fiatEntry.rate
-                : 0;
-
-        // conversion
-        let satAmount: string | number;
-        switch (units) {
-            case Units.sats:
-                satAmount = customAmount;
-                break;
-            case Units.BTC:
-                satAmount = Number(customAmount) * SATS_PER_BTC;
-                break;
-            case Units.fiat:
-                satAmount = Number(
-                    (Number(customAmount.replace(/,/g, '.')) / Number(rate)) *
-                        Number(SATS_PER_BTC)
-                ).toFixed(0);
-                break;
-        }
-
-=======
->>>>>>> 018a74c0
         // handle fee percents that use commas
         const maxFeePercentFormatted = maxFeePercent.replace(/,/g, '.');
 
@@ -375,97 +339,10 @@
                         <View style={styles.content}>
                             <>
                                 {isNoAmountInvoice ? (
-<<<<<<< HEAD
-                                    <>
-                                        <Text
-                                            style={{
-                                                color: themeColor('text')
-                                            }}
-                                        >
-                                            {localeString(
-                                                'views.PaymentRequest.customAmt'
-                                            )}
-                                        </Text>
-                                        <TextInput
-                                            keyboardType="numeric"
-                                            placeholder={
-                                                requestAmount
-                                                    ? requestAmount.toString()
-                                                    : '0'
-                                            }
-                                            value={customAmount}
-                                            onChangeText={(text: string) =>
-                                                this.setState({
-                                                    customAmount: text
-                                                })
-                                            }
-                                            numberOfLines={1}
-                                            style={{
-                                                ...styles.textInput,
-                                                color: themeColor('text')
-                                            }}
-                                            placeholderTextColor="gray"
-                                            prefix={
-                                                units !== Units.sats &&
-                                                (units === Units.BTC
-                                                    ? '₿'
-                                                    : !getSymbol().rtl
-                                                    ? getSymbol().symbol
-                                                    : null)
-                                            }
-                                            suffix={
-                                                units === Units.sats
-                                                    ? units
-                                                    : getSymbol().rtl &&
-                                                      units === Units.fiat &&
-                                                      getSymbol().symbol
-                                            }
-                                            toggleUnits={changeUnits}
-                                        />
-                                        {fiat !== 'Disabled' &&
-                                            units !== Units.fiat && (
-                                                <Amount
-                                                    sats={satAmount}
-                                                    fixedUnits={Units.fiat}
-                                                    toggleable
-                                                />
-                                            )}
-                                        {fiat !== 'Disabled' && (
-                                            <TouchableOpacity
-                                                onPress={() => changeUnits()}
-                                            >
-                                                <Text
-                                                    style={{
-                                                        color: themeColor(
-                                                            'text'
-                                                        )
-                                                    }}
-                                                >
-                                                    {FiatStore.getRate(
-                                                        units === Units.sats
-                                                    )}
-                                                </Text>
-                                            </TouchableOpacity>
-                                        )}
-                                        {units !== Units.sats && (
-                                            <Amount
-                                                sats={satAmount}
-                                                fixedUnits={Units.sats}
-                                                toggleable
-                                            />
-                                        )}
-                                        {units !== Units.BTC && (
-                                            <Amount
-                                                sats={satAmount}
-                                                fixedUnits={Units.BTC}
-                                                toggleable
-                                            />
-=======
                                     <AmountInput
                                         amount={customAmount}
                                         title={localeString(
                                             'views.PaymentRequest.customAmt'
->>>>>>> 018a74c0
                                         )}
                                         onAmountChange={(
                                             amount: string,
