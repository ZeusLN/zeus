--- conflicted
+++ resolved
@@ -103,11 +103,7 @@
         const amount = navigation.getParam('amount', null);
         const transactionType = navigation.getParam('transactionType', null);
         const isValid = navigation.getParam('isValid', false);
-<<<<<<< HEAD
-=======
         const preventUnitReset = navigation.getParam('preventUnitReset', false);
-
->>>>>>> a22d8809
         if (transactionType === 'Lightning') {
             this.props.InvoicesStore.getPayReq(destination);
         }
