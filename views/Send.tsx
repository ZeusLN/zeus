--- conflicted
+++ resolved
@@ -455,6 +455,7 @@
         const contact = new Contact(item);
         const {
             hasLnAddress,
+            hasBolt12Address,
             hasOnchainAddress,
             hasPubkey,
             hasMultiplePayableAddresses
@@ -471,6 +472,15 @@
                       10
                   )}...${item.lnAddress[0].slice(-10)}`
                 : item.lnAddress[0];
+        }
+
+        if (hasBolt12Address) {
+            return item.bolt12Address[0].length > 23
+                ? `${item.bolt12Address[0].slice(
+                      0,
+                      10
+                  )}...${item.bolt12Address[0].slice(-10)}`
+                : item.bolt12Address[0];
         }
 
         if (hasOnchainAddress) {
@@ -499,6 +509,8 @@
                 onPress={() => {
                     if (contact.isSingleLnAddress) {
                         this.validateAddress(item.lnAddress[0]);
+                    } else if (contact.isSingleBolt12Address) {
+                        this.validateAddress(item.bolt12Address[0]);
                     } else if (contact.isSingleOnchainAddress) {
                         this.validateAddress(item.onchainAddress[0]);
                     } else if (contact.isSinglePubkey) {
@@ -685,7 +697,8 @@
                         )}
                     {!!destination &&
                         (transactionType === 'Lightning' ||
-                            transactionType === 'Keysend') &&
+                            transactionType === 'Keysend' ||
+                            transactionType === 'Bolt12') &&
                         lightningBalance === 0 && (
                             <View style={{ paddingTop: 10, paddingBottom: 10 }}>
                                 <WarningMessage
@@ -905,7 +918,6 @@
                             <React.Fragment>
                                 <AmountInput
                                     amount={amount}
-                                    preventUnitReset={preventUnitReset}
                                     title={localeString('views.Send.amount')}
                                     onAmountChange={(
                                         amount: string,
@@ -1142,6 +1154,15 @@
                         </View>
                     )}
 
+                    {destination && transactionType === 'Bolt12' && (
+                        <View style={styles.button}>
+                            <Button
+                                title={localeString('general.proceed')}
+                                onPress={async () => await this.payBolt12()}
+                            />
+                        </View>
+                    )}
+
                     {!!clipboard && !destination && (
                         <View style={styles.button}>
                             <Button
@@ -1152,45 +1173,17 @@
                         </View>
                     )}
 
-<<<<<<< HEAD
-                    {destination && transactionType === 'Bolt12' && (
-=======
                     {destination && !transactionType && (
->>>>>>> 0f9784a4
                         <View style={styles.button}>
                             <Button
                                 title={localeString('general.proceed')}
-                                onPress={async () => await this.payBolt12()}
+                                onPress={() =>
+                                    this.validateAddress(destination)
+                                }
                             />
                         </View>
                     )}
 
-<<<<<<< HEAD
-                    {destination &&
-                        transactionType !== 'On-chain' &&
-                        transactionType !== 'Bolt12' && (
-                            <View style={styles.button}>
-                                <Button
-                                    title={localeString('general.proceed')}
-                                    onPress={() =>
-                                        this.validateAddress(destination)
-                                    }
-                                />
-                            </View>
-                        )}
-
-                    <View style={{ ...styles.button, paddingTop: 20 }}>
-                        <Button
-                            title={localeString('general.enableNfc')}
-                            icon={{
-                                name: 'nfc',
-                                size: 25
-                            }}
-                            onPress={() => this.enableNfc()}
-                            secondary
-                        />
-                    </View>
-=======
                     {!transactionType && favoriteContacts.length > 0 && (
                         <>
                             <View style={{ marginTop: 18 }}>
@@ -1219,7 +1212,6 @@
                             </View>
                         </>
                     )}
->>>>>>> 0f9784a4
 
                     {transactionType === 'On-chain' &&
                         implementation === 'eclair' && (
