--- conflicted
+++ resolved
@@ -96,13 +96,8 @@
             error_msg: '',
             maxParts: '16',
             maxShardAmt: '',
-<<<<<<< HEAD
-            timeoutSeconds: '20',
             feeLimitSat: '',
             message: ''
-=======
-            feeLimitSat: ''
->>>>>>> 6f78c504
         };
     }
 
@@ -231,18 +226,7 @@
 
     sendKeySendPayment = (satAmount: string | number) => {
         const { TransactionsStore, navigation } = this.props;
-<<<<<<< HEAD
-        const {
-            destination,
-            maxParts,
-            maxShardAmt,
-            timeoutSeconds,
-            feeLimitSat,
-            message
-        } = this.state;
-=======
-        const { destination, maxParts, maxShardAmt, feeLimitSat } = this.state;
->>>>>>> 6f78c504
+        const { destination, maxParts, maxShardAmt, feeLimitSat, message } = this.state;
 
         if (RESTUtils.supportsAMP()) {
             TransactionsStore.sendPayment({
@@ -295,13 +279,8 @@
             error_msg,
             maxParts,
             maxShardAmt,
-<<<<<<< HEAD
-            timeoutSeconds,
             feeLimitSat,
             message
-=======
-            feeLimitSat
->>>>>>> 6f78c504
         } = this.state;
         const { confirmedBlockchainBalance } = BalanceStore;
         const { implementation, settings } = SettingsStore;
