--- conflicted
+++ resolved
@@ -183,15 +183,11 @@
                             onPress={() => this.sendCoins()}
                             backgroundColor="orange"
                             style={styles.button}
-<<<<<<< HEAD
                             buttonStyle={{
                                 backgroundColor: "orange",
                                 borderRadius: 30,
                                 width: 200
                             }}
-=======
-                            borderRadius={30}
->>>>>>> 6f736731
                         />
                     </View>}
                     {transactionType === 'On-chain' && <View style={styles.button}>
