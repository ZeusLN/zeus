import * as React from 'react';
import {
    StyleSheet,
    Text,
    TextInput,
    View,
    ScrollView,
    Clipboard
} from 'react-native';
import { inject, observer } from 'mobx-react';
import { Button, Header, Icon } from 'react-native-elements';
import handleAnything from './../utils/handleAnything';

import InvoicesStore from './../stores/InvoicesStore';
import NodeInfoStore from './../stores/NodeInfoStore';
import TransactionsStore from './../stores/TransactionsStore';
import SettingsStore from './../stores/SettingsStore';

import FeeTable from './../components/FeeTable';

interface SendProps {
    exitSetup: any;
    navigation: any;
    InvoicesStore: InvoicesStore;
    NodeInfoStore: NodeInfoStore;
    TransactionsStore: TransactionsStore;
    SettingsStore: SettingsStore;
}

interface SendState {
    isValid: boolean;
    transactionType: string | null;
    destination: string;
    amount: string;
    fee: string;
    error_msg: string;
}

@inject('InvoicesStore', 'NodeInfoStore', 'TransactionsStore', 'SettingsStore')
@observer
export default class Send extends React.Component<SendProps, SendState> {
    constructor(props: any) {
        super(props);
        const { navigation } = props;
        const destination = navigation.getParam('destination', null);
        const amount = navigation.getParam('amount', null);
        const transactionType = navigation.getParam('transactionType', null);
        const isValid = navigation.getParam('isValid', null);

        this.state = {
            isValid: isValid || false,
            transactionType: transactionType,
            destination: destination || '',
            amount: amount || '',
            fee: '2'
        };
    }

    async UNSAFE_componentWillMount() {
        const clipboard = await Clipboard.getString();
        this.validateAddress(clipboard);
    }

    componentDidMount() {
        if (this.state.destination) {
            this.validateAddress(this.state.destination);
        }
    }

    UNSAFE_componentWillReceiveProps(nextProps: any) {
        const { navigation } = nextProps;
        const destination = navigation.getParam('destination', null);
        const amount = navigation.getParam('amount', null);
        const transactionType = navigation.getParam('transactionType', null);

        if (transactionType === 'Lightning') {
            this.props.InvoicesStore.getPayReq(destination);
        }

        this.setState({
            transactionType,
            destination,
            amount,
            isValid: true
        });
    }

    validateAddress = (text: string) => {
        const { navigation } = this.props;
        handleAnything(text)
            .then(([route, props]) => {
                navigation.navigate(route, props);
            })
            .catch(err => {
                this.setState({
                    transactionType: null,
                    isValid: false,
                    destination: text,
                    error_msg: err.message
                });
            });
    };

    sendCoins = () => {
        const { TransactionsStore, navigation } = this.props;
        const { destination, amount, fee } = this.state;

        TransactionsStore.sendCoins({
            addr: destination,
            sat_per_byte: fee,
            amount
        });
        navigation.navigate('SendingOnChain');
    };

    sendKeySendPayment = () => {
        const { TransactionsStore, navigation } = this.props;
        const { destination, amount } = this.state;

        TransactionsStore.sendPayment(null, amount, destination);

        navigation.navigate('SendingLightning');
    };

    setFee = (text: string) => {
        this.setState({ fee: text });
    };

    render() {
        const { SettingsStore, navigation } = this.props;
        const {
            isValid,
            transactionType,
            destination,
            amount,
            fee,
            error_msg
        } = this.state;
        const { implementation, settings } = SettingsStore;
        const { theme } = settings;

        const BackButton = () => (
            <Icon
                name="arrow-back"
                onPress={() => navigation.navigate('Wallet')}
                color="#fff"
                underlayColor="transparent"
            />
        );

        return (
            <ScrollView
                style={
                    theme === 'dark'
                        ? styles.darkThemeStyle
                        : styles.lightThemeStyle
                }
            >
                <Header
                    leftComponent={<BackButton />}
                    centerComponent={{ text: 'Send', style: { color: '#fff' } }}
                    backgroundColor="grey"
                />
                <View style={styles.content}>
                    <Text
                        style={{ color: theme === 'dark' ? 'white' : 'black' }}
                    >
                        Bitcoin address, Lightning payment request, or keysend
                        address (if enabled)
                    </Text>
                    <TextInput
                        placeholder={'lnbc1...'}
                        value={destination}
                        onChangeText={(text: string) =>
                            this.validateAddress(text)
                        }
                        style={
                            theme === 'dark'
                                ? styles.textInputDark
                                : styles.textInput
                        }
                        placeholderTextColor="gray"
                    />
                    {!isValid && !!destination && (
                        <Text
                            style={{
                                color: theme === 'dark' ? 'white' : 'black'
                            }}
                        >
                            Must be a valid Bitcoin address, Lightning payment
                            request, or keysend address
                        </Text>
                    )}
                    {transactionType && (
                        <Text
                            style={{
                                paddingTop: 10,
                                color: theme === 'dark' ? 'white' : 'black'
                            }}
                        >{`${transactionType} Transaction`}</Text>
                    )}
                    {transactionType === 'On-chain' && (
                        <React.Fragment>
                            <Text
                                style={{
                                    color: theme === 'dark' ? 'white' : 'black'
                                }}
                            >
                                Amount (in satoshis)
                            </Text>
                            <TextInput
                                keyboardType="numeric"
                                value={amount}
                                onChangeText={(text: string) =>
                                    this.setState({ amount: text })
                                }
                                style={
                                    theme === 'dark'
                                        ? styles.textInputDark
                                        : styles.textInput
                                }
                                placeholderTextColor="gray"
                            />
                            <Text
                                style={{
                                    color: theme === 'dark' ? 'white' : 'black'
                                }}
                            >
                                Fee (satoshis per byte)
                            </Text>
                            <TextInput
                                keyboardType="numeric"
                                placeholder="2"
                                value={fee}
                                onChangeText={(text: string) =>
                                    this.setState({ fee: text })
                                }
                                style={
                                    theme === 'dark'
                                        ? styles.textInputDark
                                        : styles.textInput
                                }
                                placeholderTextColor="gray"
                            />
                            <View style={styles.button}>
                                <Button
                                    title="Send Coins"
                                    icon={{
                                        name: 'send',
                                        size: 25,
                                        color: 'white'
                                    }}
                                    onPress={() => this.sendCoins()}
                                    style={styles.button}
                                    buttonStyle={{
                                        backgroundColor: 'orange',
                                        borderRadius: 30
                                    }}
                                />
                            </View>
                        </React.Fragment>
                    )}
                    {transactionType === 'Keysend' && implementation === 'lnd' && (
                        <React.Fragment>
                            <Text
                                style={{
                                    color: theme === 'dark' ? 'white' : 'black'
                                }}
                            >
                                Amount (in satoshis)
                            </Text>
                            <TextInput
                                keyboardType="numeric"
                                value={amount}
                                onChangeText={(text: string) =>
                                    this.setState({ amount: text })
                                }
                                style={
                                    theme === 'dark'
                                        ? styles.textInputDark
                                        : styles.textInput
                                }
                                placeholderTextColor="gray"
                            />
                            <View style={styles.button}>
                                <Button
                                    title="Send"
                                    icon={{
                                        name: 'send',
                                        size: 25,
                                        color: 'white'
                                    }}
                                    onPress={() => this.sendKeySendPayment()}
                                    style={styles.button}
                                    buttonStyle={{
                                        backgroundColor: 'orange',
                                        borderRadius: 30
                                    }}
                                />
                            </View>
                        </React.Fragment>
                    )}
                    {transactionType === 'Keysend' && implementation !== 'lnd' && (
                        <React.Fragment>
                            <Text
                                style={{
                                    color: theme === 'dark' ? 'white' : 'black'
                                }}
                            >
                                Sorry, c-lightning does not support sending
                                keysend payments yet. You can still receive
                                keysend payments if it's enabled on your node.
                            </Text>
                        </React.Fragment>
                    )}
                    {transactionType === 'Lightning' && (
                        <View style={styles.button}>
                            <Button
                                title="Look Up Payment Request"
                                icon={{
                                    name: 'send',
                                    size: 25,
                                    color: 'white'
                                }}
                                onPress={() =>
                                    navigation.navigate('PaymentRequest')
                                }
                                style={styles.button}
                                buttonStyle={{
                                    backgroundColor: 'orange',
                                    borderRadius: 30
                                }}
                            />
                        </View>
                    )}
                    <View style={styles.button}>
                        <Button
                            title="Scan"
                            icon={{
                                name: 'crop-free',
                                size: 25,
                                color: 'white'
                            }}
                            onPress={() =>
                                navigation.navigate('AddressQRCodeScanner')
                            }
                            buttonStyle={{
                                backgroundColor:
                                    theme === 'dark'
                                        ? '#261339'
                                        : 'rgba(92, 99,216, 1)',
                                borderRadius: 30
                            }}
                        />
                    </View>
<<<<<<< HEAD
                    {transactionType === 'On-chain' && (
                        <View style={styles.feeTableButton}>
                            <FeeTable setFee={this.setFee} />
                        </View>
=======
                    {!!error_msg && (
                        <React.Fragment>
                            <Text
                                style={{
                                    color: theme === 'dark' ? 'white' : 'black'
                                }}
                            >
                                {error_msg}
                            </Text>
                        </React.Fragment>
>>>>>>> 9090fb45
                    )}
                </View>
            </ScrollView>
        );
    }
}

const styles = StyleSheet.create({
    lightThemeStyle: {
        flex: 1,
        backgroundColor: 'white'
    },
    darkThemeStyle: {
        flex: 1,
        backgroundColor: 'black',
        color: 'white'
    },
    textInput: {
        fontSize: 20,
        color: 'black',
        paddingTop: 10,
        paddingBottom: 10
    },
    textInputDark: {
        fontSize: 20,
        color: 'white',
        paddingTop: 10,
        paddingBottom: 10
    },
    content: {
        padding: 20
    },
    button: {
        alignItems: 'center',
        paddingTop: 15
    },
    feeTableButton: {
        paddingTop: 15,
        alignItems: 'center',
        minHeight: 75
    }
});<|MERGE_RESOLUTION|>--- conflicted
+++ resolved
@@ -353,12 +353,13 @@
                             }}
                         />
                     </View>
-<<<<<<< HEAD
+
                     {transactionType === 'On-chain' && (
                         <View style={styles.feeTableButton}>
                             <FeeTable setFee={this.setFee} />
                         </View>
-=======
+                    )}
+
                     {!!error_msg && (
                         <React.Fragment>
                             <Text
@@ -369,7 +370,6 @@
                                 {error_msg}
                             </Text>
                         </React.Fragment>
->>>>>>> 9090fb45
                     )}
                 </View>
             </ScrollView>
