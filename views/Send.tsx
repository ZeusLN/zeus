--- conflicted
+++ resolved
@@ -398,37 +398,6 @@
         const { implementation, settings } = SettingsStore;
         const { privacy } = settings;
         const enableMempoolRates = privacy && privacy.enableMempoolRates;
-<<<<<<< HEAD
-        const { units, changeUnits } = UnitsStore;
-        const { fiatRates, getSymbol } = FiatStore;
-
-        const fiatEntry =
-            fiat && fiatRates && fiatRates.filter
-                ? fiatRates.filter((entry: any) => entry.code === fiat)[0]
-                : null;
-
-        const rate =
-            fiat && fiat !== 'Disabled' && fiatRates && fiatEntry
-                ? fiatEntry.rate
-                : 0;
-
-        let satAmount: string | number;
-        switch (units) {
-            case Units.sats:
-                satAmount = amount;
-                break;
-            case Units.BTC:
-                satAmount = Number(amount) * SATS_PER_BTC;
-                break;
-            case Units.fiat:
-                satAmount = Number(
-                    (Number(amount.replace(/,/g, '.')) / Number(rate)) *
-                        Number(SATS_PER_BTC)
-                ).toFixed(0);
-                break;
-        }
-=======
->>>>>>> 018a74c0
 
         const paymentOptions = [localeString('views.Send.lnPayment')];
 
@@ -535,41 +504,6 @@
                     {transactionType === TransactionType.OnChain &&
                         BackendUtils.supportsOnchainSends() && (
                             <React.Fragment>
-<<<<<<< HEAD
-                                <TouchableOpacity onPress={() => changeUnits()}>
-                                    <Text
-                                        style={{
-                                            ...styles.secondaryText,
-                                            color: themeColor('secondaryText')
-                                        }}
-                                    >
-                                        {localeString('views.Send.amount')}
-                                    </Text>
-                                </TouchableOpacity>
-                                <TextInput
-                                    keyboardType="numeric"
-                                    value={amount}
-                                    onChangeText={(text: string) =>
-                                        this.setState({ amount: text })
-                                    }
-                                    style={styles.textInput}
-                                    prefix={
-                                        units !== Units.sats &&
-                                        (units === Units.BTC
-                                            ? '₿'
-                                            : !getSymbol().rtl
-                                            ? getSymbol().symbol
-                                            : null)
-                                    }
-                                    suffix={
-                                        units === Units.sats
-                                            ? units
-                                            : getSymbol().rtl &&
-                                              units === Units.fiat &&
-                                              getSymbol().symbol
-                                    }
-                                    toggleUnits={changeUnits}
-=======
                                 <AmountInput
                                     amount={amount}
                                     title={localeString('views.Send.amount')}
@@ -583,7 +517,6 @@
                                         });
                                     }}
                                     hideConversion={amount === 'all'}
->>>>>>> 018a74c0
                                 />
 
                                 <View style={{ paddingBottom: 15 }}>
@@ -595,12 +528,7 @@
                                                         ? utxoBalance
                                                         : confirmedBlockchainBalance
                                                 }
-<<<<<<< HEAD
                                                 fixedUnits={Units.BTC}
-                                                toggleable
-=======
-                                                fixedUnits="BTC"
->>>>>>> 018a74c0
                                             />
                                             <Amount
                                                 sats={
@@ -608,12 +536,7 @@
                                                         ? utxoBalance
                                                         : confirmedBlockchainBalance
                                                 }
-<<<<<<< HEAD
                                                 fixedUnits={Units.sats}
-                                                toggleable
-=======
-                                                fixedUnits="sats"
->>>>>>> 018a74c0
                                             />
                                         </>
                                     )}
@@ -692,81 +615,6 @@
                     {transactionType === TransactionType.Keysend &&
                         BackendUtils.supportsKeysend() && (
                             <React.Fragment>
-<<<<<<< HEAD
-                                <TouchableOpacity onPress={() => changeUnits()}>
-                                    <Text
-                                        style={{
-                                            ...styles.secondaryText,
-                                            color: themeColor('secondaryText')
-                                        }}
-                                    >
-                                        {localeString('views.Send.amount')}
-                                    </Text>
-                                </TouchableOpacity>
-                                <TextInput
-                                    keyboardType="numeric"
-                                    value={amount}
-                                    onChangeText={(text: string) =>
-                                        this.setState({ amount: text })
-                                    }
-                                    style={styles.textInput}
-                                    prefix={
-                                        units !== Units.sats &&
-                                        (units === Units.BTC
-                                            ? '₿'
-                                            : !getSymbol().rtl
-                                            ? getSymbol().symbol
-                                            : null)
-                                    }
-                                    suffix={
-                                        units === Units.sats
-                                            ? units
-                                            : getSymbol().rtl &&
-                                              units === Units.fiat &&
-                                              getSymbol().symbol
-                                    }
-                                    toggleUnits={changeUnits}
-                                />
-
-                                {fiat !== 'Disabled' && units !== Units.fiat && (
-                                        <Amount
-                                            sats={satAmount}
-                                            fixedUnits={Units.fiat}
-                                            toggleable
-                                        />
-                                    )}
-                                {fiat !== 'Disabled' && (
-                                    <TouchableOpacity
-                                        onPress={() => changeUnits()}
-                                    >
-                                        <Text
-                                            style={{
-                                                ...styles.text,
-                                                color: themeColor('text')
-                                            }}
-                                        >
-                                            {FiatStore.getRate(
-                                                units === Units.sats
-                                            )}
-                                        </Text>
-                                    </TouchableOpacity>
-                                )}
-                                {units !== Units.sats && (
-                                    <Amount
-                                        sats={satAmount}
-                                        fixedUnits={Units.sats}
-                                        toggleable
-                                    />
-                                )}
-                                {units !== Units.BTC && (
-                                    <Amount
-                                        sats={satAmount}
-                                        fixedUnits={Units.BTC}
-                                        toggleable
-                                    />
-                                )}
-
-=======
                                 <AmountInput
                                     amount={amount}
                                     title={localeString('views.Send.amount')}
@@ -781,7 +629,6 @@
                                     }}
                                 />
 
->>>>>>> 018a74c0
                                 {BackendUtils.supportsAMP() && (
                                     <React.Fragment>
                                         <Text
