import * as React from 'react';
import {
    FlatList,
    Image,
    Platform,
    NativeModules,
    NativeEventEmitter,
    StyleSheet,
    Text,
    View,
    ScrollView,
    TouchableOpacity,
    BackHandler,
    NativeEventSubscription
} from 'react-native';
import { Chip, Icon } from 'react-native-elements';
import EncryptedStorage from 'react-native-encrypted-storage';

import Clipboard from '@react-native-clipboard/clipboard';
import { inject, observer } from 'mobx-react';

import NfcManager, {
    NfcEvents,
    TagEvent,
    Ndef
} from 'react-native-nfc-manager';

import handleAnything, { isClipboardValue } from '../utils/handleAnything';

import BalanceStore from '../stores/BalanceStore';
import InvoicesStore from '../stores/InvoicesStore';
import ModalStore from '../stores/ModalStore';
import NodeInfoStore from '../stores/NodeInfoStore';
import SettingsStore from '../stores/SettingsStore';
import TransactionsStore from '../stores/TransactionsStore';
import UTXOsStore from '../stores/UTXOsStore';

import Amount from '../components/Amount';
import AmountInput from '../components/AmountInput';
import Button from '../components/Button';
import LoadingIndicator from '../components/LoadingIndicator';
import {
    WarningMessage,
    ErrorMessage
} from '../components/SuccessErrorMessage';
import Header from '../components/Header';
import OnchainFeeInput from '../components/OnchainFeeInput';
import Screen from '../components/Screen';
import Switch from '../components/Switch';
import TextInput from '../components/TextInput';
import UTXOPicker from '../components/UTXOPicker';

import BackendUtils from '../utils/BackendUtils';
import NFCUtils from '../utils/NFCUtils';
import { localeString } from '../utils/LocaleUtils';
import { themeColor } from '../utils/ThemeUtils';

import NFC from '../assets/images/SVG/NFC-alt.svg';
import ContactIcon from '../assets/images/SVG/PeersContact.svg';
import Scan from '../assets/images/SVG/Scan.svg';
import Sweep from '../assets/images/SVG/Sweep.svg';

import Contact from '../models/Contact';

interface SendProps {
    exitSetup: any;
    navigation: any;
    BalanceStore: BalanceStore;
    InvoicesStore: InvoicesStore;
    ModalStore: ModalStore;
    NodeInfoStore: NodeInfoStore;
    TransactionsStore: TransactionsStore;
    SettingsStore: SettingsStore;
    UTXOsStore: UTXOsStore;
}

interface SendState {
    isValid: boolean;
    transactionType: string | null;
    destination: string;
    amount: string;
    satAmount: string | number;
    fee: string;
    error_msg: string;
    utxos: Array<string>;
    utxoBalance: number;
    confirmationTarget: string;
    maxParts: string;
    maxShardAmt: string;
    feeLimitSat: string;
    message: string;
    enableAtomicMultiPathPayment: boolean;
    clipboard: string;
    loading: boolean;
    contactName: string;
    contacts: Contact[];
    clearOnBackPress: boolean;
}

@inject(
    'InvoicesStore',
    'ModalStore',
    'NodeInfoStore',
    'TransactionsStore',
    'BalanceStore',
    'SettingsStore',
    'UTXOsStore'
)
@observer
export default class Send extends React.Component<SendProps, SendState> {
    listener: any;
    private backPressSubscription: NativeEventSubscription;

    constructor(props: SendProps) {
        super(props);
        const { navigation } = props;
        const destination = navigation.getParam('destination', null);
        const amount = navigation.getParam('amount', null);
        const transactionType = navigation.getParam('transactionType', null);
        const isValid = navigation.getParam('isValid', false);
        const contactName = navigation.getParam('contactName', null);
        const clearOnBackPress = navigation.getParam(
            'clearOnBackPress',
            !destination
        );

        if (transactionType === 'Lightning') {
            this.props.InvoicesStore.getPayReq(destination);
        }

        this.state = {
            isValid: isValid || false,
            transactionType,
            destination: destination || '',
            amount: amount || '',
            satAmount: '',
            fee: '2',
            utxos: [],
            utxoBalance: 0,
            confirmationTarget: '60',
            error_msg: '',
            maxParts: '16',
            maxShardAmt: '',
            feeLimitSat: '100',
            message: '',
            enableAtomicMultiPathPayment: false,
            clipboard: '',
            loading: false,
            contactName,
            contacts: [],
            clearOnBackPress
        };
    }

    async UNSAFE_componentWillMount() {
        const { SettingsStore } = this.props;
        const { settings } = SettingsStore;

        if (settings.privacy && settings.privacy.clipboard) {
            const clipboard = await Clipboard.getString();
            if (await isClipboardValue(clipboard)) {
                this.setState({
                    clipboard
                });
            }
        }

        if (this.listener && this.listener.stop) this.listener.stop();
    }

    UNSAFE_componentWillReceiveProps(nextProps: any) {
        const { navigation } = nextProps;
        const destination = navigation.getParam('destination', null);
        const amount = navigation.getParam('amount', null);
        const transactionType = navigation.getParam('transactionType', null);
        const contactName = navigation.getParam('contactName', null);

        if (transactionType === 'Lightning') {
            this.props.InvoicesStore.getPayReq(destination);
        }

        this.setState({
            transactionType,
            destination,
            isValid: true,
            contactName
        });

        if (amount) {
            this.setState({
                amount
            });
        }
    }

    async componentDidMount() {
        if (this.state.destination) {
            this.validateAddress(this.state.destination);
        }

        this.loadContacts();

        this.backPressSubscription = BackHandler.addEventListener(
            'hardwareBackPress',
            this.backPressed.bind(this)
        );
    }

    componentWillUnmount(): void {
        this.backPressSubscription?.remove();
    }

    loadContacts = async () => {
        this.props.navigation.addListener('didFocus', async () => {
            try {
                const contactsString = await EncryptedStorage.getItem(
                    'zeus-contacts'
                );
                if (contactsString) {
                    const contacts: Contact[] = JSON.parse(contactsString);
                    this.setState({ contacts, loading: false });
                } else {
                    this.setState({ loading: false });
                }
            } catch (error) {
                console.log('Error loading contacts:', error);
                this.setState({ loading: false });
            }
        });
    };

    subscribePayment = (streamingCall: string) => {
        const { handlePayment, handlePaymentError } =
            this.props.TransactionsStore;
        const { LncModule } = NativeModules;
        const eventEmitter = new NativeEventEmitter(LncModule);
        this.listener = eventEmitter.addListener(
            streamingCall,
            (event: any) => {
                if (event.result && event.result !== 'EOF') {
                    try {
                        const result = JSON.parse(event.result);
                        if (result && result.status !== 'IN_FLIGHT') {
                            handlePayment(result);
                            this.listener = null;
                        }
                    } catch (error: any) {
                        handlePaymentError(event.result);
                        this.listener = null;
                    }
                }
            }
        );
    };

    disableNfc = () => {
        NfcManager.setEventListener(NfcEvents.DiscoverTag, null);
        NfcManager.setEventListener(NfcEvents.SessionClosed, null);
    };

    enableNfc = async () => {
        const { ModalStore } = this.props;
        this.disableNfc();
        await NfcManager.start().catch((e) => console.warn(e.message));

        return new Promise((resolve: any) => {
            let tagFound: TagEvent | null = null;

            // enable NFC
            if (Platform.OS === 'android')
                ModalStore.toggleAndroidNfcModal(true);

            NfcManager.setEventListener(
                NfcEvents.DiscoverTag,
                (tag: TagEvent) => {
                    tagFound = tag;
                    const bytes = new Uint8Array(
                        tagFound.ndefMessage[0].payload
                    );

                    let str;
                    const decoded = Ndef.text.decodePayload(bytes);
                    if (decoded.match(/^(https?|lnurl)/)) {
                        str = decoded;
                    } else {
                        str = NFCUtils.nfcUtf8ArrayToStr(bytes) || '';
                    }

                    // close NFC
                    if (Platform.OS === 'android')
                        ModalStore.toggleAndroidNfcModal(false);

                    resolve(this.validateAddress(str));
                    NfcManager.unregisterTagEvent().catch(() => 0);
                }
            );

            NfcManager.setEventListener(NfcEvents.SessionClosed, () => {
                // close NFC
                if (Platform.OS === 'android')
                    ModalStore.toggleAndroidNfcModal(false);

                if (!tagFound) {
                    resolve();
                }
            });

            NfcManager.registerTagEvent();
        });
    };

    selectUTXOs = (utxos: Array<string>, utxoBalance: number) => {
        const { SettingsStore } = this.props;
        const { implementation } = SettingsStore;
        this.setState((prevState) => {
            ({
                utxos,
                utxoBalance,
                amount:
                    implementation === 'c-lightning-REST'
                        ? 'all'
                        : prevState.amount
            });
        });
    };

    validateAddress = (text: string) => {
        const { navigation } = this.props;
        this.setState({
            loading: true,
            isValid: true,
            error_msg: ''
        });
        handleAnything(text, this.state.amount)
            .then((response) => {
                try {
                    this.setState({
                        loading: false
                    });
                    if (response) {
                        const [route, props] = response;
                        navigation.navigate(route, props);
                    }
                } catch {
                    this.setState({
                        loading: false,
                        transactionType: null,
                        isValid: false
                    });
                }
            })
            .catch((err) => {
                this.setState({
                    loading: false,
                    transactionType: null,
                    isValid: false,
                    error_msg: err.message
                });
            });
    };

    sendCoins = (satAmount: string | number) => {
        const { TransactionsStore, navigation } = this.props;
        const { destination, fee, utxos, confirmationTarget } = this.state;

        let request;
        if (utxos && utxos.length > 0) {
            request = {
                addr: destination,
                sat_per_vbyte: fee,
                amount: satAmount.toString(),
                target_conf: Number(confirmationTarget),
                utxos,
                spend_unconfirmed: true
            };
        } else {
            request = {
                addr: destination,
                sat_per_vbyte: fee,
                amount: satAmount.toString(),
                target_conf: Number(confirmationTarget),
                spend_unconfirmed: true
            };
        }
        TransactionsStore.sendCoins(request);
        navigation.navigate('SendingOnChain');
    };

    sendKeySendPayment = (satAmount: string | number) => {
        const { TransactionsStore, SettingsStore, navigation } = this.props;
        const { implementation } = SettingsStore;
        const {
            destination,
            maxParts,
            maxShardAmt,
            feeLimitSat,
            message,
            enableAtomicMultiPathPayment
        } = this.state;

        let streamingCall;
        if (enableAtomicMultiPathPayment) {
            streamingCall = TransactionsStore.sendPayment({
                amount: satAmount.toString(),
                pubkey: destination,
                message,
                max_parts: maxParts,
                max_shard_amt: maxShardAmt,
                fee_limit_sat: feeLimitSat,
                amp: true
            });
        } else {
            streamingCall = TransactionsStore.sendPayment({
                amount: satAmount.toString(),
                pubkey: destination,
                fee_limit_sat: feeLimitSat,
                message
            });
        }

        if (implementation === 'lightning-node-connect') {
            this.subscribePayment(streamingCall);
        }

        navigation.navigate('SendingLightning');
    };

    handleOnNavigateBack = (fee: string) => {
        this.setState({
            fee
        });
    };

    displayAddress = (item: any) => {
        const contact = new Contact(item);
        const {
            hasLnAddress,
            hasOnchainAddress,
            hasPubkey,
            hasMultiplePayableAddresses
        } = contact;

        if (hasMultiplePayableAddresses) {
            return localeString('views.Settings.Contacts.multipleAddresses');
        }

        if (hasLnAddress) {
            return item.lnAddress[0].length > 23
                ? `${item.lnAddress[0].slice(
                      0,
                      10
                  )}...${item.lnAddress[0].slice(-10)}`
                : item.lnAddress[0];
        }

        if (hasOnchainAddress) {
            return item.onchainAddress[0].length > 23
                ? `${item.onchainAddress[0].slice(
                      0,
                      12
                  )}...${item.onchainAddress[0].slice(-8)}`
                : item.onchainAddress[0];
        }

        if (hasPubkey) {
            return item.pubkey[0].length > 23
                ? `${item.pubkey[0].slice(0, 12)}...${item.pubkey[0].slice(-8)}`
                : item.pubkey[0];
        }

        return localeString('views.Settings.Contacts.noAddress');
    };

    renderContactItem = ({ item }: { item: Contact }) => {
        const { navigation } = this.props;
        const contact = new Contact(item);
        return (
            <TouchableOpacity
                onPress={() => {
                    if (contact.isSingleLnAddress) {
                        this.validateAddress(item.lnAddress[0]);
                    } else if (contact.isSingleOnchainAddress) {
                        this.validateAddress(item.onchainAddress[0]);
                    } else if (contact.isSinglePubkey) {
                        this.validateAddress(item.pubkey[0]);
                    } else {
                        navigation.navigate('ContactDetails', {
                            contactId: contact.getContactId,
                            isNostrContact: false
                        });
                    }
                }}
            >
                <View
                    style={{
                        marginHorizontal: 28,
                        paddingBottom: 20,
                        flexDirection: 'row',
                        alignItems: 'center'
                    }}
                >
                    {contact.photo && (
                        <Image
                            source={{ uri: contact.getPhoto }}
                            style={{
                                width: 40,
                                height: 40,
                                borderRadius: 20,
                                marginRight: 10
                            }}
                        />
                    )}
                    <View>
                        <Text
                            style={{ fontSize: 16, color: themeColor('text') }}
                        >
                            {item.name}
                        </Text>
                        <Text
                            style={{
                                fontSize: 16,
                                color: themeColor('secondaryText')
                            }}
                        >
                            {this.displayAddress(item)}
                        </Text>
                    </View>
                </View>
            </TouchableOpacity>
        );
    };

    backPressed = () => {
        if (this.state.clearOnBackPress && this.state.transactionType) {
            this.setState({
                contactName: '',
                destination: '',
                transactionType: ''
            });
            this.props.navigation.setParams({
                contactName: '',
                destination: '',
                transactionType: ''
            });
        } else {
            this.props.navigation.pop();
        }
        return true;
    };

    render() {
        const { SettingsStore, BalanceStore, UTXOsStore, navigation } =
            this.props;
        const {
            isValid,
            transactionType,
            destination,
            amount,
            satAmount,
            fee,
            confirmationTarget,
            utxoBalance,
            error_msg,
            maxParts,
            maxShardAmt,
            feeLimitSat,
            message,
            enableAtomicMultiPathPayment,
            clipboard,
            loading,
            contactName,
            contacts
        } = this.state;
        const {
            confirmedBlockchainBalance,
            unconfirmedBlockchainBalance,
            lightningBalance
        } = BalanceStore;
        const { implementation } = SettingsStore;

        const paymentOptions = [localeString('views.Send.lnPayment')];

        if (BackendUtils.supportsOnchainSends()) {
            paymentOptions.push(localeString('views.Send.btcAddress'));
        }
        if (BackendUtils.supportsKeysend()) {
            paymentOptions.push(localeString('views.Send.keysendAddress'));
        }

        const favoriteContacts = contacts.filter(
            (contact: Contact) => contact.isFavourite
        );

        return (
            <Screen>
                <Header
                    leftComponent="Back"
                    onBack={this.backPressed.bind(this)}
                    navigateBackOnBackPress={false}
                    centerComponent={{
                        text: localeString('views.Send.title'),
                        style: {
                            color: themeColor('text'),
                            fontFamily: 'PPNeueMontreal-Book'
                        }
                    }}
                    rightComponent={
                        <View style={{ flex: 1, flexDirection: 'row' }}>
                            {loading && (
                                <View style={{ paddingRight: 15 }}>
                                    <LoadingIndicator size={30} />
                                </View>
                            )}
                            {BackendUtils.supportsSweep() &&
                                isValid &&
                                transactionType === 'On-chain' && (
                                    <View
                                        style={{
                                            marginTop: 3,
                                            marginRight: 20
                                        }}
                                    >
                                        <TouchableOpacity
                                            onPress={() =>
                                                navigation.navigate('Sweep', {
                                                    destination,
                                                    isValid
                                                })
                                            }
                                        >
                                            <Sweep
                                                fill={themeColor('text')}
                                                width={30}
                                                height={30}
                                            />
                                        </TouchableOpacity>
                                    </View>
                                )}
                            <View style={{ marginTop: 3, marginRight: 15 }}>
                                <TouchableOpacity
                                    onPress={() => this.enableNfc()}
                                >
                                    <NFC
                                        fill={themeColor('text')}
                                        width={30}
                                        height={30}
                                    />
                                </TouchableOpacity>
                            </View>
                            <View style={{ marginTop: 3 }}>
                                <TouchableOpacity
                                    onPress={() =>
                                        navigation.navigate(
                                            'HandleAnythingQRScanner'
                                        )
                                    }
                                >
                                    <Scan
                                        fill={themeColor('text')}
                                        width={30}
                                        height={30}
                                    />
                                </TouchableOpacity>
                            </View>
                        </View>
                    }
                    navigation={navigation}
                />
                <ScrollView
                    contentContainerStyle={styles.content}
                    keyboardShouldPersistTaps="handled"
                >
                    {!!destination &&
                        transactionType === 'On-chain' &&
                        BackendUtils.supportsOnchainSends() &&
                        confirmedBlockchainBalance === 0 &&
                        unconfirmedBlockchainBalance === 0 && (
                            <View style={{ marginBottom: 10 }}>
                                <WarningMessage
                                    message={localeString(
                                        'views.Send.noOnchainBalance'
                                    )}
                                />
                            </View>
                        )}
                    {!!destination &&
                        (transactionType === 'Lightning' ||
                            transactionType === 'Keysend') &&
                        lightningBalance === 0 && (
                            <View style={{ marginBottom: 10 }}>
                                <WarningMessage
                                    message={localeString(
                                        'views.Send.noLightningBalance'
                                    )}
                                />
                            </View>
                        )}
                    {transactionType ? (
                        <>
                            <Text
                                style={{
                                    ...styles.text,
                                    color: themeColor('secondaryText')
                                }}
                            >
                                {localeString('general.destination')}
                            </Text>
                            <TextInput
                                value={destination}
                                locked={true}
                                multiline={true}
                                textInputStyle={{
                                    color: 'red',
                                    fontSize: 100
                                }}
                            />
                        </>
                    ) : (
                        <>
                            <Text
                                style={{
                                    ...styles.text,
                                    color: themeColor('secondaryText')
                                }}
                            >
                                {paymentOptions.join(', ')}
                            </Text>
                            <View
                                style={{
                                    flexDirection: 'row',
                                    alignItems: 'center'
                                }}
                            >
                                <TextInput
                                    placeholder={'lnbc1...'}
                                    value={contactName ? '' : destination}
                                    onChangeText={(text: string) => {
                                        this.setState({
                                            destination: text.replace(/\s/, ''),
                                            error_msg: ''
                                        });
                                    }}
                                    style={{
                                        flex: 1,
                                        paddingHorizontal: 15,
                                        paddingRight: 40
                                    }}
                                    autoCorrect={false}
                                    autoCapitalize="none"
                                />
                                {contactName && (
                                    <View
                                        style={{
                                            flexDirection: 'row',
                                            alignItems: 'center',
                                            position: 'absolute',
                                            left: 10,
                                            top: 22
                                        }}
                                    >
                                        <Chip
                                            title={contactName}
                                            titleStyle={{
                                                ...styles.text,
                                                color: themeColor('background'),
                                                backgroundColor:
                                                    themeColor('chain')
                                            }}
                                            type="inline"
                                            containerStyle={{
                                                backgroundColor:
                                                    themeColor('chain'),
                                                borderRadius: 8,
                                                paddingRight: 24
                                            }}
                                        />
                                        <TouchableOpacity
                                            onPress={() => {
                                                this.setState({
                                                    contactName: '',
                                                    destination: '',
                                                    transactionType: ''
                                                });
                                            }}
                                            style={{
                                                position: 'absolute',
                                                right: 8,
                                                top: 8
                                            }}
                                        >
                                            <Icon
                                                name="close-circle"
                                                type="material-community"
                                                size={18}
                                                color={themeColor('background')}
                                            />
                                        </TouchableOpacity>
                                    </View>
                                )}
                                <TouchableOpacity
                                    onPress={() =>
                                        navigation.navigate('Contacts', {
                                            SendScreen: true
                                        })
                                    }
                                    style={{ position: 'absolute', right: 10 }}
                                >
                                    <ContactIcon stroke={themeColor('text')} />
                                </TouchableOpacity>
                            </View>
                        </>
                    )}

                    {!!error_msg && !!destination && (
                        <View style={{ marginVertical: 10 }}>
                            <ErrorMessage
                                message={error_msg}
                                mainStyle={{ marginVertical: 10 }}
                            />
                        </View>
                    )}
                    {!isValid && !!destination && error_msg && (
                        <Text
                            style={{
                                ...styles.text,
                                color: themeColor('text'),
                                paddingBottom: 5
                            }}
                        >
                            {localeString('views.Send.mustBeValid')}{' '}
                            {paymentOptions.join(', ')}
                        </Text>
                    )}
                    {transactionType && (
                        <Text
                            style={{
                                ...styles.text,
                                color: themeColor('text'),
                                marginBottom: 10,
                                paddingBottom: 5
                            }}
                        >{`${transactionType} Transaction`}</Text>
                    )}
                    {transactionType === 'On-chain' &&
                        !BackendUtils.supportsOnchainSends() && (
                            <Text
                                style={{
                                    ...styles.text,
                                    color: themeColor('secondaryText')
                                }}
                            >
                                {localeString('views.Send.onChainNotSupported')}{' '}
                                {implementation}
                            </Text>
                        )}
                    {transactionType === 'On-chain' &&
                        BackendUtils.supportsOnchainSends() && (
                            <React.Fragment>
                                <AmountInput
                                    amount={amount}
                                    title={localeString('views.Send.amount')}
                                    onAmountChange={(
                                        amount: string,
                                        satAmount: string | number
                                    ) => {
                                        this.setState({
                                            amount,
                                            satAmount
                                        });
                                    }}
                                    hideConversion={amount === 'all'}
                                />

                                <View style={{ paddingBottom: 15 }}>
                                    {amount === 'all' && (
                                        <>
                                            <Amount
                                                sats={
                                                    utxoBalance > 0
                                                        ? utxoBalance
                                                        : confirmedBlockchainBalance
                                                }
                                                fixedUnits="BTC"
                                            />
                                            <Amount
                                                sats={
                                                    utxoBalance > 0
                                                        ? utxoBalance
                                                        : confirmedBlockchainBalance
                                                }
                                                fixedUnits="sats"
                                            />
                                        </>
                                    )}
                                </View>

                                <Text
                                    style={{
                                        ...styles.text,
                                        color: themeColor('secondaryText')
                                    }}
                                >
                                    {localeString('views.Send.feeSatsVbyte')}
                                </Text>

                                <OnchainFeeInput
                                    fee={fee}
                                    onChangeFee={(text: string) =>
                                        this.setState({ fee: text })
                                    }
                                />
                                {BackendUtils.supportsCoinControl() &&
                                    !BackendUtils.isLNDBased && (
                                        <UTXOPicker
                                            onValueChange={this.selectUTXOs}
                                            UTXOsStore={UTXOsStore}
                                        />
                                    )}
                                <View
                                    style={{
                                        ...styles.button,
                                        paddingBottom: 130
                                    }}
                                >
                                    <Button
                                        title={localeString(
                                            'views.Send.sendCoins'
                                        )}
                                        icon={{
                                            name: 'send',
                                            size: 25,
                                            color:
                                                confirmedBlockchainBalance ===
                                                    0 &&
                                                unconfirmedBlockchainBalance ===
                                                    0
                                                    ? themeColor(
                                                          'secondaryText'
                                                      )
                                                    : themeColor('background')
                                        }}
                                        onPress={() =>
                                            this.sendCoins(satAmount)
                                        }
                                        disabled={
                                            confirmedBlockchainBalance === 0 &&
                                            unconfirmedBlockchainBalance === 0
                                        }
                                    />
                                </View>
                            </React.Fragment>
                        )}
                    {transactionType === 'Keysend' &&
                        BackendUtils.supportsKeysend() && (
                            <React.Fragment>
                                <AmountInput
                                    amount={amount}
                                    title={localeString('views.Send.amount')}
                                    onAmountChange={(
                                        amount: string,
                                        satAmount: string | number
                                    ) => {
                                        this.setState({
                                            amount,
                                            satAmount
                                        });
                                    }}
                                />

                                {BackendUtils.supportsAMP() && (
                                    <React.Fragment>
                                        <Text
                                            style={{
                                                ...styles.text,
                                                color: themeColor(
                                                    'secondaryText'
                                                )
                                            }}
                                        >
                                            {`${localeString(
                                                'views.PaymentRequest.feeLimit'
                                            )} (${localeString(
                                                'general.sats'
                                            )})`}
                                            :
                                        </Text>
                                        <TextInput
                                            keyboardType="numeric"
                                            placeholder="100"
                                            value={feeLimitSat}
                                            onChangeText={(text: string) =>
                                                this.setState({
                                                    feeLimitSat: text
                                                })
                                            }
                                        />
                                        <Text
                                            style={{
                                                ...styles.text,
                                                marginTop: 10,
                                                color: themeColor(
                                                    'secondaryText'
                                                )
                                            }}
                                        >
                                            {`${localeString(
                                                'views.Send.message'
                                            )} (${localeString(
                                                'general.optional'
                                            )})`}
                                        </Text>
                                        <TextInput
                                            keyboardType="default"
                                            value={message}
                                            onChangeText={(text: string) =>
                                                this.setState({
                                                    message: text
                                                })
                                            }
                                        />
                                        <Text
                                            style={{
                                                ...styles.label,
                                                color: themeColor('text'),
                                                top: 25
                                            }}
                                        >
                                            {localeString(
                                                'views.PaymentRequest.amp'
                                            )}
                                        </Text>
                                        <View
                                            style={{
                                                flex: 1,
                                                flexDirection: 'row',
                                                justifyContent: 'flex-end'
                                            }}
                                        >
                                            <View
                                                style={{
                                                    flex: 1,
                                                    flexDirection: 'row',
                                                    justifyContent: 'flex-end'
                                                }}
                                            >
                                                <Switch
                                                    value={
                                                        enableAtomicMultiPathPayment
                                                    }
                                                    onValueChange={() =>
                                                        this.setState({
                                                            enableAtomicMultiPathPayment:
                                                                !enableAtomicMultiPathPayment
                                                        })
                                                    }
                                                />
                                            </View>
                                        </View>
                                    </React.Fragment>
                                )}
                                {BackendUtils.supportsAMP() &&
                                    enableAtomicMultiPathPayment && (
                                        <React.Fragment>
                                            <Text
                                                style={{
                                                    ...styles.text,
                                                    color: themeColor(
                                                        'secondaryText'
                                                    )
                                                }}
                                            >
                                                {`${localeString(
                                                    'views.PaymentRequest.maxParts'
                                                )} (${localeString(
                                                    'general.optional'
                                                )})`}
                                            </Text>
                                            <TextInput
                                                keyboardType="numeric"
                                                value={maxParts}
                                                onChangeText={(text: string) =>
                                                    this.setState({
                                                        maxParts: text
                                                    })
                                                }
                                            />
                                            <Text
                                                style={{
                                                    ...styles.text,
                                                    color: themeColor('text'),
                                                    paddingBottom: 15
                                                }}
                                            >
                                                {localeString(
                                                    'views.PaymentRequest.maxPartsDescription'
                                                )}
                                            </Text>
                                            <Text
                                                style={{
                                                    ...styles.text,
                                                    color: themeColor(
                                                        'secondaryText'
                                                    )
                                                }}
                                            >
                                                {`${localeString(
<<<<<<< HEAD
=======
                                                    'views.PaymentRequest.feeLimit'
                                                )} (${localeString(
                                                    'general.sats'
                                                )}) (${localeString(
                                                    'general.optional'
                                                )})`}
                                            </Text>
                                            <TextInput
                                                keyboardType="numeric"
                                                placeholder="100"
                                                value={feeLimitSat}
                                                onChangeText={(text: string) =>
                                                    this.setState({
                                                        feeLimitSat: text
                                                    })
                                                }
                                            />
                                            <Text
                                                style={{
                                                    ...styles.text,
                                                    color: themeColor(
                                                        'secondaryText'
                                                    )
                                                }}
                                            >
                                                {`${localeString(
>>>>>>> 5bc0ce2e
                                                    'views.PaymentRequest.maxShardAmt'
                                                )} (${localeString(
                                                    'general.sats'
                                                )}) (${localeString(
                                                    'general.optional'
                                                )})`}
                                            </Text>
                                            <TextInput
                                                keyboardType="numeric"
                                                value={maxShardAmt}
                                                onChangeText={(text: string) =>
                                                    this.setState({
                                                        maxShardAmt: text
                                                    })
                                                }
                                            />
                                        </React.Fragment>
                                    )}
                                <View style={styles.button}>
                                    <Button
                                        title={localeString('general.send')}
                                        icon={{
                                            name: 'send',
                                            size: 25,
                                            color:
                                                lightningBalance === 0
                                                    ? themeColor(
                                                          'secondaryText'
                                                      )
                                                    : themeColor('background')
                                        }}
                                        onPress={() =>
                                            this.sendKeySendPayment(satAmount)
                                        }
                                        disabled={lightningBalance === 0}
                                    />
                                </View>
                            </React.Fragment>
                        )}
                    {transactionType === 'Keysend' &&
                        !BackendUtils.supportsKeysend() && (
                            <React.Fragment>
                                <Text
                                    style={{
                                        ...styles.text,
                                        color: themeColor('secondaryText')
                                    }}
                                >
                                    {localeString('views.Send.sorry')},{' '}
                                    {implementation}{' '}
                                    {localeString(
                                        'views.Send.keysendNotSupported'
                                    )}
                                </Text>
                            </React.Fragment>
                        )}
                    {transactionType === 'Lightning' && (
                        <View style={styles.button}>
                            <Button
                                title={localeString('views.Send.lookup')}
                                icon={{
                                    name: 'send',
                                    size: 25,
                                    color:
                                        lightningBalance === 0
                                            ? themeColor('secondaryText')
                                            : themeColor('background')
                                }}
                                onPress={() =>
                                    navigation.navigate('PaymentRequest')
                                }
                                disabled={lightningBalance === 0}
                            />
                        </View>
                    )}

                    {!!clipboard && !destination && (
                        <View style={styles.button}>
                            <Button
                                title={localeString('general.paste')}
                                onPress={() => this.validateAddress(clipboard)}
                                secondary
                            />
                        </View>
                    )}

                    {destination && !transactionType && (
                        <View style={styles.button}>
                            <Button
                                title={localeString('general.proceed')}
                                onPress={() =>
                                    this.validateAddress(destination)
                                }
                            />
                        </View>
                    )}

                    {!transactionType && favoriteContacts.length > 0 && (
                        <>
                            <View style={{ marginTop: 18 }}>
                                <Text
                                    style={{
                                        fontSize: 16,
                                        color: themeColor('secondaryText')
                                    }}
                                >
                                    {`${localeString(
                                        'views.Settings.Contacts.favorites'
                                    ).toUpperCase()} (${
                                        favoriteContacts.length
                                    })`}
                                </Text>
                            </View>
                            <View style={{ marginTop: 20, marginLeft: -24 }}>
                                <FlatList
                                    data={favoriteContacts}
                                    renderItem={this.renderContactItem}
                                    keyExtractor={(_, index) =>
                                        index.toString()
                                    }
                                    scrollEnabled={false}
                                />
                            </View>
                        </>
                    )}

                    {transactionType === 'On-chain' &&
                        implementation === 'eclair' && (
                            <View style={styles.feeTableButton}>
                                <TextInput
                                    keyboardType="numeric"
                                    value={confirmationTarget}
                                    onChangeText={(text: string) =>
                                        this.setState({
                                            confirmationTarget: text
                                        })
                                    }
                                />
                            </View>
                        )}
                </ScrollView>
            </Screen>
        );
    }
}

const styles = StyleSheet.create({
    text: {
        fontFamily: 'PPNeueMontreal-Book'
    },
    secondaryText: {
        fontFamily: 'PPNeueMontreal-Book'
    },
    content: {
        padding: 20,
        paddingTop: 10
    },
    button: {
        alignItems: 'center',
        paddingTop: 30
    },
    feeTableButton: {
        paddingTop: 15,
        alignItems: 'center',
        minHeight: 75
    },
    editFeeButton: {
        paddingTop: 15,
        alignItems: 'center'
    },
    label: {
        fontFamily: 'PPNeueMontreal-Book',
        paddingTop: 5
    }
});<|MERGE_RESOLUTION|>--- conflicted
+++ resolved
@@ -982,7 +982,6 @@
                                             )} (${localeString(
                                                 'general.sats'
                                             )})`}
-                                            :
                                         </Text>
                                         <TextInput
                                             keyboardType="numeric"
@@ -1104,35 +1103,6 @@
                                                 }}
                                             >
                                                 {`${localeString(
-<<<<<<< HEAD
-=======
-                                                    'views.PaymentRequest.feeLimit'
-                                                )} (${localeString(
-                                                    'general.sats'
-                                                )}) (${localeString(
-                                                    'general.optional'
-                                                )})`}
-                                            </Text>
-                                            <TextInput
-                                                keyboardType="numeric"
-                                                placeholder="100"
-                                                value={feeLimitSat}
-                                                onChangeText={(text: string) =>
-                                                    this.setState({
-                                                        feeLimitSat: text
-                                                    })
-                                                }
-                                            />
-                                            <Text
-                                                style={{
-                                                    ...styles.text,
-                                                    color: themeColor(
-                                                        'secondaryText'
-                                                    )
-                                                }}
-                                            >
-                                                {`${localeString(
->>>>>>> 5bc0ce2e
                                                     'views.PaymentRequest.maxShardAmt'
                                                 )} (${localeString(
                                                     'general.sats'
