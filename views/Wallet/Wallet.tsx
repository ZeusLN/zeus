import * as React from 'react';
import {
    Animated,
    PanResponder,
    Text,
    TouchableOpacity,
    View
} from 'react-native';
import LinearGradient from 'react-native-linear-gradient';

import { inject, observer } from 'mobx-react';
import Clipboard from '@react-native-clipboard/clipboard';
import { NavigationContainer, DefaultTheme } from '@react-navigation/native';
import { createBottomTabNavigator } from '@react-navigation/bottom-tabs';
import ChannelsPane from '../Channels/ChannelsPane';
import MainPane from './MainPane';

import Button from './../../components/Button';
import LoadingIndicator from './../../components/LoadingIndicator';

import RESTUtils from './../../utils/RESTUtils';
import LinkingUtils from './../../utils/LinkingUtils';
import { restartTor } from './../../utils/TorUtils';
import { localeString } from './../../utils/LocaleUtils';
import { themeColor } from './../../utils/ThemeUtils';

import BalanceStore from './../../stores/BalanceStore';
import ChannelsStore from './../../stores/ChannelsStore';
import FeeStore from './../../stores/FeeStore';

import NodeInfoStore from './../../stores/NodeInfoStore';
import SettingsStore from './../../stores/SettingsStore';
import FiatStore from './../../stores/FiatStore';
import UnitsStore from './../../stores/UnitsStore';
import LayerBalances from './../../components/LayerBalances';

<<<<<<< HEAD
import Temple from './../../assets/images/SVG/Temple.svg';
import ChannelsIcon from './../../assets/images/SVG/Channels.svg';
import CaretUp from './../../assets/images/SVG/Caret Up.svg';
import WordLogo from './../../assets/images/SVG/Word Logo.svg';
=======
import Temple from './../../images/SVG/Temple.svg';
import ChannelsIcon from './../../images/SVG/Channels.svg';
import CaretUp from './../../images/SVG/Caret Up.svg';
import WordLogo from './../../images/SVG/Word Logo - no outline.svg';
>>>>>>> e4bda0f1

interface WalletProps {
    enterSetup: any;
    exitTransaction: any;
    navigation: any;
    BalanceStore: BalanceStore;
    ChannelsStore: ChannelsStore;
    FeeStore: FeeStore;
    NodeInfoStore: NodeInfoStore;
    SettingsStore: SettingsStore;
    UnitsStore: UnitsStore;
    FiatStore: FiatStore;
}

@inject(
    'BalanceStore',
    'ChannelsStore',
    'NodeInfoStore',
    'FeeStore',
    'SettingsStore',
    'UnitsStore',
    'FiatStore'
)
@observer
export default class Wallet extends React.Component<WalletProps, {}> {
    clipboard: string;

    constructor(props) {
        super(props);
        this.pan = new Animated.ValueXY();
        this.panResponder = PanResponder.create({
            onMoveShouldSetPanResponder: () => true,
            onPanResponderMove: Animated.event(
                [null, { dx: this.pan.x, dy: this.pan.y }],
                { useNativeDriver: false }
            ),
            onPanResponderRelease: () => {
                Animated.spring(this.pan, {
                    toValue: { x: 0, y: 0 },
                    useNativeDriver: false
                }).start();
                props.navigation.navigate('Activity');
            }
        });
    }

    componentDidMount() {
        // triggers when loaded from navigation or back action
        this.props.navigation.addListener('didFocus', () => {
            this.getSettingsAndNavigate();
        });
    }

    componentWillUnmount() {
        LinkingUtils.removeEventListener();
    }

    async UNSAFE_componentWillMount() {
        const { SettingsStore } = this.props;
        const { settings } = SettingsStore;

        if (settings.privacy && settings.privacy.clipboard) {
            this.clipboard = await Clipboard.getString();
        }

        this.refresh();
    }

    UNSAFE_componentWillReceiveProps = (nextProps: any) => {
        const { navigation } = nextProps;
        const refresh = navigation.getParam('refresh', null);

        if (refresh) {
            this.refresh();
        }
    };

    async getSettingsAndNavigate() {
        const { SettingsStore, navigation } = this.props;

        // This awaits on settings, so should await on Tor being bootstrapped before making requests
        await SettingsStore.getSettings().then((settings: any) => {
            const loginRequired =
                settings && settings.passphrase && !SettingsStore.loggedIn;
            if (loginRequired) {
                navigation.navigate('Lockscreen');
            } else if (
                settings &&
                settings.nodes &&
                settings.nodes.length > 0
            ) {
                this.fetchData();
            } else {
                navigation.navigate('IntroSplash');
            }
        });
    }

    async refresh() {
        const { NodeInfoStore, BalanceStore, ChannelsStore, SettingsStore } =
            this.props;

        if (SettingsStore.connecting) {
            NodeInfoStore.reset();
            BalanceStore.reset();
            ChannelsStore.reset();
        }

        this.getSettingsAndNavigate();
    }

    restartTorAndReload = async () => {
        this.props.NodeInfoStore.setLoading();
        await restartTor();
        await this.refresh();
    };

    async fetchData() {
        const {
            NodeInfoStore,
            BalanceStore,
            ChannelsStore,
            FeeStore,
            SettingsStore,
            FiatStore,
            navigation
        } = this.props;
        const {
            settings,
            implementation,
            username,
            password,
            login,
            connecting,
            setConnectingStatus
        } = SettingsStore;
        const { fiat } = settings;

        if (!!fiat && fiat !== 'Disabled') {
            FiatStore.getFiatRates();
        }

        if (implementation === 'lndhub') {
            login({ login: username, password }).then(async () => {
                await Promise.all([
                    BalanceStore.getBlockchainBalance(),
                    BalanceStore.getLightningBalance()
                ]);
            });
        } else {
            await Promise.all([
                BalanceStore.getBlockchainBalance(),
                BalanceStore.getLightningBalance()
            ]);
            NodeInfoStore.getNodeInfo();
            ChannelsStore.getChannels();
            FeeStore.getFees();
        }

        if (implementation === 'lnd') {
            FeeStore.getForwardingHistory();
        }

        if (connecting) {
            setConnectingStatus(false);
            LinkingUtils.addEventListener();
            LinkingUtils.handleInitialUrl(navigation);
        }
    }

    render() {
        const Tab = createBottomTabNavigator();
        const {
            NodeInfoStore,
            UnitsStore,
            BalanceStore,
            SettingsStore,
            navigation
        } = this.props;
        const { error, nodeInfo } = NodeInfoStore;
        const { implementation, enableTor, settings, loggedIn, connecting } =
            SettingsStore;
        const loginRequired =
            !settings || (settings && settings.passphrase && !loggedIn);
        const dataAvailable = implementation === 'lndhub' || nodeInfo.version;

        const WalletScreen = () => {
            return (
                <View
                    style={{
                        backgroundColor: themeColor('background'),
                        flex: 1
                    }}
                >
                    <MainPane
                        navigation={navigation}
                        NodeInfoStore={NodeInfoStore}
                        UnitsStore={UnitsStore}
                        BalanceStore={BalanceStore}
                        SettingsStore={SettingsStore}
                    />

                    {error && enableTor && (
                        <View style={{ backgroundColor: themeColor('error') }}>
                            <Button
                                title={localeString('views.Wallet.restartTor')}
                                icon={{
                                    name: 'sync',
                                    size: 25,
                                    color: 'white'
                                }}
                                onPress={() => this.restartTorAndReload()}
                            />
                        </View>
                    )}

                    {dataAvailable && (
                        <>
                            {!BalanceStore.loadingLightningBalance &&
                            !BalanceStore.loadingBlockchainBalance ? (
                                <LayerBalances
                                    navigation={navigation}
                                    BalanceStore={BalanceStore}
                                    UnitsStore={UnitsStore}
                                    onRefresh={() => this.refresh()}
                                    refreshing={
                                        BalanceStore.loadingLightningBalance ||
                                        BalanceStore.loadingBlockchainBalance
                                    }
                                />
                            ) : (
                                <LoadingIndicator size={120} />
                            )}

                            <Animated.View
                                style={{
                                    flex: 1,
                                    justifyContent: 'flex-end',
                                    alignSelf: 'center',
                                    bottom: 10,
                                    paddingTop: 40,
                                    paddingBottom: 35,
                                    width: '100%',
                                    transform: [{ translateY: this.pan.y }],
                                    alignItems: 'center'
                                }}
                                {...this.panResponder.panHandlers}
                            >
                                <TouchableOpacity
                                    onPress={() =>
                                        this.props.navigation.navigate(
                                            'Activity'
                                        )
                                    }
                                >
                                    <CaretUp
                                        stroke={themeColor('text')}
                                        fill={themeColor('text')}
                                    />
                                </TouchableOpacity>
                            </Animated.View>
                        </>
                    )}
                </View>
            );
        };

        const ChannelsScreen = () => {
            return (
                <View
                    style={{
                        backgroundColor: themeColor('background'),
                        flex: 1
                    }}
                >
                    <ChannelsPane navigation={navigation} />
                </View>
            );
        };

        const Theme = {
            ...DefaultTheme,
            colors: {
                ...DefaultTheme.colors,
                card: error ? themeColor('error') : themeColor('secondary'),
                border: error ? themeColor('error') : themeColor('secondary')
            }
        };

        return (
            <View style={{ flex: 1 }}>
                <LinearGradient
                    colors={themeColor('gradient')}
                    style={{ flex: 1 }}
                >
                    {!connecting && !loginRequired && (
                        <NavigationContainer theme={Theme}>
                            <Tab.Navigator
                                screenOptions={({ route }) => ({
                                    tabBarIcon: ({ color }) => {
                                        if (route.name === 'Wallet') {
                                            return <Temple fill={color} />;
                                        }
                                        if (
                                            RESTUtils.supportsChannelManagement()
                                        ) {
                                            return (
                                                <ChannelsIcon fill={color} />
                                            );
                                        }
                                    }
                                })}
                                tabBarOptions={{
                                    activeTintColor: error
                                        ? themeColor('error')
                                        : themeColor('text'),
                                    inactiveTintColor: error
                                        ? themeColor('error')
                                        : RESTUtils.supportsChannelManagement()
                                        ? 'gray'
                                        : themeColor('highlight'),
                                    showLabel: false
                                }}
                            >
                                <Tab.Screen
                                    name="Wallet"
                                    component={WalletScreen}
                                />
                                {RESTUtils.supportsChannelManagement() &&
                                !error ? (
                                    <Tab.Screen
                                        name={localeString(
                                            'views.Wallet.Wallet.channels'
                                        )}
                                        component={ChannelsScreen}
                                    />
                                ) : (
                                    <Tab.Screen
                                        name={' '}
                                        component={WalletScreen}
                                    />
                                )}
                            </Tab.Navigator>
                        </NavigationContainer>
                    )}
                    {connecting && !loginRequired && (
                        <View
                            style={{
                                backgroundColor: '#1F242D',
                                height: '100%'
                            }}
                        >
                            <View
                                style={{
<<<<<<< HEAD
                                    color: themeColor('text'),
                                    fontFamily: 'Lato-Regular',
                                    alignSelf: 'center',
                                    fontSize: 15
=======
                                    flex: 1,
                                    justifyContent: 'center',
                                    alignItems: 'center',
                                    top: 50
>>>>>>> e4bda0f1
                                }}
                            >
                                <WordLogo
                                    height={100}
                                    style={{
                                        alignSelf: 'center'
                                    }}
                                />
                                <Text
                                    style={{
                                        color: themeColor('secondaryText'),
                                        alignSelf: 'center',
                                        fontSize: 15,
                                        padding: 8
                                    }}
                                >
                                    {localeString(
                                        'views.Wallet.Wallet.connecting'
                                    )}
                                </Text>
                                <LoadingIndicator size={120} />
                            </View>
                            <View
                                style={{
                                    bottom: 56
                                }}
                            >
                                <Button
                                    title={localeString('views.Settings.title')}
                                    buttonStyle={{
                                        backgroundColor: 'gray',
                                        borderRadius: 30
                                    }}
                                    containerStyle={{
                                        width: 320
                                    }}
                                    onPress={() =>
                                        navigation.navigate('Settings')
                                    }
                                    adaptiveWidth
                                    iconOnly
                                />
                            </View>
                        </View>
                    )}
                </LinearGradient>
            </View>
        );
    }
}<|MERGE_RESOLUTION|>--- conflicted
+++ resolved
@@ -34,17 +34,10 @@
 import UnitsStore from './../../stores/UnitsStore';
 import LayerBalances from './../../components/LayerBalances';
 
-<<<<<<< HEAD
 import Temple from './../../assets/images/SVG/Temple.svg';
 import ChannelsIcon from './../../assets/images/SVG/Channels.svg';
 import CaretUp from './../../assets/images/SVG/Caret Up.svg';
-import WordLogo from './../../assets/images/SVG/Word Logo.svg';
-=======
-import Temple from './../../images/SVG/Temple.svg';
-import ChannelsIcon from './../../images/SVG/Channels.svg';
-import CaretUp from './../../images/SVG/Caret Up.svg';
-import WordLogo from './../../images/SVG/Word Logo - no outline.svg';
->>>>>>> e4bda0f1
+import WordLogo from './../../asssets/images/SVG/Word Logo - no outline.svg';
 
 interface WalletProps {
     enterSetup: any;
@@ -399,17 +392,10 @@
                         >
                             <View
                                 style={{
-<<<<<<< HEAD
-                                    color: themeColor('text'),
-                                    fontFamily: 'Lato-Regular',
-                                    alignSelf: 'center',
-                                    fontSize: 15
-=======
                                     flex: 1,
                                     justifyContent: 'center',
                                     alignItems: 'center',
                                     top: 50
->>>>>>> e4bda0f1
                                 }}
                             >
                                 <WordLogo
@@ -421,6 +407,7 @@
                                 <Text
                                     style={{
                                         color: themeColor('secondaryText'),
+                                        fontFamily: 'Lato-Regular',
                                         alignSelf: 'center',
                                         fontSize: 15,
                                         padding: 8
