--- conflicted
+++ resolved
@@ -368,17 +368,7 @@
                     embeddedLndNetwork === 'Testnet'
                 );
             }
-<<<<<<< HEAD
-            NodeInfoStore.getNodeInfo();
-=======
-            if (BackendUtils.supportsLSPs()) {
-                if (SettingsStore.settings.enableLSP) {
-                    LSPStore.getLSPInfo();
-                }
-                LSPStore.initChannelAcceptor();
-            }
             await NodeInfoStore.getNodeInfo();
->>>>>>> edda71d4
             if (BackendUtils.supportsAccounts()) UTXOsStore.listAccounts();
             await BalanceStore.getCombinedBalance(false);
             if (BackendUtils.supportsChannelManagement())
