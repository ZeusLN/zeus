--- conflicted
+++ resolved
@@ -116,17 +116,8 @@
                                 : displayName;
 
                             const data = new Identicon(
-<<<<<<< HEAD
                                 hash.sha1(channelTitle),
-                                420
-=======
-                                hash.sha1(
-                                    item.alias ||
-                                        item.remote_pubkey ||
-                                        item.channelId
-                                ),
                                 255
->>>>>>> ba97d047
                             ).toString();
 
                             const localBalanceDisplay = lurkerMode
