--- conflicted
+++ resolved
@@ -1,12 +1,9 @@
 import * as React from 'react';
 import { Text, View, StyleSheet, TouchableOpacity } from 'react-native';
 import { inject, observer } from 'mobx-react';
-<<<<<<< HEAD
 import { LinearProgress } from 'react-native-elements';
 import EncryptedStorage from 'react-native-encrypted-storage';
-=======
 import BigNumber from 'bignumber.js';
->>>>>>> 4b0c3afc
 
 import Button from '../../components/Button';
 import WalletHeader from '../../components/WalletHeader';
