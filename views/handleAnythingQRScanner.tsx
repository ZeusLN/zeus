--- conflicted
+++ resolved
@@ -38,16 +38,11 @@
         });
         handleAnything(data)
             .then((response) => {
-<<<<<<< HEAD
-                if (response) {
-                    const [route, props] = response;
-=======
                 this.setState({
                     loading: false
                 });
-                const [route, props] = response;
-                if (route) {
->>>>>>> 420b620b
+                if (response) {
+                    const [route, props] = response;
                     navigation.navigate(route, props);
                 } else {
                     navigation.goBack();
@@ -66,13 +61,10 @@
                     { cancelable: false }
                 );
 
-<<<<<<< HEAD
-=======
                 this.setState({
                     loading: false
                 });
 
->>>>>>> 420b620b
                 navigation.goBack();
             });
     };
