--- conflicted
+++ resolved
@@ -300,72 +300,6 @@
                                         </Text>
                                     </View>
                                 </TouchableWithoutFeedback>
-<<<<<<< HEAD
-
-                                {!displayOnly && (
-                                    <>
-                                        <Text
-                                            style={{
-                                                fontSize: 18,
-                                                top: 48,
-                                                left: 15,
-                                                color: themeColor('text')
-                                            }}
-                                        >
-                                            {localeString('general.custom')}
-                                        </Text>
-                                        <TouchableWithoutFeedback>
-                                            <TextInput
-                                                style={{
-                                                    ...styles.feeBox,
-                                                    textAlign: 'right',
-                                                    paddingRight: 15,
-                                                    borderColor:
-                                                        selectedFee === 'custom'
-                                                            ? themeColor(
-                                                                  'highlight'
-                                                              )
-                                                            : '#A7A9AC',
-                                                    color: themeColor('text'),
-                                                    fontSize: 18,
-                                                    height: 52
-                                                }}
-                                                keyboardType="numeric"
-                                                defaultValue={
-                                                    this.state.customFee
-                                                }
-                                                onChangeText={(text: string) =>
-                                                    this.setState({
-                                                        customFee: text,
-                                                        fee: text,
-                                                        selectedFee: 'custom'
-                                                    })
-                                                }
-                                                onFocus={() =>
-                                                    this.setState({
-                                                        selectedFee: 'custom'
-                                                    })
-                                                }
-                                            ></TextInput>
-                                        </TouchableWithoutFeedback>
-
-                                        <View style={styles.confirmButton}>
-                                            <Button
-                                                title={localeString(
-                                                    'views.EditFee.confirmFee'
-                                                )}
-                                                onPress={() => {
-                                                    this.props.navigation.state.params.onNavigateBack(
-                                                        this.state.fee
-                                                    );
-                                                    this.props.navigation.goBack();
-                                                }}
-                                            />
-                                        </View>
-                                    </>
-                                )}
-=======
->>>>>>> 4c7d046a
                             </View>
                         )}
                         {error && !loading && (
@@ -404,7 +338,7 @@
                                         color: themeColor('text')
                                     }}
                                 >
-                                    {localeString('views.EditFee.custom')}
+                                    {localeString('general.custom')}
                                 </Text>
                                 <TouchableWithoutFeedback>
                                     <TextInput
