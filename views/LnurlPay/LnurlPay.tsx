--- conflicted
+++ resolved
@@ -286,7 +286,9 @@
                         ) : null}
                         <View style={styles.button}>
                             <Button
-                                title="Confirm"
+                                title={localeString(
+                                    'views.LnurlPay.LnurlPay.confirm'
+                                )}
                                 titleStyle={{
                                     color: themeColor('text')
                                 }}
@@ -304,37 +306,10 @@
                                     borderRadius: 30
                                 }}
                             />
-<<<<<<< HEAD
                         </View>
                     </View>
                     <View style={styles.metadata}>
                         <LnurlPayMetadata metadata={lnurl.metadata} />
-=======
-                        </>
-                    ) : null}
-                    <View style={styles.button}>
-                        <Button
-                            title={localeString(
-                                'views.LnurlPay.LnurlPay.confirm'
-                            )}
-                            titleStyle={{
-                                color: themeColor('text')
-                            }}
-                            icon={{
-                                name: 'send',
-                                size: 25,
-                                color: themeColor('text')
-                            }}
-                            onPress={() => {
-                                this.sendValues(satAmount);
-                            }}
-                            style={styles.button}
-                            buttonStyle={{
-                                backgroundColor: themeColor('secondary'),
-                                borderRadius: 30
-                            }}
-                        />
->>>>>>> 229965ff
                     </View>
                 </ScrollView>
             </Screen>
