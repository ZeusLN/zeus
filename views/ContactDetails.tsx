import * as React from 'react';
import {
    Text,
    View,
    Image,
    StyleSheet,
    TouchableOpacity,
    ScrollView
} from 'react-native';
import EncryptedStorage from 'react-native-encrypted-storage';
import Screen from '../components/Screen';
import Button from '../components/Button';
import LoadingIndicator from '../components/LoadingIndicator';
import Header from '../components/Header';
import { Row } from '../components/layout/Row';

import LightningBolt from '../assets/images/SVG/Lightning Bolt.svg';
import BitcoinIcon from '../assets/images/SVG/BitcoinIcon.svg';
import KeySecurity from '../assets/images/SVG/Key Security.svg';
import VerifiedAccount from '../assets/images/SVG/Verified Account.svg';
import EditContact from '../assets/images/SVG/Pen.svg';
import Star from '../assets/images/SVG/Star.svg';
import QR from '../assets/images/SVG/QR.svg';

import { themeColor } from '../utils/ThemeUtils';
import LinkingUtils from '../utils/LinkingUtils';
import { localeString } from '../utils/LocaleUtils';

import Contact from '../models/Contact';

interface ContactDetailsProps {
    navigation: any;
}

<<<<<<< HEAD
interface ContactItem {
    lnAddress: string;
    bolt12Address: string;
    onchainAddress: string;
    pubkey: string;
    nip05: string;
    nostrNpub: string;
    name: string;
    description: string;
    photo: string | null;
    isFavourite: boolean;
    id: string;
}
=======
>>>>>>> 0f9784a4
interface ContactDetailsState {
    contact: Contact | any;
    isLoading: boolean;
    isNostrContact: boolean;
}
export default class ContactDetails extends React.Component<
    ContactDetailsProps,
    ContactDetailsState
> {
    constructor(props: ContactDetailsProps) {
        super(props);

        this.state = {
            contact: {
<<<<<<< HEAD
                lnAddress: '',
                bolt12Address: '',
                onchainAddress: '',
                pubkey: '',
                nip05: '',
                nostrNpub: '',
=======
                lnAddress: [''],
                onchainAddress: [''],
                pubkey: [''],
                nip05: [''],
                nostrNpub: [''],
>>>>>>> 0f9784a4
                name: '',
                description: '',
                photo: null,
                isFavourite: false,
                contactId: '',
                banner: '',
                id: ''
            },
            isLoading: true,
            isNostrContact: false
        };
    }

    async componentDidMount() {
        try {
            await this.fetchContact();

            const isNostrContact = this.props.navigation.getParam(
                'isNostrContact',
                null
            );

            this.setState({ isNostrContact });
        } catch (error) {
            console.error(error);
        }
    }

    fetchContact = async () => {
        this.props.navigation.addListener('didFocus', async () => {
            try {
                const contactId = this.props.navigation.getParam(
                    'contactId',
                    null
                );
                const nostrContact = this.props.navigation.getParam(
                    'nostrContact',
                    null
                );
                const contactsString = await EncryptedStorage.getItem(
                    'zeus-contacts'
                );

                if (contactsString && contactId) {
                    const existingContact = JSON.parse(contactsString);
                    const contact = existingContact.find(
                        (contact: Contact) =>
                            contact.contactId === contactId ||
                            contact.id === contactId
                    );

                    // Store the found contact in the component's state
                    this.setState({ contact, isLoading: false });
                } else {
                    this.setState({ contact: nostrContact, isLoading: false });
                }
            } catch (error) {
                console.log('Error fetching contact:', error);
                this.setState({ isLoading: false });
            }
        });
    };

    sendAddress = (address: string) => {
        const { navigation } = this.props;
        const { contact } = this.state;
        console.debug(
            'sending',
            'navigation',
            navigation,
            'contact',
            contact,
            'address',
            address
        );
        navigation.navigate('Send', {
            destination: address,
            contactName: contact.name
        });
    };

    saveUpdatedContact = async (updatedContact: Contact) => {
        try {
            const contactsString = await EncryptedStorage.getItem(
                'zeus-contacts'
            );

            if (contactsString) {
                const existingContacts: Contact[] = JSON.parse(contactsString);

                // Find the index of the contact with the same name
                const contactIndex = existingContacts.findIndex(
                    (contact) => contact.contactId === updatedContact.contactId
                );

                if (contactIndex !== -1) {
                    // Update the contact in the array
                    existingContacts[contactIndex] = updatedContact;

                    // Save the updated contacts back to storage
                    await EncryptedStorage.setItem(
                        'zeus-contacts',
                        JSON.stringify(existingContacts)
                    );

                    console.log('Contact updated successfully!');
                }
            }
        } catch (error) {
            console.log('Error updating contact:', error);
        }
    };

    importToContacts = async () => {
        const { contact } = this.state;

        const contactsString = await EncryptedStorage.getItem('zeus-contacts');

        const existingContacts: Contact[] = contactsString
            ? JSON.parse(contactsString)
            : [];

        const updatedContacts = [...existingContacts, contact].sort((a, b) =>
            a.name.localeCompare(b.name)
        );

        await EncryptedStorage.setItem(
            'zeus-contacts',
            JSON.stringify(updatedContacts)
        );

        console.log('Contact imported successfully!');
        this.props.navigation.navigate('Contacts', { loading: true });
    };

    toggleFavorite = () => {
        const { contact } = this.state;

        // Toggle the isFavourite field
        const updatedContact = {
            ...contact,
            isFavourite: !contact.isFavourite
        };

        // Save the updated contact
        this.saveUpdatedContact(updatedContact);

        // Update the state to reflect the changes
        this.setState({ contact: updatedContact });
    };

    handleNostr = (value: string) => {
        const deepLink = `nostr:${value}`;
        LinkingUtils.handleDeepLink(deepLink, this.props.navigation);
    };

    render() {
        const { isLoading, isNostrContact } = this.state;
        const { navigation } = this.props;

        const contact = new Contact(this.state.contact);
        const nostrContact = this.props.navigation.getParam(
            'nostrContact',
            null
        );
        const StarButton = () => (
            <TouchableOpacity onPress={this.toggleFavorite}>
                <Star
                    fill={contact.isFavourite ? themeColor('text') : 'none'}
                    stroke={contact.isFavourite ? 'none' : themeColor('text')}
                    strokeWidth={2}
                    style={{ alignSelf: 'center', marginRight: 16 }}
                />
            </TouchableOpacity>
        );

        const EditContactButton = () => (
            <TouchableOpacity
                onPress={() =>
                    navigation.navigate('AddContact', {
                        prefillContact: contact,
                        isEdit: true
                    })
                }
            >
                <EditContact
                    fill={themeColor('text')}
                    style={{ alignSelf: 'center' }}
                />
            </TouchableOpacity>
        );

        // Function to add prefixes to addresses based on their types
        const addPrefixToAddresses = (
            addresses: string[] | undefined,
            prefix: string
        ) =>
            (addresses || [])
                .filter(Boolean)
                .map((address) => `${prefix}${address}`);

        const QRButton = () => {
            const { lnAddress, onchainAddress, pubkey, nostrNpub, nip05 } =
                contact;
            return (
                <TouchableOpacity
                    onPress={() => {
                        const contactDataWithoutPhoto = {
                            ...this.state.contact
                        };

                        // Check if 'photo' exists and doesn't start with 'http'
                        if (
                            contactDataWithoutPhoto.photo &&
                            !contactDataWithoutPhoto.photo.startsWith('http')
                        ) {
                            delete contactDataWithoutPhoto.photo;
                        }

                        // Add the 'zeuscontact:' prefix to the contactData parameter
                        const zeusContactData = `zeuscontact:${JSON.stringify(
                            contactDataWithoutPhoto
                        )}`;
                        navigation.navigate('ContactQR', {
                            contactData: zeusContactData,
                            addressData: [
                                ...addPrefixToAddresses(
                                    lnAddress,
                                    'lightning:'
                                ),
                                ...addPrefixToAddresses(pubkey, 'lightning:'),
                                ...addPrefixToAddresses(
                                    onchainAddress,
                                    'bitcoin:'
                                ),
                                ...addPrefixToAddresses(nostrNpub, 'nostr:'),
                                ...addPrefixToAddresses(nip05, 'nostr:')
                            ]
                        });
                    }}
                >
                    <QR
                        fill={themeColor('text')}
                        style={{ alignSelf: 'center' }}
                    />
                </TouchableOpacity>
            );
        };

        return (
            <>
                {isLoading ? (
                    <Screen>
                        <Header
                            leftComponent="Back"
                            containerStyle={{
                                borderBottomWidth: 0
                            }}
                            navigation={navigation}
                        />
                        <View style={{ marginTop: 60 }}>
                            <LoadingIndicator />
                        </View>
                    </Screen>
                ) : (
                    <Screen>
                        <Header
                            leftComponent="Back"
                            centerComponent={
                                !isNostrContact && <EditContactButton />
                            }
                            rightComponent={
                                <Row>
                                    <StarButton />
                                    <QRButton />
                                </Row>
                            }
                            centerContainerStyle={{
                                paddingRight: 6,
                                marginTop: -3
                            }}
                            placement="right"
                            containerStyle={{
                                borderBottomWidth: 0
                            }}
                            navigation={navigation}
                        />
                        <ScrollView
                            contentContainerStyle={{
                                backgroundColor: 'none',
                                alignItems: 'center',
                                paddingBottom: 10
                            }}
                        >
                            {contact.banner && (
                                <Image
                                    source={{ uri: contact.getBanner }}
                                    style={{
                                        width: '100%',
                                        height: 150,
                                        marginBottom: 20
                                    }}
                                />
                            )}
                            {contact.photo && (
                                <Image
                                    source={{ uri: contact.getPhoto }}
                                    style={{
                                        width: 150,
                                        height: 150,
                                        borderRadius: 75,
                                        marginBottom: 20,
                                        marginTop: contact.banner ? -100 : 0
                                    }}
                                />
                            )}
                            <Text
                                style={{
                                    fontSize: 40,
                                    fontWeight: 'bold',
                                    marginBottom: 10,
                                    color: 'white'
                                }}
                            >
                                {contact.name}
                            </Text>
                            <Text
                                style={{
                                    fontSize: 20,
                                    marginBottom: 6,
                                    marginHorizontal: 20,
                                    color: themeColor('secondaryText')
                                }}
                            >
                                {contact.description
                                    .trim()
                                    .replace(/\s+/g, ' ')}
                            </Text>

                            {contact.hasLnAddress && (
                                <View>
                                    {contact.lnAddress.map(
                                        (address: string, index: number) => (
                                            <TouchableOpacity
                                                key={index}
                                                onPress={() =>
                                                    this.sendAddress(address)
                                                }
                                            >
                                                <View style={styles.contactRow}>
                                                    <LightningBolt />
                                                    <Text
                                                        style={{
                                                            ...styles.contactFields,
                                                            color: themeColor(
                                                                'chain'
                                                            )
                                                        }}
                                                    >
                                                        {address.length > 23
                                                            ? `${address.substring(
                                                                  0,
                                                                  10
                                                              )}...${address.substring(
                                                                  address.length -
                                                                      10
<<<<<<< HEAD
                                                                  )}...${address.substring(
                                                                      address.length -
                                                                          10
                                                                  )}`
                                                                : address}
                                                        </Text>
                                                    </View>
                                                </TouchableOpacity>
                                            )
                                        )}
                                    </View>
                                )}
                            {contact.bolt12Address &&
                                contact.bolt12Address.length >= 1 &&
                                contact.bolt12Address[0] !== '' && (
                                    <View>
                                        {contact.bolt12Address.map(
                                            (
                                                address: string,
                                                index: number
                                            ) => (
                                                <TouchableOpacity
                                                    key={index}
                                                    onPress={() =>
                                                        this.sendAddress(
                                                            address
                                                        )
                                                    }
                                                >
                                                    <View
                                                        style={
                                                            styles.contactRow
                                                        }
                                                    >
                                                        <LightningBolt />
                                                        <Text
                                                            style={{
                                                                ...styles.contactFields,
                                                                color: themeColor(
                                                                    'chain'
                                                                )
                                                            }}
                                                        >
                                                            {address.length > 23
                                                                ? `${address.substring(
                                                                      0,
                                                                      10
                                                                  )}...${address.substring(
                                                                      address.length -
                                                                          10
                                                                  )}`
                                                                : address}
                                                        </Text>
                                                    </View>
                                                </TouchableOpacity>
                                            )
                                        )}
                                    </View>
                                )}

                            {contact.pubkey &&
                                contact.pubkey.length >= 1 &&
                                contact.pubkey[0] !== '' && (
                                    <View>
                                        {contact.pubkey.map(
                                            (
                                                address: string,
                                                index: number
                                            ) => (
                                                <TouchableOpacity
=======
                                                              )}`
                                                            : address}
                                                    </Text>
                                                </View>
                                            </TouchableOpacity>
                                        )
                                    )}
                                </View>
                            )}

                            {contact.hasPubkey && (
                                <View>
                                    {contact.pubkey.map(
                                        (address: string, index: number) => (
                                            <TouchableOpacity
                                                key={index}
                                                onPress={() =>
                                                    this.sendAddress(address)
                                                }
                                            >
                                                <View
>>>>>>> 0f9784a4
                                                    key={index}
                                                    style={styles.contactRow}
                                                >
                                                    <LightningBolt />
                                                    <Text
                                                        style={{
                                                            ...styles.contactFields,
                                                            color: themeColor(
                                                                'chain'
                                                            )
                                                        }}
                                                    >
                                                        {address.length > 23
                                                            ? `${address.substring(
                                                                  0,
                                                                  10
                                                              )}...${address.substring(
                                                                  address.length -
                                                                      10
                                                              )}`
                                                            : address}
                                                    </Text>
                                                </View>
                                            </TouchableOpacity>
                                        )
                                    )}
                                </View>
                            )}

                            {contact.hasOnchainAddress && (
                                <View>
                                    {contact.onchainAddress.map(
                                        (address: string, index: number) => (
                                            <TouchableOpacity
                                                key={index}
                                                onPress={() =>
                                                    this.sendAddress(address)
                                                }
                                            >
                                                <View
                                                    key={index}
                                                    style={styles.contactRow}
                                                >
                                                    <BitcoinIcon />
                                                    <Text
                                                        style={{
                                                            ...styles.contactFields,
                                                            color: themeColor(
                                                                'chain'
                                                            )
                                                        }}
                                                    >
                                                        {address.length > 23
                                                            ? `${address.substring(
                                                                  0,
                                                                  10
                                                              )}...${address.substring(
                                                                  address.length -
                                                                      10
                                                              )}`
                                                            : address}
                                                    </Text>
                                                </View>
                                            </TouchableOpacity>
                                        )
                                    )}
                                </View>
                            )}

                            {contact.hasNip05 && (
                                <View>
                                    {contact.nip05.map(
                                        (value: string, index: number) => (
                                            <TouchableOpacity
                                                key={index}
                                                onPress={() =>
                                                    this.handleNostr(value)
                                                }
                                            >
                                                <View
                                                    key={index}
                                                    style={styles.contactRow}
                                                >
                                                    <VerifiedAccount />
                                                    <Text
                                                        style={{
                                                            ...styles.contactFields,
                                                            color: themeColor(
                                                                'chain'
                                                            )
                                                        }}
                                                    >
                                                        {value.length > 15
                                                            ? `${value.substring(
                                                                  0,
                                                                  10
                                                              )}...${value.substring(
                                                                  value.length -
                                                                      5
                                                              )}`
                                                            : value}
                                                    </Text>
                                                </View>
                                            </TouchableOpacity>
                                        )
                                    )}
                                </View>
                            )}

                            {contact.hasNpub && (
                                <View>
                                    {contact.nostrNpub.map(
                                        (value: string, index: number) => (
                                            <TouchableOpacity
                                                key={index}
                                                onPress={() =>
                                                    this.handleNostr(value)
                                                }
                                            >
                                                <View style={styles.contactRow}>
                                                    <View>
                                                        <KeySecurity />
                                                    </View>
                                                    <Text
                                                        style={{
                                                            ...styles.contactFields,
                                                            color: themeColor(
                                                                'chain'
                                                            )
                                                        }}
                                                    >
                                                        {value.length > 15
                                                            ? `${value.substring(
                                                                  0,
                                                                  10
                                                              )}...${value.substring(
                                                                  value.length -
                                                                      5
                                                              )}`
                                                            : value}
                                                    </Text>
                                                </View>
                                            </TouchableOpacity>
                                        )
                                    )}
                                </View>
                            )}
                        </ScrollView>
                        {isNostrContact && (
                            <>
                                <Button
                                    onPress={() => this.importToContacts()}
                                    title={localeString(
                                        'views.ContactDetails.saveToContacts'
                                    )}
                                    containerStyle={{ paddingBottom: 12 }}
                                />
                                <Button
                                    onPress={() => {
                                        navigation.goBack();
                                        navigation.navigate('AddContact', {
                                            prefillContact: nostrContact,
                                            isEdit: true,
                                            isNostrContact
                                        });
                                    }}
                                    title={localeString(
                                        'views.ContactDetails.editAndSaveContact'
                                    )}
                                    containerStyle={{ paddingBottom: 12 }}
                                    secondary
                                />
                            </>
                        )}
                    </Screen>
                )}
            </>
        );
    }
}

const styles = StyleSheet.create({
    text: {
        fontFamily: 'PPNeueMontreal-Book'
    },
    button: {
        paddingTop: 10,
        paddingBottom: 10
    },
    contactRow: {
        flexDirection: 'row',
        marginRight: 10,
        alignItems: 'center'
    },
    contactFields: {
        fontSize: 24,
        marginBottom: 4,
        marginLeft: 4
    }
});<|MERGE_RESOLUTION|>--- conflicted
+++ resolved
@@ -32,22 +32,20 @@
     navigation: any;
 }
 
-<<<<<<< HEAD
-interface ContactItem {
-    lnAddress: string;
-    bolt12Address: string;
-    onchainAddress: string;
-    pubkey: string;
-    nip05: string;
-    nostrNpub: string;
-    name: string;
-    description: string;
-    photo: string | null;
-    isFavourite: boolean;
-    id: string;
-}
-=======
->>>>>>> 0f9784a4
+// interface ContactItem {
+//     lnAddress: string;
+//     bolt12Address: string;
+//     onchainAddress: string;
+//     pubkey: string;
+//     nip05: string;
+//     nostrNpub: string;
+//     name: string;
+//     description: string;
+//     photo: string | null;
+//     isFavourite: boolean;
+//     id: string;
+// }
+
 interface ContactDetailsState {
     contact: Contact | any;
     isLoading: boolean;
@@ -62,20 +60,12 @@
 
         this.state = {
             contact: {
-<<<<<<< HEAD
-                lnAddress: '',
-                bolt12Address: '',
-                onchainAddress: '',
-                pubkey: '',
-                nip05: '',
-                nostrNpub: '',
-=======
                 lnAddress: [''],
+                bolt12Address: [''],
                 onchainAddress: [''],
                 pubkey: [''],
                 nip05: [''],
                 nostrNpub: [''],
->>>>>>> 0f9784a4
                 name: '',
                 description: '',
                 photo: null,
@@ -442,78 +432,43 @@
                                                               )}...${address.substring(
                                                                   address.length -
                                                                       10
-<<<<<<< HEAD
-                                                                  )}...${address.substring(
-                                                                      address.length -
-                                                                          10
-                                                                  )}`
-                                                                : address}
-                                                        </Text>
-                                                    </View>
-                                                </TouchableOpacity>
-                                            )
-                                        )}
-                                    </View>
-                                )}
-                            {contact.bolt12Address &&
-                                contact.bolt12Address.length >= 1 &&
-                                contact.bolt12Address[0] !== '' && (
-                                    <View>
-                                        {contact.bolt12Address.map(
-                                            (
-                                                address: string,
-                                                index: number
-                                            ) => (
-                                                <TouchableOpacity
-                                                    key={index}
-                                                    onPress={() =>
-                                                        this.sendAddress(
-                                                            address
-                                                        )
-                                                    }
-                                                >
-                                                    <View
-                                                        style={
-                                                            styles.contactRow
-                                                        }
+                                                              )}`
+                                                            : address}
+                                                    </Text>
+                                                </View>
+                                            </TouchableOpacity>
+                                        )
+                                    )}
+                                </View>
+                            )}
+
+                            {contact.hasBolt12Address && (
+                                <View>
+                                    {contact.bolt12Address.map(
+                                        (address: string, index: number) => (
+                                            <TouchableOpacity
+                                                key={index}
+                                                onPress={() =>
+                                                    this.sendAddress(address)
+                                                }
+                                            >
+                                                <View style={styles.contactRow}>
+                                                    <LightningBolt />
+                                                    <Text
+                                                        style={{
+                                                            ...styles.contactFields,
+                                                            color: themeColor(
+                                                                'chain'
+                                                            )
+                                                        }}
                                                     >
-                                                        <LightningBolt />
-                                                        <Text
-                                                            style={{
-                                                                ...styles.contactFields,
-                                                                color: themeColor(
-                                                                    'chain'
-                                                                )
-                                                            }}
-                                                        >
-                                                            {address.length > 23
-                                                                ? `${address.substring(
-                                                                      0,
+                                                        {address.length > 23
+                                                            ? `${address.substring(
+                                                                  0,
+                                                                  10
+                                                              )}...${address.substring(
+                                                                  address.length -
                                                                       10
-                                                                  )}...${address.substring(
-                                                                      address.length -
-                                                                          10
-                                                                  )}`
-                                                                : address}
-                                                        </Text>
-                                                    </View>
-                                                </TouchableOpacity>
-                                            )
-                                        )}
-                                    </View>
-                                )}
-
-                            {contact.pubkey &&
-                                contact.pubkey.length >= 1 &&
-                                contact.pubkey[0] !== '' && (
-                                    <View>
-                                        {contact.pubkey.map(
-                                            (
-                                                address: string,
-                                                index: number
-                                            ) => (
-                                                <TouchableOpacity
-=======
                                                               )}`
                                                             : address}
                                                     </Text>
@@ -535,7 +490,6 @@
                                                 }
                                             >
                                                 <View
->>>>>>> 0f9784a4
                                                     key={index}
                                                     style={styles.contactRow}
                                                 >
