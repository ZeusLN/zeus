--- conflicted
+++ resolved
@@ -114,7 +114,6 @@
     };
 
     async UNSAFE_componentWillMount() {
-<<<<<<< HEAD
         const { SettingsStore } = this.props;
         const { getSettings } = SettingsStore;
         const settings = await getSettings();
@@ -129,8 +128,6 @@
     }
 
     async componentDidMount() {
-=======
->>>>>>> eb864b84
         const { navigation, InvoicesStore, SettingsStore } = this.props;
         const { reset } = InvoicesStore;
         const { settings, posStatus } = SettingsStore;
