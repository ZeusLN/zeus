--- conflicted
+++ resolved
@@ -584,50 +584,14 @@
                                             fixedUnits="sats"
                                             toggleable
                                         />
-<<<<<<< HEAD
-                                    </>
-                                )}
-
-                                {RESTUtils.isLNDBased() && (
-                                    <>
-                                        <Text
-                                            style={{
-                                                ...styles.secondaryText,
-                                                color: themeColor(
-                                                    'secondaryText'
-                                                ),
-                                                top: 20
-                                            }}
-                                        >
-                                            {localeString(
-                                                'views.Receive.routeHints'
-                                            )}
-                                        </Text>
-                                        <Switch
-                                            value={routeHints}
-                                            onValueChange={() =>
-                                                this.setState({
-                                                    routeHints: !routeHints
-                                                })
-                                            }
-                                            trackColor={{
-                                                false: '#767577',
-                                                true: themeColor('highlight')
-                                            }}
-                                            style={{
-                                                alignSelf: 'flex-end'
-                                            }}
-=======
                                     )}
                                     {units !== 'BTC' && (
                                         <Amount
                                             sats={satAmount}
                                             fixedUnits="BTC"
                                             toggleable
->>>>>>> af12c175
                                         />
                                     )}
-
                                     {units === 'fiat' && (
                                         <TouchableOpacity
                                             onPress={() => changeUnits()}
@@ -641,6 +605,41 @@
                                                 {FiatStore.getRate()}
                                             </Text>
                                         </TouchableOpacity>
+                                    )}
+
+                                    {RESTUtils.isLNDBased() && (
+                                        <>
+                                            <Text
+                                                style={{
+                                                    ...styles.secondaryText,
+                                                    color: themeColor(
+                                                        'secondaryText'
+                                                    ),
+                                                    top: 20
+                                                }}
+                                            >
+                                                {localeString(
+                                                    'views.Receive.routeHints'
+                                                )}
+                                            </Text>
+                                            <Switch
+                                                value={routeHints}
+                                                onValueChange={() =>
+                                                    this.setState({
+                                                        routeHints: !routeHints
+                                                    })
+                                                }
+                                                trackColor={{
+                                                    false: '#767577',
+                                                    true: themeColor(
+                                                        'highlight'
+                                                    )
+                                                }}
+                                                style={{
+                                                    alignSelf: 'flex-end'
+                                                }}
+                                            />
+                                        </>
                                     )}
 
                                     {implementation !== 'lndhub' && (
@@ -764,57 +763,13 @@
                                                     RESTUtils.supportsAddressTypeSelection()
                                                         ? addressType
                                                         : null
+                                                ).then((rHash: string) =>
+                                                    this.subscribeInvoice(rHash)
                                                 )
                                             }
                                         />
-<<<<<<< HEAD
-                                    </>
-                                )}
-
-                                <View style={styles.button}>
-                                    <Button
-                                        title={
-                                            localeString(
-                                                'views.Receive.createInvoice'
-                                            ) +
-                                            (lnurl
-                                                ? ` ${localeString(
-                                                      'views.Receive.andSubmitTo'
-                                                  )} ${lnurl.domain}`
-                                                : '')
-                                        }
-                                        onPress={() => {
-                                            createInvoice(
-                                                memo,
-                                                satAmount.toString() || '0',
-                                                expiry,
-                                                lnurl,
-                                                ampInvoice,
-                                                routeHints
-                                            ).then((rHash: string) =>
-                                                this.subscribeInvoice(rHash)
-                                            );
-                                        }}
-                                    />
-                                </View>
-                            </View>
-                        )
-                    )}
-                    {selectedIndex === 1 && (
-                        <React.Fragment>
-                            {!address && !loading && (
-                                <Text
-                                    style={{
-                                        ...styles.text,
-                                        color: themeColor('text')
-                                    }}
-                                >
-                                    {localeString('views.Receive.noOnChain')}
-                                </Text>
-=======
                                     </View>
                                 </>
->>>>>>> af12c175
                             )}
                         </View>
                     )}
