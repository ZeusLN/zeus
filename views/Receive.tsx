--- conflicted
+++ resolved
@@ -184,13 +184,10 @@
             status();
         }
 
-<<<<<<< HEAD
         const { lspNotConfigured } = NodeInfoStore.lspNotConfigured();
 
-        const newExpirySeconds = settings?.invoices?.expirySeconds;
-=======
         const newExpirySeconds = settings?.invoices?.expirySeconds || '3600';
->>>>>>> 494f087b
+
         let expirationIndex;
         if (newExpirySeconds === '600') {
             expirationIndex = 0;
