import * as React from 'react';
import {
    Image,
    NativeEventEmitter,
    NativeModules,
    ScrollView,
    StyleSheet,
    Text,
    TouchableOpacity,
    View,
    Platform
} from 'react-native';
import BigNumber from 'bignumber.js';
import { LNURLWithdrawParams } from 'js-lnurl';
import { ButtonGroup, Icon } from 'react-native-elements';
import { inject, observer } from 'mobx-react';
import _map from 'lodash/map';

import NfcManager, {
    NfcEvents,
    TagEvent,
    Ndef
} from 'react-native-nfc-manager';

import handleAnything from '../utils/handleAnything';

import Success from '../assets/images/GIF/Success.gif';
import WordLogo from '../assets/images/SVG/Word Logo.svg';

import Amount from '../components/Amount';
import AmountInput, { getSatAmount } from '../components/AmountInput';
import Button from '../components/Button';
import CollapsedQR from '../components/CollapsedQR';
import Header from '../components/Header';
import LoadingIndicator from '../components/LoadingIndicator';
import PaidIndicator from '../components/PaidIndicator';
import ModalBox from '../components/ModalBox';
import Screen from '../components/Screen';
import {
    SuccessMessage,
    WarningMessage,
    ErrorMessage
} from '../components/SuccessErrorMessage';
import Switch from '../components/Switch';
import TextInput from '../components/TextInput';

import ChannelsStore from '../stores/ChannelsStore';
import ModalStore from '../stores/ModalStore';
import NodeInfoStore from '../stores/NodeInfoStore';
import InvoicesStore from '../stores/InvoicesStore';
import PosStore from '../stores/PosStore';
import SettingsStore from '../stores/SettingsStore';
import LSPStore from '../stores/LSPStore';
import UnitsStore, { SATS_PER_BTC } from '../stores/UnitsStore';

import { localeString } from '../utils/LocaleUtils';
import BackendUtils from '../utils/BackendUtils';
import Base64Utils from '../utils/Base64Utils';
import NFCUtils from '../utils/NFCUtils';
import { themeColor } from '../utils/ThemeUtils';

import lndMobile from '../lndmobile/LndMobileInjection';
import { decodeSubscribeTransactionsResult } from '../lndmobile/onchain';
import {
    checkLndStreamErrorResponse,
    LndMobileEventEmitter
} from '../utils/LndMobileUtils';

interface ReceiveProps {
    exitSetup: any;
    navigation: any;
    ChannelsStore: ChannelsStore;
    InvoicesStore: InvoicesStore;
    PosStore: PosStore;
    ModalStore: ModalStore;
    NodeInfoStore: NodeInfoStore;
    SettingsStore: SettingsStore;
    UnitsStore: UnitsStore;
    LSPStore: LSPStore;
}

interface ReceiveState {
    selectedIndex: number;
    addressType: string;
    memo: string;
    value: string;
    satAmount: string | number;
    expiry: string;
    ampInvoice: boolean;
    routeHints: boolean;
    // POS
    orderId: string;
    orderTotal: string;
    orderTip: string;
    exchangeRate: string;
    rate: number;
    // LSP
    needInbound: boolean;
    belowMinAmount: boolean;
    enableLSP: boolean;
}

@inject(
    'ChannelsStore',
    'InvoicesStore',
    'SettingsStore',
    'UnitsStore',
    'PosStore',
    'NodeInfoStore',
    'LSPStore'
)
@observer
export default class Receive extends React.Component<
    ReceiveProps,
    ReceiveState
> {
    listener: any;
    listenerSecondary: any;
    lnInterval: any;
    onChainInterval: any;
    state = {
        selectedIndex: 0,
        addressType: '0',
        memo: '',
        value: '',
        satAmount: '',
        expiry: '3600',
        ampInvoice: false,
        routeHints: false,
        // POS
        orderId: '',
        orderTip: '',
        orderTotal: '',
        exchangeRate: '',
        rate: 0,
        // LSP
        needInbound: false,
        belowMinAmount: false,
        enableLSP: true
    };

    async UNSAFE_componentWillMount() {
        const { navigation, InvoicesStore, SettingsStore } = this.props;
        const { reset } = InvoicesStore;
        const { getSettings, posStatus } = SettingsStore;

        const settings = await getSettings();

        this.setState({
            addressType: settings?.invoices?.addressType || '0',
            memo: settings?.invoices?.memo || '',
            expiry: settings?.invoices?.expiry || '3600',
            routeHints: settings?.invoices?.routeHints || false,
            ampInvoice: settings?.invoices?.ampInvoice || false,
            enableLSP: settings?.enableLSP || true
        });

        const lnOnly =
            settings &&
            posStatus &&
            posStatus === 'active' &&
            settings.pos &&
            settings.pos.confirmationPreference &&
            settings.pos.confirmationPreference === 'lnOnly';

        reset();
        const lnurl: LNURLWithdrawParams | undefined =
            navigation.getParam('lnurlParams');

        const amount: string = navigation.getParam('amount');
        const autoGenerate: boolean = navigation.getParam('autoGenerate');
        const autoGenerateOnChain: boolean = navigation.getParam(
            'autoGenerateOnChain'
        );
        const selectedIndex: number = navigation.getParam('selectedIndex');

        if (selectedIndex) {
            this.setState({
                selectedIndex
            });
        }

        const { expiry, routeHints, ampInvoice, addressType } = this.state;

        // POS
        const memo: string = navigation.getParam('memo', this.state.memo);
        const orderId: string = navigation.getParam('orderId');
        const orderTotal: string = navigation.getParam('orderTotal');
        const orderTip: string = navigation.getParam('orderTip');
        const exchangeRate: string = navigation.getParam('exchangeRate');
        const rate: number = navigation.getParam('rate');

        if (orderId) {
            this.setState({
                orderId,
                orderTotal,
                orderTip,
                exchangeRate,
                rate
            });
        }

        if (lnurl) {
            this.props.UnitsStore.resetUnits();
            let needInbound = false;
            let belowMinAmount = false;
            if (
                BackendUtils.supportsLSPs() &&
                settings?.enableLSP &&
                new BigNumber(getSatAmount(lnurl.maxWithdrawable / 1000)).gt(
                    this.props.ChannelsStore.totalInbound
                )
            ) {
                needInbound = true;
                if (
                    new BigNumber(
                        getSatAmount(lnurl.maxWithdrawable / 1000)
                    ).lt(50000)
                ) {
                    belowMinAmount = true;
                }
            }
            this.setState({
                memo: lnurl.defaultDescription,
                value: (lnurl.maxWithdrawable / 1000).toString(),
                satAmount: getSatAmount(lnurl.maxWithdrawable / 1000),
                needInbound,
                belowMinAmount
            });
        }

        if (amount) {
            let needInbound = false;
            let belowMinAmount = false;
            if (
                BackendUtils.supportsLSPs() &&
                settings?.enableLSP &&
                getSatAmount(amount) != '0' &&
                new BigNumber(getSatAmount(amount)).gt(
                    this.props.ChannelsStore.totalInbound
                )
            ) {
                needInbound = true;
                if (new BigNumber(getSatAmount(amount)).lt(50000)) {
                    belowMinAmount = true;
                }
            }
            this.setState({
                value: amount,
                satAmount: getSatAmount(amount),
                needInbound,
                belowMinAmount
            });
        }

        if (lnOnly) {
            this.setState({
                selectedIndex: 1
            });
        }

        if (autoGenerate) {
            this.autoGenerateInvoice(
                getSatAmount(amount),
                memo,
                expiry,
                routeHints,
                ampInvoice,
                addressType
            );
        }

        if (autoGenerateOnChain) {
            this.autoGenerateOnChainAddress();
        }
    }

    async UNSAFE_componentWillReceiveProps(nextProps: any) {
        const { navigation, InvoicesStore, SettingsStore } = nextProps;
        const { reset } = InvoicesStore;
        const { settings } = SettingsStore;

        reset();
        const amount: string = navigation.getParam('amount');
        const lnurl: LNURLWithdrawParams | undefined =
            navigation.getParam('lnurlParams');

        if (amount) {
            let needInbound = false;
            let belowMinAmount = false;
            if (
                BackendUtils.supportsLSPs() &&
                settings?.enableLSP &&
                getSatAmount(amount) != '0' &&
                new BigNumber(getSatAmount(amount)).gt(
                    this.props.ChannelsStore.totalInbound
                )
            ) {
                needInbound = true;
                if (new BigNumber(getSatAmount(amount)).lt(50000)) {
                    belowMinAmount = true;
                }
            }
            this.setState({
                value: amount,
                satAmount: getSatAmount(amount),
                needInbound,
                belowMinAmount
            });
        }

        if (lnurl) {
            let needInbound = false;
            let belowMinAmount = false;
            if (
                BackendUtils.supportsLSPs() &&
                settings?.enableLSP &&
                new BigNumber(getSatAmount(lnurl.maxWithdrawable / 1000)).gt(
                    this.props.ChannelsStore.totalInbound
                )
            ) {
                needInbound = true;
                if (
                    new BigNumber(
                        getSatAmount(lnurl.maxWithdrawable / 1000)
                    ).lt(50000)
                ) {
                    belowMinAmount = true;
                }
            }
            this.setState({
                memo: lnurl.defaultDescription,
                value: (lnurl.maxWithdrawable / 1000).toString(),
                satAmount: getSatAmount(lnurl.maxWithdrawable / 1000),
                needInbound,
                belowMinAmount
            });
        }
    }

    clearListeners = () => {
        if (this.listener && this.listener.stop) this.listener.stop();
        if (this.listenerSecondary && this.listenerSecondary.stop)
            this.listenerSecondary.stop();
    };

    clearIntervals = () => {
        if (this.lnInterval) clearInterval(this.lnInterval);
        if (this.onChainInterval) clearInterval(this.onChainInterval);
    };

    onBack = () => {
        const { InvoicesStore } = this.props;
        const { reset } = InvoicesStore;
        // kill all listeners and pollers before navigating back
        this.clearListeners();
        this.clearIntervals();

        // clear invoice
        reset();
    };

    autoGenerateInvoice = (
        amount?: string,
        memo?: string,
        expiry?: string,
        routeHints?: boolean,
        ampInvoice?: boolean,
        addressType?: string
    ) => {
        const { InvoicesStore } = this.props;
        const { enableLSP } = this.state;
        const { createUnifiedInvoice } = InvoicesStore;

        createUnifiedInvoice(
            memo || '',
            amount || '0',
            expiry || '3600',
            undefined,
            enableLSP ? false : ampInvoice || false,
            routeHints || false,
            BackendUtils.supportsAddressTypeSelection()
                ? addressType || '1'
                : undefined
        ).then(
            ({
                rHash,
                onChainAddress
            }: {
                rHash: string;
                onChainAddress?: string;
            }) => {
                this.subscribeInvoice(rHash, onChainAddress);
            }
        );
    };

    autoGenerateOnChainAddress = () => {
        const { InvoicesStore } = this.props;
        const { addressType } = this.state;
        const { getNewAddress } = InvoicesStore;

        getNewAddress({ type: addressType }).then((onChainAddress: string) => {
            this.subscribeInvoice(undefined, onChainAddress);
        });
    };

    disableNfc = () => {
        NfcManager.setEventListener(NfcEvents.DiscoverTag, null);
        NfcManager.setEventListener(NfcEvents.SessionClosed, null);
    };

    enableNfc = async () => {
        const { ModalStore } = this.props;
        this.disableNfc();
        await NfcManager.start().catch((e) => console.warn(e.message));

        return new Promise((resolve: any) => {
            let tagFound: TagEvent | null = null;

            // enable NFC
            if (Platform.OS === 'android')
                ModalStore.toggleAndroidNfcModal(true);

            NfcManager.setEventListener(
                NfcEvents.DiscoverTag,
                (tag: TagEvent) => {
                    tagFound = tag;
                    const bytes = new Uint8Array(
                        tagFound.ndefMessage[0].payload
                    );

                    let str;
                    const decoded = Ndef.text.decodePayload(bytes);
                    if (decoded.match(/^(https?|lnurl)/)) {
                        str = decoded;
                    } else {
                        str = NFCUtils.nfcUtf8ArrayToStr(bytes) || '';
                    }

                    // close NFC
                    if (Platform.OS === 'android')
                        ModalStore.toggleAndroidNfcModal(false);

                    resolve(this.validateAddress(str));
                    NfcManager.unregisterTagEvent().catch(() => 0);
                }
            );

            NfcManager.setEventListener(NfcEvents.SessionClosed, () => {
                // close NFC
                if (Platform.OS === 'android')
                    ModalStore.toggleAndroidNfcModal(false);

                if (!tagFound) {
                    resolve();
                }
            });

            NfcManager.registerTagEvent();
        });
    };

    validateAddress = (text: string) => {
        const { navigation, InvoicesStore } = this.props;
        const { createUnifiedInvoice } = InvoicesStore;
        const amount = getSatAmount(navigation.getParam('amount'));

        handleAnything(text, amount.toString())
            .then((response) => {
                try {
                    const [route, props] = response;
                    const { lnurlParams } = props;
                    const { memo } = lnurlParams.defaultDescription;

                    // if an amount was entered on the keypad screen before scanning
                    // we will automatically create an invoice and attempt to withdraw
                    // otherwise we present the user with the create invoice screen
                    if (Number(amount) > 0) {
                        createUnifiedInvoice(
                            memo,
                            amount.toString(),
                            '3600',
                            lnurlParams
                        )
                            .then(
                                ({
                                    rHash,
                                    onChainAddress
                                }: {
                                    rHash: string;
                                    onChainAddress?: string;
                                }) => {
                                    navigation.setParam;
                                    this.subscribeInvoice(
                                        rHash,
                                        onChainAddress
                                    );
                                }
                            )
                            .catch(() => {
                                navigation.navigate(route, {
                                    amount,
                                    ...props
                                });
                            });
                    } else {
                        navigation.navigate(route, props);
                    }
                } catch (e) {}
            })
            .catch();
    };

    subscribeInvoice = async (rHash?: string, onChainAddress?: string) => {
        const { InvoicesStore, PosStore, SettingsStore, NodeInfoStore } =
            this.props;
        const { orderId, orderTotal, orderTip, exchangeRate, rate, value } =
            this.state;
        const { implementation, settings } = SettingsStore;
        const { nodeInfo } = NodeInfoStore;
        const { setWatchedInvoicePaid } = InvoicesStore;

        const numConfPreference =
            settings.pos && settings.pos.confirmationPreference === '1conf'
                ? 1
                : 0;

        if (implementation === 'embedded-lnd') {
            if (rHash) {
                this.listener = LndMobileEventEmitter.addListener(
                    'SubscribeInvoices',
                    (e: any) => {
                        try {
                            const error = checkLndStreamErrorResponse(
                                'SubscribeInvoices',
                                e
                            );
                            if (error === 'EOF') {
                                return;
                            } else if (error) {
                                console.error(
                                    'Got error from SubscribeInvoices',
                                    [error]
                                );
                                return;
                            }

                            const invoice =
                                lndMobile.wallet.decodeInvoiceResult(e.data);

                            if (
                                invoice.settled &&
                                Base64Utils.bytesToHexString(invoice.r_hash) ===
                                    rHash
                            ) {
                                setWatchedInvoicePaid(
                                    Number(invoice.amt_paid_sat)
                                );
                                if (orderId)
                                    PosStore.recordPayment({
                                        orderId,
                                        orderTotal,
                                        orderTip,
                                        exchangeRate,
                                        rate,
                                        type: 'ln',
                                        tx: invoice.payment_request
                                    });
                                this.listener = null;
                            }
                        } catch (error) {
                            console.error(error);
                        }
                    }
                );
            }

            if (onChainAddress) {
                this.listenerSecondary = LndMobileEventEmitter.addListener(
                    'SubscribeTransactions',
                    (e: any) => {
                        try {
                            const error = checkLndStreamErrorResponse(
                                'SubscribeTransactions',
                                e
                            );
                            if (error === 'EOF') {
                                return;
                            } else if (error) {
                                console.error(
                                    'Got error from SubscribeTransactions',
                                    [error]
                                );
                                return;
                            }

                            const transaction =
                                decodeSubscribeTransactionsResult(e.data);
                            if (
                                onChainAddress &&
                                transaction.dest_addresses.includes(
                                    onChainAddress
                                ) &&
                                transaction.num_confirmations >
                                    numConfPreference &&
                                Number(transaction.amount) >= Number(value)
                            ) {
                                setWatchedInvoicePaid(
                                    Number(transaction.amount)
                                );
                                if (orderId)
                                    PosStore.recordPayment({
                                        orderId,
                                        orderTotal,
                                        orderTip,
                                        exchangeRate,
                                        rate,
                                        type: 'onchain',
                                        tx: transaction.tx_hash
                                    });
                                this.listenerSecondary = null;
                            }
                        } catch (error) {
                            console.error(error);
                        }
                    }
                );
            }

            await lndMobile.wallet.subscribeInvoices();
            await lndMobile.onchain.subscribeTransactions();
        }

        if (implementation === 'lightning-node-connect') {
            const { LncModule } = NativeModules;
            if (rHash) {
                const eventName = BackendUtils.subscribeInvoice(rHash);
                const eventEmitter = new NativeEventEmitter(LncModule);
                this.listener = eventEmitter.addListener(
                    eventName,
                    (event: any) => {
                        if (event.result) {
                            try {
                                const result = JSON.parse(event.result);
                                if (result.settled) {
                                    setWatchedInvoicePaid(result.amt_paid_sat);
                                    if (orderId)
                                        PosStore.recordPayment({
                                            orderId,
                                            orderTotal,
                                            orderTip,
                                            exchangeRate,
                                            rate,
                                            type: 'ln',
                                            tx: result.payment_request
                                        });
                                    this.listener = null;
                                }
                            } catch (error) {
                                console.error(error);
                            }
                        }
                    }
                );
            }

            if (onChainAddress) {
                const eventName2 = BackendUtils.subscribeTransactions();
                const eventEmitter2 = new NativeEventEmitter(LncModule);
                this.listenerSecondary = eventEmitter2.addListener(
                    eventName2,
                    (event: any) => {
                        if (event.result) {
                            try {
                                const result = JSON.parse(event.result);
                                if (
                                    result.dest_addresses.includes(
                                        onChainAddress
                                    ) &&
                                    result.num_confirmations >=
                                        numConfPreference &&
                                    Number(result.amount) >= Number(value)
                                ) {
                                    setWatchedInvoicePaid(result.amount);
                                    if (orderId)
                                        PosStore.recordPayment({
                                            orderId,
                                            orderTotal,
                                            orderTip,
                                            exchangeRate,
                                            rate,
                                            type: 'onchain',
                                            tx: result.tx_hash
                                        });
                                    this.listenerSecondary = null;
                                }
                            } catch (error) {
                                console.error(error);
                            }
                        }
                    }
                );
            }
        }

        if (implementation === 'lnd') {
            if (rHash) {
                this.lnInterval = setInterval(() => {
                    // only fetch the last 10 invoices
                    BackendUtils.getInvoices({ limit: 10 }).then(
                        (response: any) => {
                            const invoices = response.invoices;
                            for (let i = 0; i < invoices.length; i++) {
                                const result = invoices[i];
                                if (
                                    result.r_hash
                                        .replace(/\+/g, '-')
                                        .replace(/\//g, '_') === rHash &&
                                    Number(result.amt_paid_sat) >=
                                        Number(value) &&
                                    Number(result.amt_paid_sat) !== 0
                                ) {
                                    setWatchedInvoicePaid(result.amt_paid_sat);
                                    if (orderId)
                                        PosStore.recordPayment({
                                            orderId,
                                            orderTotal,
                                            orderTip,
                                            exchangeRate,
                                            rate,
                                            type: 'ln',
                                            tx: result.payment_request
                                        });
                                    this.clearIntervals();
                                    break;
                                }
                            }
                        }
                    );
                }, 5000);
            }

            // this is workaround that manually calls your transactions every 30 secs
            if (onChainAddress) {
                this.onChainInterval = setInterval(() => {
                    // only look for transactions in the last 3 blocks
                    BackendUtils.getTransactions(
                        nodeInfo && nodeInfo.block_height
                            ? {
                                  start_height: nodeInfo.block_height - 3
                              }
                            : null
                    ).then((response: any) => {
                        const txs = response.transactions;
                        for (let i = 0; i < txs.length; i++) {
                            const result = txs[i];
                            if (
                                result.dest_addresses.includes(
                                    onChainAddress
                                ) &&
                                result.num_confirmations >= numConfPreference
                            ) {
                                // loop through outputs since amount is negative if unconfirmed
                                const output_details = result.output_details;
                                for (
                                    let j = 0;
                                    j < output_details.length;
                                    j++
                                ) {
                                    const output = output_details[j];
                                    if (
                                        Number(output.amount) >=
                                            Number(value) &&
                                        output.address === onChainAddress
                                    ) {
                                        setWatchedInvoicePaid(output.amount);
                                        if (orderId)
                                            PosStore.recordPayment({
                                                orderId,
                                                orderTotal,
                                                orderTip,
                                                exchangeRate,
                                                rate,
                                                type: 'onchain',
                                                tx: result.tx_hash
                                            });
                                        this.clearIntervals();
                                        // break parent loop
                                        i = txs.length;
                                        break;
                                    }
                                }
                            }
                        }
                    });
                }, 7000);
            }
        }
    };

    getNewAddress = (params: any) => {
        const { InvoicesStore } = this.props;
        InvoicesStore.getNewAddress(params);
    };

    updateIndex = (selectedIndex: number) => {
        this.setState({
            selectedIndex
        });
    };

    render() {
        const {
            InvoicesStore,
            SettingsStore,
            UnitsStore,
            LSPStore,
            navigation
        } = this.props;
        const {
            selectedIndex,
            addressType,
            memo,
            value,
            satAmount,
            expiry,
            ampInvoice,
            routeHints,
            needInbound,
            belowMinAmount,
            enableLSP
        } = this.state;
        const { zeroConfFee, showLspSettings } = LSPStore;
        const { getAmount } = UnitsStore;

        const {
            createUnifiedInvoice,
            onChainAddress,
            payment_request,
            payment_request_amt,
            creatingInvoice,
            creatingInvoiceError,
            watchedInvoicePaid,
            watchedInvoicePaidAmt,
            clearUnified
        } = InvoicesStore;
        const { implementation, posStatus, settings, updateSettings } =
            SettingsStore;
        const loading = SettingsStore.loading || InvoicesStore.loading;
        const address = onChainAddress;

        const error_msg = LSPStore.error_msg || InvoicesStore.error_msg;

        const lnOnly =
            settings &&
            posStatus &&
            posStatus === 'active' &&
            settings.pos &&
            settings.pos.confirmationPreference &&
            settings.pos.confirmationPreference === 'lnOnly';

        const lnurl: LNURLWithdrawParams | undefined =
            navigation.getParam('lnurlParams');

        const ClearButton = () => (
            <Icon
                name="cancel"
                onPress={() => InvoicesStore.clearUnified()}
                color={themeColor('text')}
                underlayColor="transparent"
                size={30}
            />
        );

        const SettingsButton = () => (
            <Icon
                name="settings"
                onPress={() => this.refs.modal.open()}
                color={themeColor('text')}
                underlayColor="transparent"
                size={30}
            />
        );

        const ADDRESS_TYPES = BackendUtils.supportsTaproot()
            ? [
                  {
                      key: localeString('views.Receive.np2wkhKey'),
                      value: '1',
                      description: localeString(
                          'views.Receive.np2wkhDescription'
                      )
                  },
                  {
                      key: localeString('views.Receive.p2wkhKey'),
                      value: '0',
                      description: localeString(
                          'views.Receive.p2wkhDescription'
                      )
                  },
                  {
                      key: localeString('views.Receive.p2trKey'),
                      value: '4',
                      description: localeString('views.Receive.p2trDescription')
                  }
              ]
            : [
                  {
                      key: localeString('views.Receive.np2wkhKey'),
                      value: '1',
                      description: localeString(
                          'views.Receive.np2wkhDescriptionAlt'
                      )
                  },
                  {
                      key: localeString('views.Receive.p2wkhKey'),
                      value: '0',
                      description: localeString(
                          'views.Receive.p2wkhDescription'
                      )
                  }
              ];

        const unifiedButton = () => (
            <React.Fragment>
                <Text
                    style={{
                        color:
                            selectedIndex === 0
                                ? themeColor('background')
                                : themeColor('text'),
                        fontFamily: 'Lato-Regular'
                    }}
                >
                    {localeString('general.unified')}
                </Text>
            </React.Fragment>
        );

        const lightningButton = () => (
            <React.Fragment>
                <Text
                    style={{
                        color:
                            selectedIndex === 1
                                ? themeColor('background')
                                : themeColor('text'),
                        fontFamily: 'Lato-Regular'
                    }}
                >
                    {localeString('general.lightning')}
                </Text>
            </React.Fragment>
        );

        const onChainButton = () => (
            <React.Fragment>
                <Text
                    style={{
                        color:
                            selectedIndex === 2
                                ? themeColor('background')
                                : themeColor('text'),
                        fontFamily: 'Lato-Regular'
                    }}
                >
                    {localeString('general.onchain')}
                </Text>
            </React.Fragment>
        );

        const buttons = [
            { element: unifiedButton },
            { element: lightningButton },
            { element: onChainButton }
        ];

        const haveUnifiedInvoice = !!payment_request && !!address;
        const haveInvoice = !!payment_request || !!address;

        let unifiedInvoice,
            lnInvoice,
            lnInvoiceCopyValue,
            btcAddress,
            btcAddressCopyValue;
        // if format is case insensitive, format as all caps to save QR space, otherwise present in original format
        const onChainFormatted =
            address && address === address.toLowerCase()
                ? address.toUpperCase()
                : address;
        if (haveUnifiedInvoice) {
            unifiedInvoice = `bitcoin:${onChainFormatted}?${`lightning=${payment_request.toUpperCase()}`}${
                Number(satAmount) > 0
                    ? `&amount=${new BigNumber(satAmount)
                          .dividedBy(SATS_PER_BTC)
                          .toFormat()}`
                    : ''
            }${memo ? `&message=${memo.replace(/ /g, '%20')}` : ''}`;
        }

        if (payment_request) {
            lnInvoice = `lightning:${payment_request.toUpperCase()}`;
            lnInvoiceCopyValue = payment_request;
        }

        if (address) {
            btcAddress = `bitcoin:${onChainFormatted}${
                (Number(satAmount) > 0 || memo) && '?'
            }${
                Number(satAmount) > 0
                    ? `amount=${new BigNumber(satAmount)
                          .dividedBy(SATS_PER_BTC)
                          .toFormat()}`
                    : ''
            }${
                memo
                    ? Number(satAmount) > 0
                        ? `&message=${memo.replace(/ /g, '%20')}`
                        : `message=${memo.replace(/ /g, '%20')}`
                    : ''
            }`;

            if (Number(satAmount) > 0 || memo) {
                btcAddressCopyValue = btcAddress;
            } else {
                btcAddressCopyValue = address;
            }
        }

        const belowDustLimit: boolean =
            Number(satAmount) !== 0 && Number(satAmount) < 546;

        return (
            <Screen>
                <Header
                    leftComponent="Back"
                    onBack={this.onBack}
                    centerComponent={{
                        text:
                            posStatus === 'active'
                                ? localeString('general.pay')
                                : localeString('views.Receive.title'),
                        style: {
                            color: themeColor('text'),
                            fontFamily: 'Lato-Regular'
                        }
                    }}
                    rightComponent={
                        loading ||
                        watchedInvoicePaid ||
                        posStatus === 'active' ? null : haveInvoice ? (
                            <ClearButton />
                        ) : (
                            BackendUtils.supportsAddressTypeSelection() && (
                                <SettingsButton />
                            )
                        )
                    }
                    navigation={navigation}
                />

                <ScrollView
                    style={styles.content}
                    keyboardShouldPersistTaps="handled"
                >
                    {creatingInvoiceError && (
                        <ErrorMessage
                            message={localeString('views.Receive.errorCreate')}
                        />
                    )}
                    {error_msg && <ErrorMessage message={error_msg} />}

                    {showLspSettings && (
                        <View style={{ margin: 10 }}>
                            <Button
                                title={localeString(
                                    'views.Receive.goToLspSettings'
                                )}
                                onPress={() =>
                                    navigation.navigate('LSPSettings')
                                }
                            />
                        </View>
                    )}

                    {watchedInvoicePaid ? (
                        <View
                            style={{
                                alignItems: 'center',
                                justifyContent: 'center',
                                height: '100%',
                                paddingTop: 100
                            }}
                        >
                            <WordLogo
                                height={150}
                                style={{
                                    alignSelf: 'center'
                                }}
                            />
                            <Image
                                source={Success}
                                style={{ width: 290, height: 290 }}
                            />
                            <PaidIndicator />
                            <Text
                                style={{
                                    ...styles.text,
                                    fontSize: 20,
                                    top: -50,
                                    alignSelf: 'center',
                                    color: themeColor('text')
                                }}
                            >
                                {posStatus === 'active'
                                    ? localeString('views.Wallet.Invoices.paid')
                                    : `${localeString(
                                          'views.Receive.youReceived'
                                      )} ${getAmount(
                                          watchedInvoicePaidAmt ||
                                              payment_request_amt
                                      )}`}
                            </Text>
                            <Button
                                title={
                                    posStatus === 'active'
                                        ? localeString('general.goBack')
                                        : localeString(
                                              'views.SendingLightning.goToWallet'
                                          )
                                }
                                icon={{
                                    name: 'list',
                                    size: 25
                                }}
                                onPress={() => navigation.navigate('Wallet')}
                                containerStyle={{ width: '100%' }}
                            />
                        </View>
                    ) : (
                        <View>
                            {!!payment_request && (
                                <>
                                    {implementation === 'lndhub' &&
                                        !!address &&
                                        !belowDustLimit && (
                                            <WarningMessage
                                                message={localeString(
                                                    'views.Receive.warningLndHub'
                                                )}
                                            />
                                        )}
                                    {!!lnurl && (
                                        <SuccessMessage
                                            message={
                                                !!lnurl &&
                                                `${localeString(
                                                    'views.Receive.successCreate'
                                                )} ${localeString(
                                                    'views.Receive.andSentTo'
                                                )} ${lnurl.domain}`
                                            }
                                        />
                                    )}
                                </>
                            )}
                            {(creatingInvoice || loading) && (
                                <View style={{ marginTop: 40 }}>
                                    <LoadingIndicator />
                                </View>
                            )}
                            {haveInvoice &&
                                !!zeroConfFee &&
                                (selectedIndex == 0 || selectedIndex == 1) && (
                                    <TouchableOpacity
                                        onPress={() =>
                                            navigation.navigate(
                                                new BigNumber(zeroConfFee).gt(
                                                    1000
                                                )
                                                    ? 'LspExplanation'
                                                    : 'LspExplanationRouting'
                                            )
                                        }
                                    >
                                        <View
                                            style={{
                                                backgroundColor:
                                                    themeColor('secondary'),
                                                borderRadius: 10,
                                                top: 10,
                                                margin: 10,
                                                padding: 15,
                                                borderWidth: 0.5
                                            }}
                                        >
                                            <Text
                                                style={{
                                                    fontFamily: 'Lato-Bold',
                                                    color: themeColor('text'),
                                                    marginBottom: 5
                                                }}
                                            >
                                                {localeString(
                                                    new BigNumber(
                                                        zeroConfFee
                                                    ).gt(1000)
                                                        ? 'views.Receive.lspExplainer'
                                                        : 'views.Receive.lspExplainerRouting'
                                                )}
                                            </Text>
                                            <Amount
                                                sats={zeroConfFee}
                                                fixedUnits="sats"
                                            />
                                            <Text
                                                style={{
                                                    fontFamily: 'Lato-Bold',
                                                    color: themeColor(
                                                        'secondaryText'
                                                    ),
                                                    fontSize: 15,
                                                    top: 5,
                                                    textAlign: 'right'
                                                }}
                                            >
                                                {localeString(
                                                    'general.tapToLearnMore'
                                                )}
                                            </Text>
                                        </View>
                                    </TouchableOpacity>
                                )}
                            {haveInvoice && !creatingInvoiceError && (
                                <View style={{ marginTop: 10 }}>
                                    {selectedIndex == 0 &&
                                        !belowDustLimit &&
                                        haveUnifiedInvoice && (
                                            <CollapsedQR
                                                value={unifiedInvoice}
                                                copyText={localeString(
                                                    'views.Receive.copyInvoice'
                                                )}
                                                expanded
                                                textBottom
<<<<<<< HEAD
                                                hideText
=======
                                                truncateLongValue
>>>>>>> b72e1c61
                                            />
                                        )}
                                    {selectedIndex == 1 &&
                                        !belowDustLimit &&
                                        haveUnifiedInvoice && (
                                            <CollapsedQR
                                                value={lnInvoice}
                                                copyValue={lnInvoiceCopyValue}
                                                copyText={localeString(
                                                    'views.Receive.copyInvoice'
                                                )}
                                                expanded
                                                textBottom
                                                truncateLongValue
                                            />
                                        )}
                                    {selectedIndex == 2 &&
                                        !belowDustLimit &&
                                        btcAddress && (
                                            <CollapsedQR
                                                value={btcAddress}
                                                copyValue={btcAddressCopyValue}
                                                copyText={localeString(
                                                    'views.Receive.copyAddress'
                                                )}
                                                expanded
                                                textBottom
                                                truncateLongValue
                                            />
                                        )}
<<<<<<< HEAD
                                    {selectedIndex !== 2 &&
                                        (belowDustLimit ||
                                            !haveUnifiedInvoice) && (
                                            <CollapsedQR
                                                value={lnInvoice}
                                                copyValue={lnInvoiceCopyValue}
                                                copyText={localeString(
                                                    'views.Receive.copyAddress'
                                                )}
                                                expanded
                                                textBottom
                                            />
                                        )}
=======
                                    {(belowDustLimit ||
                                        !haveUnifiedInvoice) && (
                                        <CollapsedQR
                                            value={lnInvoice}
                                            copyValue={lnInvoiceCopyValue}
                                            copyText={localeString(
                                                'views.Receive.copyAddress'
                                            )}
                                            expanded
                                            textBottom
                                            truncateLongValue
                                        />
                                    )}
>>>>>>> b72e1c61
                                    <View
                                        style={[
                                            styles.button,
                                            { paddingTop: 0 }
                                        ]}
                                    >
                                        <Button
                                            title={
                                                posStatus === 'active'
                                                    ? localeString(
                                                          'general.payNfc'
                                                      )
                                                    : localeString(
                                                          'general.receiveNfc'
                                                      )
                                            }
                                            icon={{
                                                name: 'nfc',
                                                size: 25
                                            }}
                                            onPress={() => this.enableNfc()}
                                            secondary
                                        />
                                    </View>
                                    {!belowDustLimit &&
                                        haveUnifiedInvoice &&
                                        !lnOnly && (
                                            <ButtonGroup
                                                onPress={this.updateIndex}
                                                selectedIndex={selectedIndex}
                                                buttons={buttons}
                                                selectedButtonStyle={{
                                                    backgroundColor:
                                                        themeColor('highlight'),
                                                    borderRadius: 12
                                                }}
                                                containerStyle={{
                                                    backgroundColor:
                                                        themeColor('secondary'),
                                                    borderRadius: 12,
                                                    borderColor:
                                                        themeColor('secondary')
                                                }}
                                                innerBorderStyle={{
                                                    color: themeColor(
                                                        'secondary'
                                                    )
                                                }}
                                            />
                                        )}
                                </View>
                            )}
                            {!loading && !haveInvoice && !creatingInvoice && (
                                <>
                                    <Text
                                        style={{
                                            ...styles.secondaryText,
                                            color: themeColor('secondaryText')
                                        }}
                                    >
                                        {localeString('views.Receive.memo')}
                                    </Text>
                                    <TextInput
                                        placeholder={localeString(
                                            'views.Receive.memoPlaceholder'
                                        )}
                                        value={memo}
                                        onChangeText={(text: string) => {
                                            this.setState({ memo: text });
                                            clearUnified();
                                        }}
                                    />

                                    <AmountInput
                                        amount={value}
                                        title={`${localeString(
                                            'views.Receive.amount'
                                        )} ${
                                            lnurl &&
                                            lnurl.minWithdrawable !==
                                                lnurl.maxWithdrawable
                                                ? ` (${Math.ceil(
                                                      lnurl.minWithdrawable /
                                                          1000
                                                  )} - ${Math.floor(
                                                      lnurl.maxWithdrawable /
                                                          1000
                                                  )})`
                                                : ''
                                        }`}
                                        locked={
                                            lnurl &&
                                            lnurl.minWithdrawable ===
                                                lnurl.maxWithdrawable
                                                ? true
                                                : false
                                        }
                                        onAmountChange={(
                                            amount: string,
                                            satAmount: string | number
                                        ) => {
                                            let needInbound = false;
                                            let belowMinAmount = false;
                                            if (
                                                BackendUtils.supportsLSPs() &&
                                                enableLSP &&
                                                satAmount != '0' &&
                                                new BigNumber(satAmount).gt(
                                                    this.props.ChannelsStore
                                                        .totalInbound
                                                )
                                            ) {
                                                needInbound = true;
                                                if (
                                                    new BigNumber(satAmount).lt(
                                                        50000
                                                    )
                                                ) {
                                                    belowMinAmount = true;
                                                }
                                            }
                                            this.setState({
                                                value: amount,
                                                satAmount,
                                                needInbound,
                                                belowMinAmount
                                            });
                                        }}
                                    />

                                    {needInbound && (
                                        <TouchableOpacity
                                            onPress={() =>
                                                navigation.navigate(
                                                    'LspExplanation'
                                                )
                                            }
                                        >
                                            <View
                                                style={{
                                                    backgroundColor:
                                                        themeColor('secondary'),
                                                    borderRadius: 10,
                                                    borderColor:
                                                        themeColor('highlight'),
                                                    padding: 15,
                                                    borderWidth: 0.5,
                                                    top: 5,
                                                    marginBottom: 20
                                                }}
                                            >
                                                <Text
                                                    style={{
                                                        fontFamily: 'Lato-Bold',
                                                        color: themeColor(
                                                            'text'
                                                        ),
                                                        fontSize: 15
                                                    }}
                                                >
                                                    {belowMinAmount &&
                                                    this.props.ChannelsStore
                                                        .channels.length === 0
                                                        ? localeString(
                                                              'views.Wallet.KeypadPane.lspExplainerFirstChannel'
                                                          )
                                                        : belowMinAmount
                                                        ? localeString(
                                                              'views.Wallet.KeypadPane.lspExplainerBelowMin'
                                                          )
                                                        : localeString(
                                                              'views.Wallet.KeypadPane.lspExplainer'
                                                          )}
                                                </Text>
                                                <Text
                                                    style={{
                                                        fontFamily: 'Lato-Bold',
                                                        color: themeColor(
                                                            'secondaryText'
                                                        ),
                                                        fontSize: 15,
                                                        top: 5,
                                                        textAlign: 'right'
                                                    }}
                                                >
                                                    {localeString(
                                                        'general.tapToLearnMore'
                                                    )}
                                                </Text>
                                            </View>
                                        </TouchableOpacity>
                                    )}

                                    {implementation !== 'lndhub' && (
                                        <>
                                            <Text
                                                style={{
                                                    ...styles.secondaryText,
                                                    color: themeColor(
                                                        'secondaryText'
                                                    )
                                                }}
                                            >
                                                {localeString(
                                                    'views.Receive.expiration'
                                                )}
                                            </Text>
                                            <TextInput
                                                keyboardType="numeric"
                                                placeholder={'3600 (one hour)'}
                                                value={expiry}
                                                onChangeText={(text: string) =>
                                                    this.setState({
                                                        expiry: text
                                                    })
                                                }
                                            />
                                        </>
                                    )}

                                    {BackendUtils.supportsLSPs() && (
                                        <>
                                            <Text
                                                style={{
                                                    ...styles.secondaryText,
                                                    color: themeColor(
                                                        'secondaryText'
                                                    ),
                                                    top: 20
                                                }}
                                            >
                                                {localeString(
                                                    'views.Settings.LSP.enableLSP'
                                                )}
                                            </Text>
                                            <Switch
                                                value={enableLSP}
                                                onValueChange={async () => {
                                                    this.setState({
                                                        enableLSP: !enableLSP
                                                    });
                                                    await updateSettings({
                                                        enableLSP: !enableLSP
                                                    });
                                                }}
                                            />
                                            {enableLSP && (
                                                <View
                                                    style={{
                                                        margin: 10
                                                    }}
                                                >
                                                    <Text
                                                        style={{
                                                            fontFamily:
                                                                'Lato-Regular',
                                                            color: themeColor(
                                                                'secondaryText'
                                                            ),
                                                            fontSize: 15
                                                        }}
                                                    >
                                                        {localeString(
                                                            'views.Receive.lspSwitchExplainer'
                                                        )}
                                                    </Text>
                                                </View>
                                            )}
                                        </>
                                    )}

                                    {BackendUtils.isLNDBased() && (
                                        <>
                                            <Text
                                                style={{
                                                    ...styles.secondaryText,
                                                    color: themeColor(
                                                        'secondaryText'
                                                    ),
                                                    top: 20
                                                }}
                                            >
                                                {localeString(
                                                    'views.Receive.routeHints'
                                                )}
                                            </Text>
                                            <Switch
                                                value={routeHints}
                                                onValueChange={() =>
                                                    this.setState({
                                                        routeHints: !routeHints
                                                    })
                                                }
                                            />
                                        </>
                                    )}

                                    {BackendUtils.supportsAMP() &&
                                        !(
                                            BackendUtils.supportsLSPs() &&
                                            enableLSP
                                        ) && (
                                            <>
                                                <Text
                                                    style={{
                                                        ...styles.secondaryText,
                                                        color: themeColor(
                                                            'secondaryText'
                                                        ),
                                                        top: 20
                                                    }}
                                                >
                                                    {localeString(
                                                        'views.Receive.ampInvoice'
                                                    )}
                                                </Text>
                                                <Switch
                                                    value={ampInvoice}
                                                    onValueChange={() =>
                                                        this.setState({
                                                            ampInvoice:
                                                                !ampInvoice
                                                        })
                                                    }
                                                />
                                            </>
                                        )}

                                    <View style={styles.button}>
                                        <Button
                                            title={
                                                localeString(
                                                    'views.Receive.createInvoice'
                                                ) +
                                                (lnurl
                                                    ? ` ${localeString(
                                                          'views.Receive.andSubmitTo'
                                                      )} ${lnurl.domain}`
                                                    : '')
                                            }
                                            onPress={() => {
                                                createUnifiedInvoice(
                                                    memo,
                                                    satAmount.toString() || '0',
                                                    expiry,
                                                    lnurl,
                                                    enableLSP
                                                        ? false
                                                        : ampInvoice || false,
                                                    routeHints,
                                                    BackendUtils.supportsAddressTypeSelection()
                                                        ? addressType
                                                        : undefined
                                                ).then(
                                                    ({
                                                        rHash,
                                                        onChainAddress
                                                    }: {
                                                        rHash: string;
                                                        onChainAddress?: string;
                                                    }) => {
                                                        this.subscribeInvoice(
                                                            rHash,
                                                            onChainAddress
                                                        );
                                                    }
                                                );
                                            }}
                                            disabled={belowMinAmount}
                                        />
                                    </View>
                                </>
                            )}
                        </View>
                    )}
                </ScrollView>
                <ModalBox
                    style={{
                        backgroundColor: themeColor('background'),
                        borderTopLeftRadius: 20,
                        borderTopRightRadius: 20,
                        height: BackendUtils.supportsTaproot() ? 450 : 350,
                        paddingLeft: 24,
                        paddingRight: 24
                    }}
                    swipeToClose={true}
                    backButtonClose={true}
                    position="bottom"
                    ref="modal"
                >
                    <Text
                        style={{
                            color: themeColor('text'),
                            fontSize: 24,
                            fontWeight: 'bold',
                            paddingTop: 24,
                            paddingBottom: 24
                        }}
                    >
                        {localeString('views.Receive.addressType')}
                    </Text>
                    {_map(ADDRESS_TYPES, (d, index) => (
                        <TouchableOpacity
                            key={index}
                            onPress={() => {
                                InvoicesStore.clearAddress();
                                this.setState({ addressType: d.value });
                                this.refs.modal.close();
                            }}
                            style={{
                                backgroundColor: themeColor('secondary'),
                                borderColor:
                                    d.value === addressType
                                        ? themeColor('highlight')
                                        : themeColor('secondaryText'),
                                borderRadius: 4,
                                borderWidth: d.value === addressType ? 2 : 1,
                                padding: 16,
                                marginBottom: 24
                            }}
                        >
                            <Text
                                style={{
                                    color: themeColor('text'),
                                    fontSize: 16,
                                    fontWeight: 'bold',
                                    marginBottom: 4
                                }}
                            >
                                {d.key}
                            </Text>
                            <Text
                                style={{
                                    color: themeColor('text'),
                                    fontSize: 16,
                                    fontWeight: 'normal'
                                }}
                            >
                                {d.description}
                            </Text>
                        </TouchableOpacity>
                    ))}
                </ModalBox>
            </Screen>
        );
    }
}

const styles = StyleSheet.create({
    content: {
        paddingLeft: 20,
        paddingRight: 20
    },
    button: {
        paddingTop: 25,
        paddingBottom: 15
    },
    text: {
        fontFamily: 'Lato-Regular'
    },
    secondaryText: {
        fontFamily: 'Lato-Regular'
    }
});<|MERGE_RESOLUTION|>--- conflicted
+++ resolved
@@ -1244,11 +1244,7 @@
                                                 )}
                                                 expanded
                                                 textBottom
-<<<<<<< HEAD
-                                                hideText
-=======
                                                 truncateLongValue
->>>>>>> b72e1c61
                                             />
                                         )}
                                     {selectedIndex == 1 &&
@@ -1279,7 +1275,6 @@
                                                 truncateLongValue
                                             />
                                         )}
-<<<<<<< HEAD
                                     {selectedIndex !== 2 &&
                                         (belowDustLimit ||
                                             !haveUnifiedInvoice) && (
@@ -1291,23 +1286,9 @@
                                                 )}
                                                 expanded
                                                 textBottom
+                                                truncateLongValue
                                             />
                                         )}
-=======
-                                    {(belowDustLimit ||
-                                        !haveUnifiedInvoice) && (
-                                        <CollapsedQR
-                                            value={lnInvoice}
-                                            copyValue={lnInvoiceCopyValue}
-                                            copyText={localeString(
-                                                'views.Receive.copyAddress'
-                                            )}
-                                            expanded
-                                            textBottom
-                                            truncateLongValue
-                                        />
-                                    )}
->>>>>>> b72e1c61
                                     <View
                                         style={[
                                             styles.button,
