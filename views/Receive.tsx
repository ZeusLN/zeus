--- conflicted
+++ resolved
@@ -185,9 +185,8 @@
             status();
         }
 
-<<<<<<< HEAD
         const { lspNotConfigured } = NodeInfoStore.lspNotConfigured();
-=======
+
         const newExpirySeconds = settings?.invoices?.expirySeconds;
         let expirationIndex;
         if (newExpirySeconds === '600') {
@@ -201,7 +200,6 @@
         } else {
             expirationIndex = 4;
         }
->>>>>>> edda71d4
 
         this.setState({
             addressType: settings?.invoices?.addressType || '0',
