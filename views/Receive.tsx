import * as React from 'react';
import {
    Image,
    NativeEventEmitter,
    NativeModules,
    ScrollView,
    StyleSheet,
    Text,
    TouchableOpacity,
    View,
    Platform
} from 'react-native';
import BigNumber from 'bignumber.js';
import { LNURLWithdrawParams } from 'js-lnurl';
import { ButtonGroup, Header, Icon } from 'react-native-elements';
import { inject, observer } from 'mobx-react';
import _map from 'lodash/map';

import NfcManager, {
    NfcEvents,
    TagEvent,
    Ndef
} from 'react-native-nfc-manager';

import handleAnything from './../utils/handleAnything';

import Success from '../assets/images/GIF/Success.gif';
import WordLogo from '../assets/images/SVG/Word Logo.svg';

import Amount from './../components/Amount';
import Button from './../components/Button';
import CollapsedQR from './../components/CollapsedQR';
import LoadingIndicator from './../components/LoadingIndicator';
import ModalBox from './../components/ModalBox';
import {
    SuccessMessage,
    WarningMessage,
    ErrorMessage
} from './../components/SuccessErrorMessage';
import Switch from './../components/Switch';
import TextInput from './../components/TextInput';

import FiatStore from './../stores/FiatStore';
import InvoicesStore from './../stores/InvoicesStore';
import SettingsStore from './../stores/SettingsStore';
import UnitsStore, { SATS_PER_BTC } from './../stores/UnitsStore';
import PosStore from './../stores/PosStore';

import { localeString } from './../utils/LocaleUtils';
import BackendUtils from './../utils/BackendUtils';
import NFCUtils from './../utils/NFCUtils';
import { themeColor } from './../utils/ThemeUtils';

interface ReceiveProps {
    exitSetup: any;
    navigation: any;
    InvoicesStore: InvoicesStore;
    SettingsStore: SettingsStore;
    UnitsStore: UnitsStore;
    FiatStore: FiatStore;
    PosStore: PosStore;
}

interface ReceiveState {
    selectedIndex: number;
    addressType: string;
    memo: string;
    value: string;
    expiry: string;
    ampInvoice: boolean;
    routeHints: boolean;
    // POS
    orderId: string;
    orderAmount: number;
    orderTip: number;
}

@inject('InvoicesStore', 'SettingsStore', 'UnitsStore', 'FiatStore', 'PosStore')
@observer
export default class Receive extends React.Component<
    ReceiveProps,
    ReceiveState
> {
    listener: any;
    listenerSecondary: any;
    state = {
        selectedIndex: 0,
        addressType: '0',
        memo: '',
        value: '',
        expiry: '3600',
        ampInvoice: false,
        routeHints: false,
        // POS
        orderId: '',
        orderTip: 0,
        orderAmount: 0
    };

<<<<<<< HEAD
    componentDidMount() {
        const { navigation, InvoicesStore, SettingsStore } = this.props;
=======
    async componentDidMount() {
        const { navigation, InvoicesStore } = this.props;
>>>>>>> 5dafc4de
        const { reset } = InvoicesStore;
        const { settings, posStatus } = SettingsStore;
        const lnOnly =
            settings &&
            posStatus &&
            posStatus === 'active' &&
            settings.pos &&
            settings.pos.confirmationPreference &&
            settings.pos.confirmationPreference === 'lnOnly';

        reset();
        const lnurl: LNURLWithdrawParams | undefined =
            navigation.getParam('lnurlParams');

        const amount: string = navigation.getParam('amount');
        const autoGenerate: boolean = navigation.getParam('autoGenerate');

        // POS
        const memo: string = navigation.getParam('memo');
        const orderId: string = navigation.getParam('orderId');
        const orderAmount: number = navigation.getParam('orderAmount');
        const orderTip: number = navigation.getParam('orderTip');

        if (orderId) {
            this.setState({
                orderId,
                orderAmount,
                orderTip
            });
        }

        if (lnurl) {
            this.setState({
                memo: lnurl.defaultDescription,
                value: (lnurl.maxWithdrawable / 1000).toString()
            });
        }

        if (amount) {
            this.setState({
                value: amount
            });
        }

<<<<<<< HEAD
<<<<<<< HEAD
=======
        if (lnOnly) {
            this.setState({
                selectedIndex: 1
            });
        }

>>>>>>> 59886a969b3bac7eaa5bbbd65e1cc7621934ffa7
        if (autoGenerate)
            this.autoGenerateInvoice(this.getSatAmount(amount), memo);
=======
        if (autoGenerate) this.autoGenerateInvoice(this.getSatAmount(amount));

        if (Platform.OS === 'android') {
            await this.enableNfc();
        }
>>>>>>> 5dafc4de
    }

    componentWillUnmount() {
        if (this.listener && this.listener.stop) this.listener.stop();
    }

<<<<<<< HEAD
<<<<<<< HEAD
    autoGenerateInvoice = (amount?: string, memo?: string) => {
=======
    autoGenerateInvoice = async (amount?: string, memo?: string) => {
>>>>>>> 59886a969b3bac7eaa5bbbd65e1cc7621934ffa7
=======
    UNSAFE_componentWillReceiveProps(nextProps: any) {
        const { navigation, InvoicesStore } = nextProps;
        const { reset } = InvoicesStore;

        reset();
        const lnurl: LNURLWithdrawParams | undefined =
            navigation.getParam('lnurlParams');

        if (lnurl) {
            this.setState({
                memo: lnurl.defaultDescription,
                value: (lnurl.maxWithdrawable / 1000).toString()
            });
        }
    }

    autoGenerateInvoice = (amount?: string) => {
>>>>>>> 5dafc4de
        const { InvoicesStore } = this.props;
        const { createUnifiedInvoice } = InvoicesStore;
        const { expiry, ampInvoice, routeHints, addressType } = this.state;

<<<<<<< HEAD
        createUnifiedInvoice(
=======
        const { rHash, onChainAddress } = await createUnifiedInvoice(
>>>>>>> 59886a969b3bac7eaa5bbbd65e1cc7621934ffa7
            memo || '',
            amount || '0',
            expiry,
            undefined,
            ampInvoice,
            routeHints,
            BackendUtils.supportsAddressTypeSelection() ? addressType : null
        );

        this.subscribeInvoice(rHash, onChainAddress || '');
    };

<<<<<<< HEAD
<<<<<<< HEAD
=======
    disableNfc = () => {
        NfcManager.setEventListener(NfcEvents.DiscoverTag, null);
        NfcManager.setEventListener(NfcEvents.SessionClosed, null);
    };

    enableNfc = async () => {
        this.disableNfc();
        await NfcManager.start().catch((e) => console.warn(e.message));

        return new Promise((resolve: any) => {
            let tagFound: TagEvent | null = null;

            NfcManager.setEventListener(
                NfcEvents.DiscoverTag,
                (tag: TagEvent) => {
                    tagFound = tag;
                    const bytes = new Uint8Array(
                        tagFound.ndefMessage[0].payload
                    );

                    let str;
                    const decoded = Ndef.text.decodePayload(bytes);
                    if (decoded.match(/^(https?|lnurl)/)) {
                        str = decoded;
                    } else {
                        str = NFCUtils.nfcUtf8ArrayToStr(bytes) || '';
                    }
                    resolve(this.validateAddress(str));
                    NfcManager.unregisterTagEvent().catch(() => 0);
                }
            );

            NfcManager.setEventListener(NfcEvents.SessionClosed, () => {
                if (!tagFound) {
                    resolve();
                }
            });

            NfcManager.registerTagEvent();
        });
    };

    validateAddress = (text: string) => {
        const { navigation, InvoicesStore } = this.props;
        const { createUnifiedInvoice } = InvoicesStore;
        const amount = this.getSatAmount(navigation.getParam('amount'));

        handleAnything(text, amount.toString())
            .then((response) => {
                try {
                    const [route, props] = response;
                    const { lnurlParams } = props;
                    const { memo } = lnurlParams.defaultDescription;

                    // if an amount was entered on the keypad screen before scanning
                    // we will automatically create an invoice and attempt to withdraw
                    // otherwise we present the user with the create invoice screen
                    if (Number(amount) > 0) {
                        createUnifiedInvoice(
                            memo,
                            amount.toString(),
                            '3600',
                            lnurlParams
                        )
                            .then((rHash: string) => {
                                navigation.setParam;
                                this.subscribeInvoice(rHash);
                            })
                            .catch(() => {
                                navigation.navigate(route, {
                                    amount,
                                    ...props
                                });
                            });
                    } else {
                        navigation.navigate(route, props);
                    }
                } catch (e) {}
            })
            .catch();
    };

>>>>>>> 5dafc4de
    subscribeInvoice = (rHash: string) => {
        const { InvoicesStore, PosStore, SettingsStore } = this.props;
        const { orderId, orderAmount, orderTip } = this.state;
        const { implementation } = SettingsStore;
=======
    subscribeInvoice = (rHash: string, onChainAddress: string) => {
        const { InvoicesStore, PosStore, SettingsStore } = this.props;
        const { orderId, orderAmount, orderTip, value } = this.state;
        const { implementation, settings } = SettingsStore;
>>>>>>> 59886a969b3bac7eaa5bbbd65e1cc7621934ffa7
        const { setWatchedInvoicePaid } = InvoicesStore;

        const numConfPreference =
            settings.pos && settings.pos.confirmationPreference === '1conf'
                ? 1
                : 0;

        if (implementation === 'lightning-node-connect') {
            const { LncModule } = NativeModules;
            const eventName = BackendUtils.subscribeInvoice(rHash);
            const eventEmitter = new NativeEventEmitter(LncModule);
            this.listener = eventEmitter.addListener(
                eventName,
                (event: any) => {
                    if (event.result) {
                        try {
                            const result = JSON.parse(event.result);
                            if (result.settled) {
                                setWatchedInvoicePaid(result.amt_paid_sat);
                                if (orderId)
                                    PosStore.makePayment({
                                        orderId,
                                        orderAmount,
                                        orderTip
                                    });
                                this.listener = null;
                            }
                        } catch (error) {
                            console.error(error);
                        }
                    }
                }
            );

            const eventName2 = BackendUtils.subscribeTransactions();
            const eventEmitter2 = new NativeEventEmitter(LncModule);
            this.listenerSecondary = eventEmitter2.addListener(
                eventName2,
                (event: any) => {
                    if (event.result) {
                        try {
                            const result = JSON.parse(event.result);
                            if (
                                result.dest_addresses.includes(
                                    onChainAddress
                                ) &&
                                result.num_confirmations >= numConfPreference &&
                                result.amount >= Number(value)
                            ) {
                                setWatchedInvoicePaid(result.amount);
                                if (orderId)
                                    PosStore.makePayment({
                                        orderId,
                                        orderAmount,
                                        orderTip
                                    });
                                this.listenerSecondary = null;
                            }
                        } catch (error) {
                            console.error(error);
                        }
                    }
                }
            );
        }

        if (implementation === 'lnd') {
            BackendUtils.subscribeInvoice(rHash).then((response: any) => {
<<<<<<< HEAD
                if (response.result && response.result.settled) {
                    setWatchedInvoicePaid(response.result.amt_paid_sat);
=======
                const result = response.result;
                if (result && result.settled) {
                    setWatchedInvoicePaid(result.amt_paid_sat);
>>>>>>> 59886a969b3bac7eaa5bbbd65e1cc7621934ffa7
                    if (orderId)
                        PosStore.makePayment({
                            orderId,
                            orderAmount,
                            orderTip
                        });
<<<<<<< HEAD
=======
                }
            });

            BackendUtils.subscribeTransactions().then((response: any) => {
                const result = response.result;
                if (
                    result.dest_addresses.includes(onChainAddress) &&
                    result.num_confirmations >= numConfPreference &&
                    result.amount >= Number(value)
                ) {
                    setWatchedInvoicePaid(result.amount);
                    if (orderId)
                        PosStore.makePayment({
                            orderId,
                            orderAmount,
                            orderTip
                        });
                    this.listener = null;
>>>>>>> 59886a969b3bac7eaa5bbbd65e1cc7621934ffa7
                }
            });
        }
    };

    getNewAddress = (params: any) => {
        const { InvoicesStore } = this.props;
        InvoicesStore.getNewAddress(params);
    };

    updateIndex = (selectedIndex: number) => {
        this.setState({
            selectedIndex
        });
    };

    getSatAmount = (amount?: string) => {
        const { FiatStore, SettingsStore, UnitsStore } = this.props;
        const { fiatRates } = FiatStore;
        const { settings } = SettingsStore;
        const { fiat } = settings;
        const { units } = UnitsStore;

        const value = amount || this.state.value;

        const fiatEntry =
            fiat && fiatRates && fiatRates.filter
                ? fiatRates.filter((entry: any) => entry.code === fiat)[0]
                : null;

        const rate =
            fiat && fiat !== 'Disabled' && fiatRates && fiatEntry
                ? fiatEntry.rate
                : 0;

        let satAmount: string | number;
        switch (units) {
            case 'sats':
                satAmount = value;
                break;
            case 'BTC':
                satAmount = Number(value) * SATS_PER_BTC;
                break;
            case 'fiat':
                satAmount = Number(
                    (Number(value.replace(/,/g, '.')) / Number(rate)) *
                        Number(SATS_PER_BTC)
                ).toFixed(0);
                break;
        }

        return satAmount;
    };

    render() {
        const {
            InvoicesStore,
            SettingsStore,
            UnitsStore,
            FiatStore,
            navigation
        } = this.props;
        const {
            selectedIndex,
            addressType,
            memo,
            value,
            expiry,
            ampInvoice,
            routeHints
        } = this.state;
        const { units, changeUnits, getAmount } = UnitsStore;
        const { getSymbol }: any = FiatStore;

        const {
            createUnifiedInvoice,
            onChainAddress,
            payment_request,
            payment_request_amt,
            creatingInvoice,
            creatingInvoiceError,
            error_msg,
            watchedInvoicePaid,
            watchedInvoicePaidAmt,
            clearUnified,
            reset
        } = InvoicesStore;
<<<<<<< HEAD
        const { implementation, posStatus } = SettingsStore;
=======
        const { implementation, posStatus, settings } = SettingsStore;
>>>>>>> 59886a969b3bac7eaa5bbbd65e1cc7621934ffa7
        const loading = SettingsStore.loading || InvoicesStore.loading;
        const address = onChainAddress;

        const lnOnly =
            settings &&
            posStatus &&
            posStatus === 'active' &&
            settings.pos &&
            settings.pos.confirmationPreference &&
            settings.pos.confirmationPreference === 'lnOnly';

        const satAmount = this.getSatAmount();

        const lnurl: LNURLWithdrawParams | undefined =
            navigation.getParam('lnurlParams');

        const BackButton = () => (
            <Icon
                name="arrow-back"
                onPress={() => {
                    reset();
                    navigation.navigate('Wallet');
                }}
                color={themeColor('text')}
                underlayColor="transparent"
            />
        );

        const ClearButton = () => (
            <Icon
                name="cancel"
                onPress={() => InvoicesStore.clearUnified()}
                color={themeColor('text')}
                underlayColor="transparent"
            />
        );

        const SettingsButton = () => (
            <Icon
                name="settings"
                onPress={() => this.refs.modal.open()}
                color={themeColor('text')}
                underlayColor="transparent"
            />
        );

        const ADDRESS_TYPES = BackendUtils.supportsTaproot()
            ? [
                  {
                      key: localeString('views.Receive.np2wkhKey'),
                      value: '1',
                      description: localeString(
                          'views.Receive.np2wkhDescription'
                      )
                  },
                  {
                      key: localeString('views.Receive.p2wkhKey'),
                      value: '0',
                      description: localeString(
                          'views.Receive.p2wkhDescription'
                      )
                  },
                  {
                      key: localeString('views.Receive.p2trKey'),
                      value: '4',
                      description: localeString('views.Receive.p2trDescription')
                  }
              ]
            : [
                  {
                      key: localeString('views.Receive.np2wkhKey'),
                      value: '1',
                      description: localeString(
                          'views.Receive.np2wkhDescriptionAlt'
                      )
                  },
                  {
                      key: localeString('views.Receive.p2wkhKey'),
                      value: '0',
                      description: localeString(
                          'views.Receive.p2wkhDescription'
                      )
                  }
              ];

        const unifiedButton = () => (
            <React.Fragment>
                <Text
                    style={{
                        color:
                            selectedIndex === 0
                                ? themeColor('background')
                                : themeColor('text'),
                        fontFamily: 'Lato-Regular'
                    }}
                >
                    {localeString('general.unified')}
                </Text>
            </React.Fragment>
        );

        const lightningButton = () => (
            <React.Fragment>
                <Text
                    style={{
                        color:
                            selectedIndex === 1
                                ? themeColor('background')
                                : themeColor('text'),
                        fontFamily: 'Lato-Regular'
                    }}
                >
                    {localeString('general.lightning')}
                </Text>
            </React.Fragment>
        );

        const onChainButton = () => (
            <React.Fragment>
                <Text
                    style={{
                        color:
                            selectedIndex === 2
                                ? themeColor('background')
                                : themeColor('text'),
                        fontFamily: 'Lato-Regular'
                    }}
                >
                    {localeString('general.onchain')}
                </Text>
            </React.Fragment>
        );

        const buttons = [
            { element: unifiedButton },
            { element: lightningButton },
            { element: onChainButton }
        ];

        const haveUnifiedInvoice = !!payment_request && !!address;
        const haveInvoice = !!payment_request || !!address;

        let unifiedInvoice, lnInvoice, btcAddress;
        if (haveUnifiedInvoice) {
            unifiedInvoice = `bitcoin:${address.toUpperCase()}?${`lightning=${payment_request.toUpperCase()}`}${
                Number(satAmount) > 0
                    ? `&amount=${new BigNumber(satAmount)
                          .dividedBy(SATS_PER_BTC)
                          .toFormat()}`
                    : ''
            }${memo ? `&message=${memo.replace(/ /g, '%20')}` : ''}`;
        }

        if (payment_request) {
            lnInvoice = `lightning:${payment_request.toUpperCase()}`;
        }

        if (address) {
            btcAddress = `bitcoin:${address.toUpperCase()}${
                (Number(satAmount) > 0 || memo) && '?'
            }${
                Number(satAmount) > 0
                    ? `amount=${new BigNumber(satAmount)
                          .dividedBy(SATS_PER_BTC)
                          .toFormat()}`
                    : ''
            }${
                memo
                    ? Number(satAmount) > 0
                        ? `&message=${memo.replace(/ /g, '%20')}`
                        : `message=${memo.replace(/ /g, '%20')}`
                    : ''
            }`;
        }

        const belowDustLimit: boolean =
            Number(satAmount) !== 0 && Number(satAmount) < 546;

        return (
            <View
                style={{
                    flex: 1,
                    backgroundColor: themeColor('background')
                }}
            >
                <Header
                    leftComponent={<BackButton />}
                    centerComponent={{
                        text: localeString('views.Receive.title'),
                        style: {
                            color: themeColor('text'),
                            fontFamily: 'Lato-Regular'
                        }
                    }}
                    rightComponent={
                        loading ||
                        watchedInvoicePaid ||
                        posStatus === 'active' ? null : haveInvoice ? (
                            <ClearButton />
                        ) : (
                            BackendUtils.supportsAddressTypeSelection() && (
                                <SettingsButton />
                            )
                        )
                    }
                    backgroundColor={themeColor('background')}
                    containerStyle={{
                        borderBottomWidth: 0
                    }}
                />

                <ScrollView style={styles.content}>
                    {creatingInvoiceError && (
                        <ErrorMessage
                            message={localeString('views.Receive.errorCreate')}
                        />
                    )}
                    {error_msg && <ErrorMessage message={error_msg} />}

                    {watchedInvoicePaid ? (
                        <View
                            style={{
                                alignItems: 'center',
                                justifyContent: 'center',
                                paddingTop: 100
                            }}
                        >
                            <WordLogo
                                height={150}
                                style={{
                                    alignSelf: 'center'
                                }}
                            />
                            <Image
                                source={Success}
                                style={{ width: 290, height: 290 }}
                            />
                            <Text
                                style={{
                                    ...styles.text,
                                    fontSize: 20,
                                    top: -50,
                                    alignSelf: 'center',
                                    color: themeColor('text')
                                }}
                            >
                                {posStatus === 'active'
                                    ? localeString('views.Wallet.Invoices.paid')
                                    : `${localeString(
                                          'views.Receive.youReceived'
                                      )} ${getAmount(
                                          watchedInvoicePaidAmt ||
                                              payment_request_amt
                                      )}`}
                            </Text>
                            <Button
                                title={
                                    posStatus === 'active'
                                        ? localeString('general.goBack')
                                        : localeString(
                                              'views.SendingLightning.goToWallet'
                                          )
                                }
                                icon={{
                                    name: 'list',
                                    size: 25
                                }}
                                onPress={() =>
                                    navigation.navigate('Wallet', {
                                        refresh: true
                                    })
                                }
                                containerStyle={{ width: '100%' }}
                            />
                        </View>
                    ) : (
                        <View>
                            {!!payment_request && (
                                <>
                                    {implementation === 'lndhub' &&
                                        !!address &&
                                        !belowDustLimit && (
                                            <WarningMessage
                                                message={localeString(
                                                    'views.Receive.warningLndHub'
                                                )}
                                            />
                                        )}
                                    {!!lnurl && (
                                        <SuccessMessage
                                            message={
                                                !!lnurl &&
                                                `${localeString(
                                                    'views.Receive.successCreate'
                                                )} ${localeString(
                                                    'views.Receive.andSentTo'
                                                )} ${lnurl.domain}`
                                            }
                                        />
                                    )}
                                </>
                            )}
                            {creatingInvoice && <LoadingIndicator />}
                            {haveInvoice && !creatingInvoiceError && (
                                <View style={{ marginTop: 10 }}>
                                    {selectedIndex == 0 &&
                                        !belowDustLimit &&
                                        haveUnifiedInvoice && (
                                            <CollapsedQR
                                                value={unifiedInvoice}
                                                copyText={localeString(
                                                    'views.Receive.copyInvoice'
                                                )}
                                                expanded
                                                textBottom
                                            />
                                        )}
                                    {selectedIndex == 1 &&
                                        !belowDustLimit &&
                                        haveUnifiedInvoice && (
                                            <CollapsedQR
                                                value={lnInvoice}
                                                copyText={localeString(
                                                    'views.Receive.copyInvoice'
                                                )}
                                                expanded
                                                textBottom
                                            />
                                        )}
                                    {selectedIndex == 2 &&
                                        !belowDustLimit &&
                                        haveUnifiedInvoice && (
                                            <CollapsedQR
                                                value={btcAddress}
                                                copyText={localeString(
                                                    'views.Receive.copyAddress'
                                                )}
                                                expanded
                                                textBottom
                                            />
                                        )}
                                    {(belowDustLimit ||
                                        !haveUnifiedInvoice) && (
                                        <CollapsedQR
                                            value={lnInvoice}
                                            copyText={localeString(
                                                'views.Receive.copyAddress'
                                            )}
                                            expanded
                                            textBottom
                                        />
                                    )}
<<<<<<< HEAD
                                    {!belowDustLimit &&
                                        haveUnifiedInvoice &&
                                        !lnOnly && (
                                            <ButtonGroup
                                                onPress={this.updateIndex}
                                                selectedIndex={selectedIndex}
                                                buttons={buttons}
                                                selectedButtonStyle={{
                                                    backgroundColor:
                                                        themeColor('highlight'),
                                                    borderRadius: 12
                                                }}
                                                containerStyle={{
                                                    backgroundColor:
                                                        themeColor('secondary'),
                                                    borderRadius: 12,
                                                    borderColor:
                                                        themeColor('secondary')
                                                }}
                                                innerBorderStyle={{
                                                    color: themeColor(
                                                        'secondary'
                                                    )
                                                }}
                                            />
                                        )}
=======
                                    {Platform.OS === 'ios' && (
                                        <View
                                            style={[
                                                styles.button,
                                                { paddingTop: 0 }
                                            ]}
                                        >
                                            <Button
                                                title={localeString(
                                                    'general.receiveNfc'
                                                )}
                                                icon={{
                                                    name: 'nfc',
                                                    size: 25
                                                }}
                                                onPress={() => this.enableNfc()}
                                                secondary
                                            />
                                        </View>
                                    )}
                                    {!belowDustLimit && haveUnifiedInvoice && (
                                        <ButtonGroup
                                            onPress={this.updateIndex}
                                            selectedIndex={selectedIndex}
                                            buttons={buttons}
                                            selectedButtonStyle={{
                                                backgroundColor:
                                                    themeColor('highlight'),
                                                borderRadius: 12
                                            }}
                                            containerStyle={{
                                                backgroundColor:
                                                    themeColor('secondary'),
                                                borderRadius: 12,
                                                borderColor:
                                                    themeColor('secondary')
                                            }}
                                            innerBorderStyle={{
                                                color: themeColor('secondary')
                                            }}
                                        />
                                    )}
>>>>>>> 5dafc4de
                                </View>
                            )}
                            {!loading && !haveInvoice && (
                                <>
                                    <Text
                                        style={{
                                            ...styles.secondaryText,
                                            color: themeColor('secondaryText')
                                        }}
                                    >
                                        {localeString('views.Receive.memo')}
                                    </Text>
                                    <TextInput
                                        placeholder={localeString(
                                            'views.Receive.memoPlaceholder'
                                        )}
                                        value={memo}
                                        onChangeText={(text: string) => {
                                            this.setState({ memo: text });
                                            clearUnified();
                                        }}
                                    />

                                    <TouchableOpacity
                                        onPress={() => changeUnits()}
                                    >
                                        <Text
                                            style={{
                                                ...styles.secondaryText,
                                                color: themeColor(
                                                    'secondaryText'
                                                )
                                            }}
                                        >
                                            {localeString(
                                                'views.Receive.amount'
                                            )}
                                            {lnurl &&
                                            lnurl.minWithdrawable !==
                                                lnurl.maxWithdrawable
                                                ? ` (${Math.ceil(
                                                      lnurl.minWithdrawable /
                                                          1000
                                                  )}--${Math.floor(
                                                      lnurl.maxWithdrawable /
                                                          1000
                                                  )})`
                                                : ''}
                                        </Text>
                                    </TouchableOpacity>
                                    <TextInput
                                        keyboardType="numeric"
                                        placeholder={'0'}
                                        value={value}
                                        onChangeText={(text: string) => {
                                            this.setState({ value: text });
                                        }}
                                        locked={
                                            lnurl &&
                                            lnurl.minWithdrawable ===
                                                lnurl.maxWithdrawable
                                                ? true
                                                : false
                                        }
                                        prefix={
                                            units !== 'sats' &&
                                            (units === 'BTC'
                                                ? '₿'
                                                : !getSymbol().rtl
                                                ? getSymbol().symbol
                                                : null)
                                        }
                                        suffix={
                                            units === 'sats'
                                                ? units
                                                : getSymbol().rtl &&
                                                  units === 'fiat' &&
                                                  getSymbol().symbol
                                        }
                                        toggleUnits={changeUnits}
                                    />
                                    {units !== 'sats' && (
                                        <Amount
                                            sats={satAmount}
                                            fixedUnits="sats"
                                            toggleable
                                        />
                                    )}
                                    {units !== 'BTC' && (
                                        <Amount
                                            sats={satAmount}
                                            fixedUnits="BTC"
                                            toggleable
                                        />
                                    )}
                                    {units === 'fiat' && (
                                        <TouchableOpacity
                                            onPress={() => changeUnits()}
                                        >
                                            <Text
                                                style={{
                                                    ...styles.text,
                                                    color: themeColor('text')
                                                }}
                                            >
                                                {FiatStore.getRate()}
                                            </Text>
                                        </TouchableOpacity>
                                    )}

                                    {implementation !== 'lndhub' && (
                                        <>
                                            <Text
                                                style={{
                                                    ...styles.secondaryText,
                                                    color: themeColor(
                                                        'secondaryText'
                                                    ),
                                                    paddingTop: 10
                                                }}
                                            >
                                                {localeString(
                                                    'views.Receive.expiration'
                                                )}
                                            </Text>
                                            <TextInput
                                                keyboardType="numeric"
                                                placeholder={'3600 (one hour)'}
                                                value={expiry}
                                                onChangeText={(text: string) =>
                                                    this.setState({
                                                        expiry: text
                                                    })
                                                }
                                            />
                                        </>
                                    )}

                                    {BackendUtils.isLNDBased() && (
                                        <>
                                            <Text
                                                style={{
                                                    ...styles.secondaryText,
                                                    color: themeColor(
                                                        'secondaryText'
                                                    ),
                                                    top: 20
                                                }}
                                            >
                                                {localeString(
                                                    'views.Receive.routeHints'
                                                )}
                                            </Text>
                                            <Switch
                                                value={routeHints}
                                                onValueChange={() =>
                                                    this.setState({
                                                        routeHints: !routeHints
                                                    })
                                                }
                                            />
                                        </>
                                    )}

                                    {BackendUtils.supportsAMP() && (
                                        <>
                                            <Text
                                                style={{
                                                    ...styles.secondaryText,
                                                    color: themeColor(
                                                        'secondaryText'
                                                    ),
                                                    top: 20
                                                }}
                                            >
                                                {localeString(
                                                    'views.Receive.ampInvoice'
                                                )}
                                            </Text>
                                            <Switch
                                                value={ampInvoice}
                                                onValueChange={() =>
                                                    this.setState({
                                                        ampInvoice: !ampInvoice
                                                    })
                                                }
                                            />
                                        </>
                                    )}

                                    <View style={styles.button}>
                                        <Button
                                            title={
                                                localeString(
                                                    'views.Receive.createInvoice'
                                                ) +
                                                (lnurl
                                                    ? ` ${localeString(
                                                          'views.Receive.andSubmitTo'
                                                      )} ${lnurl.domain}`
                                                    : '')
                                            }
                                            onPress={() => {
                                                createUnifiedInvoice(
                                                    memo,
                                                    satAmount.toString() || '0',
                                                    expiry,
                                                    lnurl,
                                                    ampInvoice,
                                                    routeHints,
                                                    BackendUtils.supportsAddressTypeSelection()
                                                        ? addressType
                                                        : undefined
                                                ).then(
                                                    ({
                                                        rHash,
                                                        onChainAddress
                                                    }: any) => {
                                                        this.subscribeInvoice(
                                                            rHash,
                                                            onChainAddress || ''
                                                        );
                                                    }
                                                );
                                            }}
                                        />
                                    </View>
                                </>
                            )}
                        </View>
                    )}
                </ScrollView>
                <ModalBox
                    style={{
                        backgroundColor: themeColor('background'),
                        borderTopLeftRadius: 20,
                        borderTopRightRadius: 20,
                        height: BackendUtils.supportsTaproot() ? 450 : 350,
                        paddingLeft: 24,
                        paddingRight: 24
                    }}
                    swipeToClose={true}
                    backButtonClose={true}
                    position="bottom"
                    ref="modal"
                >
                    <Text
                        style={{
                            color: themeColor('text'),
                            fontSize: 24,
                            fontWeight: 'bold',
                            paddingTop: 24,
                            paddingBottom: 24
                        }}
                    >
                        {localeString('views.Receive.addressType')}
                    </Text>
                    {_map(ADDRESS_TYPES, (d, index) => (
                        <TouchableOpacity
                            key={index}
                            onPress={() => {
                                InvoicesStore.clearAddress();
                                this.setState({ addressType: d.value });
                                this.refs.modal.close();
                            }}
                            style={{
                                backgroundColor: themeColor('secondary'),
                                borderColor:
                                    d.value === addressType
                                        ? themeColor('highlight')
                                        : themeColor('secondaryText'),
                                borderRadius: 4,
                                borderWidth: d.value === addressType ? 2 : 1,
                                padding: 16,
                                marginBottom: 24
                            }}
                        >
                            <Text
                                style={{
                                    color: themeColor('text'),
                                    fontSize: 16,
                                    fontWeight: 'bold',
                                    marginBottom: 4
                                }}
                            >
                                {d.key}
                            </Text>
                            <Text
                                style={{
                                    color: themeColor('text'),
                                    fontSize: 16,
                                    fontWeight: 'regular'
                                }}
                            >
                                {d.description}
                            </Text>
                        </TouchableOpacity>
                    ))}
                </ModalBox>
            </View>
        );
    }
}

const styles = StyleSheet.create({
    content: {
        paddingLeft: 20,
        paddingRight: 20
    },
    button: {
        paddingTop: 25,
        paddingBottom: 15
    },
    text: {
        fontFamily: 'Lato-Regular'
    },
    secondaryText: {
        fontFamily: 'Lato-Regular'
    }
});<|MERGE_RESOLUTION|>--- conflicted
+++ resolved
@@ -97,13 +97,8 @@
         orderAmount: 0
     };
 
-<<<<<<< HEAD
-    componentDidMount() {
+    async componentDidMount() {
         const { navigation, InvoicesStore, SettingsStore } = this.props;
-=======
-    async componentDidMount() {
-        const { navigation, InvoicesStore } = this.props;
->>>>>>> 5dafc4de
         const { reset } = InvoicesStore;
         const { settings, posStatus } = SettingsStore;
         const lnOnly =
@@ -148,38 +143,24 @@
             });
         }
 
-<<<<<<< HEAD
-<<<<<<< HEAD
-=======
         if (lnOnly) {
             this.setState({
                 selectedIndex: 1
             });
         }
 
->>>>>>> 59886a969b3bac7eaa5bbbd65e1cc7621934ffa7
         if (autoGenerate)
             this.autoGenerateInvoice(this.getSatAmount(amount), memo);
-=======
-        if (autoGenerate) this.autoGenerateInvoice(this.getSatAmount(amount));
 
         if (Platform.OS === 'android') {
             await this.enableNfc();
         }
->>>>>>> 5dafc4de
     }
 
     componentWillUnmount() {
         if (this.listener && this.listener.stop) this.listener.stop();
     }
 
-<<<<<<< HEAD
-<<<<<<< HEAD
-    autoGenerateInvoice = (amount?: string, memo?: string) => {
-=======
-    autoGenerateInvoice = async (amount?: string, memo?: string) => {
->>>>>>> 59886a969b3bac7eaa5bbbd65e1cc7621934ffa7
-=======
     UNSAFE_componentWillReceiveProps(nextProps: any) {
         const { navigation, InvoicesStore } = nextProps;
         const { reset } = InvoicesStore;
@@ -196,17 +177,12 @@
         }
     }
 
-    autoGenerateInvoice = (amount?: string) => {
->>>>>>> 5dafc4de
+    autoGenerateInvoice = async (amount?: string, memo?: string) => {
         const { InvoicesStore } = this.props;
         const { createUnifiedInvoice } = InvoicesStore;
         const { expiry, ampInvoice, routeHints, addressType } = this.state;
 
-<<<<<<< HEAD
-        createUnifiedInvoice(
-=======
         const { rHash, onChainAddress } = await createUnifiedInvoice(
->>>>>>> 59886a969b3bac7eaa5bbbd65e1cc7621934ffa7
             memo || '',
             amount || '0',
             expiry,
@@ -219,9 +195,6 @@
         this.subscribeInvoice(rHash, onChainAddress || '');
     };
 
-<<<<<<< HEAD
-<<<<<<< HEAD
-=======
     disableNfc = () => {
         NfcManager.setEventListener(NfcEvents.DiscoverTag, null);
         NfcManager.setEventListener(NfcEvents.SessionClosed, null);
@@ -304,17 +277,10 @@
             .catch();
     };
 
->>>>>>> 5dafc4de
-    subscribeInvoice = (rHash: string) => {
-        const { InvoicesStore, PosStore, SettingsStore } = this.props;
-        const { orderId, orderAmount, orderTip } = this.state;
-        const { implementation } = SettingsStore;
-=======
     subscribeInvoice = (rHash: string, onChainAddress: string) => {
         const { InvoicesStore, PosStore, SettingsStore } = this.props;
         const { orderId, orderAmount, orderTip, value } = this.state;
         const { implementation, settings } = SettingsStore;
->>>>>>> 59886a969b3bac7eaa5bbbd65e1cc7621934ffa7
         const { setWatchedInvoicePaid } = InvoicesStore;
 
         const numConfPreference =
@@ -383,22 +349,15 @@
 
         if (implementation === 'lnd') {
             BackendUtils.subscribeInvoice(rHash).then((response: any) => {
-<<<<<<< HEAD
-                if (response.result && response.result.settled) {
-                    setWatchedInvoicePaid(response.result.amt_paid_sat);
-=======
                 const result = response.result;
                 if (result && result.settled) {
                     setWatchedInvoicePaid(result.amt_paid_sat);
->>>>>>> 59886a969b3bac7eaa5bbbd65e1cc7621934ffa7
                     if (orderId)
                         PosStore.makePayment({
                             orderId,
                             orderAmount,
                             orderTip
                         });
-<<<<<<< HEAD
-=======
                 }
             });
 
@@ -417,7 +376,6 @@
                             orderTip
                         });
                     this.listener = null;
->>>>>>> 59886a969b3bac7eaa5bbbd65e1cc7621934ffa7
                 }
             });
         }
@@ -505,11 +463,7 @@
             clearUnified,
             reset
         } = InvoicesStore;
-<<<<<<< HEAD
-        const { implementation, posStatus } = SettingsStore;
-=======
         const { implementation, posStatus, settings } = SettingsStore;
->>>>>>> 59886a969b3bac7eaa5bbbd65e1cc7621934ffa7
         const loading = SettingsStore.loading || InvoicesStore.loading;
         const address = onChainAddress;
 
@@ -862,7 +816,26 @@
                                             textBottom
                                         />
                                     )}
-<<<<<<< HEAD
+                                    {Platform.OS === 'ios' && (
+                                        <View
+                                            style={[
+                                                styles.button,
+                                                { paddingTop: 0 }
+                                            ]}
+                                        >
+                                            <Button
+                                                title={localeString(
+                                                    'general.receiveNfc'
+                                                )}
+                                                icon={{
+                                                    name: 'nfc',
+                                                    size: 25
+                                                }}
+                                                onPress={() => this.enableNfc()}
+                                                secondary
+                                            />
+                                        </View>
+                                    )}
                                     {!belowDustLimit &&
                                         haveUnifiedInvoice &&
                                         !lnOnly && (
@@ -889,50 +862,6 @@
                                                 }}
                                             />
                                         )}
-=======
-                                    {Platform.OS === 'ios' && (
-                                        <View
-                                            style={[
-                                                styles.button,
-                                                { paddingTop: 0 }
-                                            ]}
-                                        >
-                                            <Button
-                                                title={localeString(
-                                                    'general.receiveNfc'
-                                                )}
-                                                icon={{
-                                                    name: 'nfc',
-                                                    size: 25
-                                                }}
-                                                onPress={() => this.enableNfc()}
-                                                secondary
-                                            />
-                                        </View>
-                                    )}
-                                    {!belowDustLimit && haveUnifiedInvoice && (
-                                        <ButtonGroup
-                                            onPress={this.updateIndex}
-                                            selectedIndex={selectedIndex}
-                                            buttons={buttons}
-                                            selectedButtonStyle={{
-                                                backgroundColor:
-                                                    themeColor('highlight'),
-                                                borderRadius: 12
-                                            }}
-                                            containerStyle={{
-                                                backgroundColor:
-                                                    themeColor('secondary'),
-                                                borderRadius: 12,
-                                                borderColor:
-                                                    themeColor('secondary')
-                                            }}
-                                            innerBorderStyle={{
-                                                color: themeColor('secondary')
-                                            }}
-                                        />
-                                    )}
->>>>>>> 5dafc4de
                                 </View>
                             )}
                             {!loading && !haveInvoice && (
