import { computed } from 'mobx';
import bolt11 from 'bolt11';
import BigNumber from 'bignumber.js';
import humanizeDuration from 'humanize-duration';

import BaseModel from './BaseModel';
import DateTimeUtils from '../utils/DateTimeUtils';
import { localeString } from '../utils/LocaleUtils';
<<<<<<< HEAD
import Base64Utils from '../utils/Base64Utils';
=======
import Bolt11Utils from '../utils/Bolt11Utils';
>>>>>>> 92fe8a83
import { lnrpc } from '../proto/lightning';

export default class Payment extends BaseModel {
    private payment_hash: string | { data: number[]; type: string }; // object if lndhub
    creation_date?: string;
    value: string | number;
    fee_sat?: string;
    fee_msat?: string;
    payment_preimage: string;
    path: Array<string>;
    bolt: string;
    status: string;
    payment_request: string;
    // c-lightning
    id?: string;
    destination?: string;
    amount_msat?: string;
    amount_sent_msat?: string;
    msatoshi_sent?: string;
    msatoshi?: string;
    created_at?: string;
    timestamp?: string;
    preimage: string;
    bolt11?: string;
    htlcs?: Array<any>;
    nodes?: any;

    constructor(data?: any, nodes?: any) {
        super(data);
        this.nodes = nodes;
    }

    @computed public get paymentHash(): string | undefined {
        if (typeof this.payment_hash === 'string') {
            return this.payment_hash;
        }
        if (this.payment_hash?.type === 'Buffer') {
            this.payment_hash = Base64Utils.bytesToHex(this.payment_hash.data);
            return this.payment_hash;
        }
        return undefined;
    }

    @computed public get getPaymentRequest(): string | undefined {
        return this.payment_request || this.bolt11;
    }

    @computed public get getMemo(): string | undefined {
        if (this.getPaymentRequest) {
            const decoded: any = bolt11.decode(this.getPaymentRequest);
            for (let i = 0; i < decoded.tags.length; i++) {
                const tag = decoded.tags[i];
                switch (tag.tagName) {
                    case 'description':
                        return tag.data;
                }
            }
        }
        return undefined;
    }

    @computed public get model(): string {
        return localeString('views.Payment.title');
    }

    @computed public get getPreimage(): string {
        return this.preimage || this.payment_preimage;
    }

    @computed public get isIncomplete(): boolean {
        return (
            this.getPreimage ===
            '0000000000000000000000000000000000000000000000000000000000000000'
        );
    }

    @computed public get isInTransit(): boolean {
        if (!this.isIncomplete) return false;
        if (!this.htlcs) return false;
        let inTransit = false;
        for (const htlc of this.htlcs) {
            if (
                htlc.status === 'IN_FLIGHT' ||
                htlc.status === lnrpc.HTLCAttempt.HTLCStatus.IN_FLIGHT
            ) {
                inTransit = true;
                break;
            }
        }
        return inTransit;
    }

    @computed public get isFailed(): boolean {
        if (!this.isIncomplete) return false;
        if (!this.htlcs) return false;
        let isFailed = false;
        for (const htlc of this.htlcs) {
            if (
                htlc.status === 'FAILED' ||
                htlc.status === lnrpc.HTLCAttempt.HTLCStatus.FAILED
            ) {
                isFailed = true;
                break;
            }
        }
        return isFailed;
    }

    @computed public get getTimestamp(): string | number {
        return this.creation_date || this.created_at || this.timestamp || 0;
    }

    @computed public get getDate(): Date {
        return DateTimeUtils.listDate(this.getTimestamp);
    }

    @computed public get getDisplayTime(): string {
        return DateTimeUtils.listFormattedDate(this.getTimestamp);
    }

    @computed public get getDisplayTimeShort(): string {
        return DateTimeUtils.listFormattedDateShort(this.getTimestamp);
    }

    @computed public get getAmount(): number | string {
        return this.amount_msat
            ? Number(this.amount_msat.toString().replace('msat', '')) / 1000
            : this.value || Number(this.msatoshi_sent) / 1000 || 0;
    }

    @computed public get getFee(): string {
        // lnd
        if (this.fee_sat || this.fee_msat) {
            return this.fee_sat || (Number(this.fee_msat) / 1000).toString();
        }

        // c-lightning-REST
        if (this.amount_msat && this.amount_sent_msat) {
            const msatoshi_sent: any = Number(
                this.amount_sent_msat.toString().replace('msat', '')
            );
            const msatoshi: any = Number(
                this.amount_msat.toString().replace('msat', '')
            );
            const fee = Number(msatoshi_sent - msatoshi) / 1000;
            return fee.toString();
        }

        return '0';
    }

    @computed public get getFeePercentage(): string {
        const amount = this.getAmount;
        const fee = this.getFee;
        if (!fee || !amount || fee == '0') return '';

        // use at most 3 decimal places and remove trailing 0s
        return (
            Number(new BigNumber(fee).div(amount).times(100).toFixed(3))
                .toString()
                .replace(/-/g, '') + '%'
        );
    }

    @computed public get enhancedPath(): any[] {
        const enhancedPath: any[] = [];
        !this.htlcs &&
            this.path &&
            this.path.forEach((hop: string) => {
                const pubKey = hop;
                const alias = this.nodes[pubKey];
                const enhancedHop = alias ? alias : pubKey;
                enhancedPath.push(enhancedHop);
            });

        this.htlcs &&
            this.htlcs.forEach((htlc: any) => {
                const route: any[] = [];
                if (
                    htlc.status === 'SUCCEEDED' ||
                    htlc.status === lnrpc.HTLCAttempt.HTLCStatus.SUCCEEDED
                ) {
                    htlc.route.hops &&
                        htlc.route.hops.forEach((hop: any) => {
                            const pubKey = hop.pub_key;
                            const alias =
                                this.nodes[pubKey] && this.nodes[pubKey].alias;
                            const nodeLabel = alias ? alias : pubKey;
                            const enhancedHop = {
                                alias,
                                pubKey,
                                node: nodeLabel,
                                forwarded: hop.amt_to_forward,
                                fee: hop.fee_msat
                                    ? Number(hop.fee_msat) / 1000
                                    : 0
                            };
                            route.push(enhancedHop);
                        });
                }
                enhancedPath.push(route);
            });

        return enhancedPath;
    }

    @computed public get originalTimeUntilExpiryInSeconds():
        | number
        | undefined {
        const decodedPaymentRequest =
            this.payment_request != null
                ? Bolt11Utils.decode(this.payment_request)
                : this.bolt
                ? Bolt11Utils.decode(this.bolt)
                : this.bolt11
                ? Bolt11Utils.decode(this.bolt11)
                : null;
        return decodedPaymentRequest?.expiry;
    }

    public getFormattedOriginalTimeUntilExpiry(
        locale: string | undefined
    ): string {
        const originalTimeUntilExpiryInSeconds =
            this.originalTimeUntilExpiryInSeconds;

        if (originalTimeUntilExpiryInSeconds == null) {
            return localeString('models.Invoice.never');
        }

        const originalTimeUntilExpiryInMs =
            originalTimeUntilExpiryInSeconds * 1000;

        return this.formatHumanReadableDuration(
            originalTimeUntilExpiryInMs,
            locale
        );
    }

    private formatHumanReadableDuration(
        durationInMs: number,
        locale: string | undefined
    ) {
        return humanizeDuration(durationInMs, {
            language: locale === 'zh' ? 'zh_CN' : locale,
            fallbacks: ['en'],
            round: true,
            largest: 2
        })
            .replace(/(\d+) /g, '$1 ')
            .replace(/ (\d+)/g, ' $1');
    }
}<|MERGE_RESOLUTION|>--- conflicted
+++ resolved
@@ -6,11 +6,8 @@
 import BaseModel from './BaseModel';
 import DateTimeUtils from '../utils/DateTimeUtils';
 import { localeString } from '../utils/LocaleUtils';
-<<<<<<< HEAD
+import Bolt11Utils from '../utils/Bolt11Utils';
 import Base64Utils from '../utils/Base64Utils';
-=======
-import Bolt11Utils from '../utils/Bolt11Utils';
->>>>>>> 92fe8a83
 import { lnrpc } from '../proto/lightning';
 
 export default class Payment extends BaseModel {
