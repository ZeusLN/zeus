/* eslint-disable import/no-unresolved */
import {
    CommitmentType,
    OutPoint
} from '@lightninglabs/lnc-core/dist/types/proto/lnrpc';
import BaseModel from './BaseModel';

export interface AdditionalChannel {
    node_pubkey_string: string;
    host: string;
    local_funding_amount: string;
    satAmount: string | number;
}

export default class OpenChannelRequest extends BaseModel {
    public minConfs: number;
    public spendUnconfirmed: boolean;
    public remoteCsvDelay: number;
    public nodePubkeyString: string;
    public nodePubkey?: any;
    public pushSat: string;
    public targetConf: number;
    public satPerByte: string; // deprecated
    public satPerVbyte: string;
    public private?: boolean;
<<<<<<< HEAD
    public minHtlcMsat: string;
    public localFundingAmount: string;
=======
    public min_htlc_msat?: string;
    public local_funding_amount: string;
>>>>>>> d80bfc98
    public host?: string;
    public id?: string;
    public satoshis?: string;
    public utxos?: string[];
    public privateChannel?: boolean;
    public scidAlias?: boolean;
    public simpleTaprootChannel?: boolean;
    public fundMax?: boolean;
    public outpoints?: OutPoint[];
    public commitmentType: CommitmentType;
    public remoteMaxHtlcs: number;
    public closeAddress: string;
    public remoteMaxValueInFlightMsat: string;
    public maxLocalCsv: number;
    public baseFee: string;
    public feeRate: string;
    public zeroConf: boolean;
    // external accoutn funding
    public account?: string;
    public fundingShim: {
        psbtShim: {
            pendingChanId: Uint8Array | string;
            basePsbt: Uint8Array | string;
            noPublish: boolean;
        };
    };
    public additionalChannels?: Array<AdditionalChannel>;

    constructor(data?: any) {
        super(data);
        this.id = data.node_pubkey_string || data.node_pubkey;
        this.satoshis = data.local_funding_amount;
    }
}<|MERGE_RESOLUTION|>--- conflicted
+++ resolved
@@ -23,13 +23,10 @@
     public satPerByte: string; // deprecated
     public satPerVbyte: string;
     public private?: boolean;
-<<<<<<< HEAD
     public minHtlcMsat: string;
     public localFundingAmount: string;
-=======
     public min_htlc_msat?: string;
     public local_funding_amount: string;
->>>>>>> d80bfc98
     public host?: string;
     public id?: string;
     public satoshis?: string;
