import EncryptedStorage from 'react-native-encrypted-storage';
import { action, observable } from 'mobx';
import ReactNativeBlobUtil from 'react-native-blob-util';

import BackendUtils from '../utils/BackendUtils';
import { doTorRequest, RequestMethod } from '../utils/TorUtils';
import { localeString } from '../utils/LocaleUtils';

// lndhub
import LoginRequest from './../models/LoginRequest';

interface Node {
    host?: string;
    port?: string;
    url?: string;
    macaroonHex?: string;
    accessKey?: string;
    implementation?: string;
    certVerification?: boolean;
    enableTor?: boolean;
    nickname?: string;
    // LNC
    pairingPhrase?: string;
    mailboxServer?: string;
    customMailboxServer?: string;
}

interface PrivacySettings {
    defaultBlockExplorer?: string;
    customBlockExplorer?: string;
    clipboard?: boolean;
    lurkerMode?: boolean;
    enableMempoolRates?: boolean;
}

<<<<<<< HEAD
interface PaymentSettings {
    defaultFeeMethod?: string;
    defaultFeePercentage?: number;
    defaultFeeFixed?: number;
=======
interface DisplaySettings {
    theme?: string;
    defaultView?: string;
    displayNickname?: boolean;
>>>>>>> c004d089
}

interface Settings {
    nodes?: Array<Node>;
    selectedNode?: number;
    passphrase?: string;
    duressPassphrase?: string;
    pin?: string;
    duressPin?: string;
    scramblePin?: boolean;
    loginBackground?: boolean;
    authenticationAttempts?: number;
    fiat?: string;
    locale?: string;
    privacy: PrivacySettings;
<<<<<<< HEAD
    payments: PaymentSettings;
=======
    display: DisplaySettings;
>>>>>>> c004d089
}

export const BLOCK_EXPLORER_KEYS = [
    { key: 'mempool.space', value: 'mempool.space' },
    { key: 'blockstream.info', value: 'blockstream.info' },
    { key: 'Custom', value: 'Custom' }
];

export const INTERFACE_KEYS = [
    { key: 'LND (REST)', value: 'lnd' },
    { key: 'LND (Lightning Node Connect)', value: 'lightning-node-connect' },
    { key: 'Core Lightning (c-lightning-REST)', value: 'c-lightning-REST' },
    { key: 'Core Lightning (Sparko)', value: 'spark' },
    { key: 'Eclair', value: 'eclair' },
    { key: 'LNDHub', value: 'lndhub' }
];

export const LNC_MAILBOX_KEYS = [
    {
        key: 'mailbox.terminal.lightning.today:443',
        value: 'mailbox.terminal.lightning.today:443'
    },
    {
        key: 'lnc.zeusln.app:443',
        value: 'lnc.zeusln.app:443'
    },
    { key: 'Custom defined mailbox', value: 'custom-defined' }
];

export const LOCALE_KEYS = [
    { key: 'English', value: 'English' },
    { key: 'Español', value: 'Español' },
    { key: 'Português', value: 'Português' },
    { key: 'Français', value: 'Français' },
    { key: 'Čeština', value: 'Čeština' },
    { key: 'Slovenčina', value: 'Slovenčina' },
    { key: 'Deutsch', value: 'Deutsch' },
    { key: 'Polski', value: 'Polski' },
    { key: 'Türkçe', value: 'Türkçe' },
    { key: 'magyar nyelv', value: 'magyar nyelv' },
    { key: '简化字', value: '简化字' },
    { key: 'Nederlands', value: 'Nederlands' },
    { key: 'Bokmål', value: 'Bokmål' },
    { key: 'Svenska', value: 'Svenska' },
    { key: 'ภาษาไทย', value: 'ภาษาไทย' },
    { key: 'украї́нська мо́ва', value: 'украї́нська мо́ва' },
    { key: 'Limba română', value: 'Limba română' },
    // in progress
    { key: 'Ελληνικά', value: 'Ελληνικά' },
    { key: 'زبان فارسي', value: 'زبان فارسي' },
    { key: 'Slovenski jezik', value: 'Slovenski jezik' },
    { key: 'русский язык', value: 'русский язык' },
    { key: 'Suomen kieli', value: 'Suomen kieli' },
    { key: 'Italiano', value: 'Italiano' },
    { key: 'Tiếng Việt', value: 'Tiếng Việt' },
    { key: '日本語', value: '日本語' },
    { key: 'עִבְרִית', value: 'עִבְרִית' }
];

export const CURRENCY_KEYS = [
    { key: 'Disabled', value: 'Disabled' },
    { key: '🇺🇸 US Dollar (USD)', value: 'USD' },
    { key: '🇯🇵 Japanese Yen (JPY)', value: 'JPY' },
    { key: '🇨🇳 Chinese Yuan (CNY)', value: 'CNY' },
    { key: '🇸🇬 Singapore Dollar (SGD)', value: 'SGD' },
    { key: '🇭🇰 Hong Kong Dollar (HKD)', value: 'HKD' },
    { key: '🇨🇦 Canadian Dollar (CAD)', value: 'CAD' },
    { key: '🇳🇿 New Zealand Dollar (NZD)', value: 'NZD' },
    { key: '🇦🇺 Australian Dollar (AUD)', value: 'AUD' },
    { key: '🇨🇱 Chilean Peso (CLP)', value: 'CLP' },
    { key: '🇬🇧 Great British Pound (GBP)', value: 'GBP' },
    { key: '🇩🇰 Danish Krone (DKK)', value: 'DKK' },
    { key: '🇸🇪 Swedish Krona (SEK)', value: 'SEK' },
    // { key: '🇮🇸 Icelandic Krona (ISK)', value: 'ISK' },
    { key: '🇨🇭 Swiss Franc (CHF)', value: 'CHF' },
    { key: '🇧🇷 Brazilian Real (BRL)', value: 'BRL' },
    { key: '🇪🇺 Eurozone Euro (EUR)', value: 'EUR' },
    { key: '🇷🇺 Russian Ruble (RUB)', value: 'RUB' },
    { key: '🇵🇱 Polish Złoty (PLN)', value: 'PLN' },
    { key: '🇹🇭 Thai Baht (THB)', value: 'THB' },
    { key: '🇰🇷 South Korean Won (KRW)', value: 'KRW' },
    { key: '🇹🇼 New Taiwan Dollar (TWD)', value: 'TWD' },
    { key: '🇨🇿 Czech Koruna (CZK)', value: 'CZK' },
    { key: '🇭🇺 Hungarian Forint (HUF)', value: 'HUF' },
    { key: '🇮🇳 Indian Rupee (INR)', value: 'INR' },
    { key: '🇹🇷 Turkish Lira (TRY)', value: 'TRY' },
    { key: '🇳🇬 Nigerian Naira (NGN)', value: 'NGN' },
    { key: '🇦🇷 Argentine Peso (ARS)', value: 'ARS' },
    { key: '🇮🇱 Israeli New Shekel (ILS)', value: 'ILS' }
];

export const THEME_KEYS = [
    { key: 'Dark', value: 'dark' },
    { key: 'Light', value: 'light' },
    { key: 'Junkie', value: 'junkie' },
    { key: 'BPM', value: 'bpm' },
    { key: 'Orange', value: 'orange' },
    { key: 'Blacked Out', value: 'blacked-out' },
    { key: 'Scarlet', value: 'scarlet' },
    { key: 'Memberberry', value: 'purple' },
    { key: 'Blueberry', value: 'blueberry' },
    { key: 'Deep Purple', value: 'deep-purple' },
    { key: 'Deadpool', value: 'deadpool' },
    { key: 'Mighty', value: 'mighty' },
    { key: 'Green', value: 'green' }
];

export const DEFAULT_VIEW_KEYS = [
    { key: 'Balance', value: 'Balance' },
    { key: 'Keypad', value: 'Keypad' }
];

export const DEFAULT_THEME = 'dark';
export const DEFAULT_FIAT = 'Disabled';
export const DEFAULT_LOCALE = 'English';

const STORAGE_KEY = 'zeus-settings';

export default class SettingsStore {
    @observable settings: Settings = {
        privacy: {
            defaultBlockExplorer: 'mempool.space',
            customBlockExplorer: '',
            clipboard: true,
            lurkerMode: false,
            enableMempoolRates: true
        },
<<<<<<< HEAD
        payments: {
            defaultFeeMethod: 'fixed',
            defaultFeePercentage: 1,
            defaultFeeFixed: 100,
        },
        scramblePin: true
=======
        display: {
            theme: DEFAULT_THEME,
            defaultView: 'Keypad',
            displayNickname: false
        },
        scramblePin: true,
        loginBackground: false,
        fiat: DEFAULT_FIAT
>>>>>>> c004d089
    };
    @observable public loading = false;
    @observable btcPayError: string | null;
    @observable sponsorsError: string | null;
    @observable olympians: Array<any>;
    @observable gods: Array<any>;
    @observable mortals: Array<any>;
    @observable host: string;
    @observable port: string;
    @observable url: string;
    @observable macaroonHex: string;
    @observable accessKey: string;
    @observable implementation: string;
    @observable certVerification: boolean | undefined;
    @observable public loggedIn = false;
    @observable public connecting = true;
    @observable public lurkerExposed = false;
    // LNDHub
    @observable username: string;
    @observable password: string;
    @observable lndhubUrl: string;
    @observable public createAccountError: string;
    @observable public createAccountSuccess: string;
    @observable public accessToken: string;
    @observable public refreshToken: string;
    // Tor
    @observable public enableTor: boolean;
    // LNC
    @observable public pairingPhrase: string;
    @observable public mailboxServer: string;
    @observable public customMailboxServer: string;
    @observable public error = false;
    @observable public errorMsg: string;

    @action
    public changeLocale = (locale: string) => {
        this.settings.locale = locale;
    };

    @action
    public fetchBTCPayConfig = (data: string) => {
        const configRoute = data.split('config=')[1];
        this.btcPayError = null;

        if (configRoute.includes('.onion')) {
            return doTorRequest(configRoute, RequestMethod.GET)
                .then((response: any) => {
                    return this.parseBTCPayConfig(response);
                })
                .catch((err: any) => {
                    // handle error
                    this.btcPayError = `${localeString(
                        'stores.SettingsStore.btcPayFetchConfigError'
                    )}: ${err.toString()}`;
                });
        } else {
            return ReactNativeBlobUtil.fetch('get', configRoute)
                .then((response: any) => {
                    const status = response.info().status;
                    if (status == 200) {
                        const data = response.json();
                        return this.parseBTCPayConfig(data);
                    } else {
                        this.btcPayError = localeString(
                            'stores.SettingsStore.btcPayFetchConfigError'
                        );
                    }
                })
                .catch((err: any) => {
                    // handle error
                    this.btcPayError = `${localeString(
                        'stores.SettingsStore.btcPayFetchConfigError'
                    )}: ${err.toString()}`;
                });
        }
    };

    @action
    public fetchSponsors = () => {
        const olympiansRoute = 'https://zeusln.app/api/sponsors/getSponsors';
        this.sponsorsError = null;
        this.olympians = [];
        this.gods = [];
        this.mortals = [];
        this.loading = true;

        if (this.enableTor) {
            return doTorRequest(olympiansRoute, RequestMethod.GET)
                .then((response: any) => {
                    this.olympians = response.olympians;
                    this.gods = response.gods;
                    this.mortals = response.mortals;
                    this.loading = false;
                })
                .catch((err: any) => {
                    // handle error
                    this.olympians = [];
                    this.gods = [];
                    this.mortals = [];
                    this.loading = false;
                    this.sponsorsError = `${localeString(
                        'stores.SettingsStore.olympianFetchError'
                    )}: ${err.toString()}`;
                });
        } else {
            return ReactNativeBlobUtil.fetch('get', olympiansRoute)
                .then((response: any) => {
                    const status = response.info().status;
                    if (status == 200) {
                        const data = response.json();
                        this.olympians = data.olympians;
                        this.gods = data.gods;
                        this.mortals = data.mortals;
                        this.loading = false;
                    } else {
                        this.olympians = [];
                        this.gods = [];
                        this.mortals = [];
                        this.loading = false;
                        this.sponsorsError = localeString(
                            'stores.SettingsStore.olympianFetchError'
                        );
                    }
                })
                .catch((err: any) => {
                    // handle error
                    this.olympians = [];
                    this.gods = [];
                    this.mortals = [];
                    this.loading = false;
                    this.sponsorsError = `${localeString(
                        'stores.SettingsStore.olympianFetchError'
                    )}: ${err.toString()}`;
                });
        }
    };

    parseBTCPayConfig(data: any) {
        const configuration = data.configurations[0];
        const { adminMacaroon, macaroon, type, uri } = configuration;

        if (type !== 'lnd-rest' && type !== 'clightning-rest') {
            this.btcPayError = localeString(
                'stores.SettingsStore.btcPayImplementationSupport'
            );
        } else {
            const config = {
                host: uri,
                macaroonHex: adminMacaroon || macaroon,
                implementation:
                    type === 'clightning-rest' ? 'c-lightning-REST' : 'lnd'
            };

            return config;
        }
    }

    hasCredentials() {
        return this.macaroonHex || this.accessKey ? true : false;
    }

    @action
    public async getSettings() {
        this.loading = true;
        try {
            // Retrieve the credentials
            const credentials: any = await EncryptedStorage.getItem(
                STORAGE_KEY
            );
            if (credentials) {
                this.settings = JSON.parse(credentials);
                const node: any =
                    this.settings.nodes &&
                    this.settings.nodes[this.settings.selectedNode || 0];
                if (node) {
                    this.host = node.host;
                    this.port = node.port;
                    this.url = node.url;
                    this.username = node.username;
                    this.password = node.password;
                    this.lndhubUrl = node.lndhubUrl;
                    this.macaroonHex = node.macaroonHex;
                    this.accessKey = node.accessKey;
                    this.implementation = node.implementation || 'lnd';
                    this.certVerification = node.certVerification || false;
                    this.enableTor = node.enableTor;
                    // LNC
                    this.pairingPhrase = node.pairingPhrase;
                    this.mailboxServer = node.mailboxServer;
                    this.customMailboxServer = node.customMailboxServer;
                }
            } else {
                console.log('No credentials stored');
            }
        } catch (error) {
            console.log("Keychain couldn't be accessed!", error);
        } finally {
            this.loading = false;
        }

        return this.settings;
    }

    @action
    public async setSettings(settings: string) {
        this.loading = true;
        await EncryptedStorage.setItem(STORAGE_KEY, settings);
        this.loading = false;
        return settings;
    }

    @action
    public updateSettings = async (newSetting: any) => {
        const newSettings = {
            ...this.settings,
            ...newSetting
        };

        await this.setSettings(JSON.stringify(newSettings));
        this.settings = newSettings;
        return this.settings;
    };

    // LNDHub
    @action
    public createAccount = (
        host: string,
        certVerification?: boolean,
        enableTor?: boolean
    ) => {
        const url = `${host}/create`;
        const headers = {
            'Access-Control-Allow-Origin': '*',
            'Content-Type': 'application/json'
        };

        this.createAccountSuccess = '';
        this.createAccountError = '';
        this.loading = true;
        if (enableTor) {
            return doTorRequest(url, RequestMethod.POST)
                .then((response: any) => {
                    this.loading = false;
                    this.createAccountSuccess = localeString(
                        'stores.SettingsStore.lndhubSuccess'
                    );
                    return response;
                })
                .catch((err: any) => {
                    // handle error
                    const errorString = err.error || err.toString();
                    this.loading = false;
                    this.createAccountError = `${localeString(
                        'stores.SettingsStore.lndhubError'
                    )}: ${errorString}`;
                });
        } else {
            return ReactNativeBlobUtil.config({
                trusty: !certVerification
            })
                .fetch('post', url, headers, '')
                .then((response: any) => {
                    const status = response.info().status;
                    if (status == 200) {
                        const data = response.json();
                        this.loading = false;
                        this.createAccountSuccess = localeString(
                            'stores.SettingsStore.lndhubSuccess'
                        );
                        return data;
                    } else {
                        // handle error
                        this.loading = false;
                        this.createAccountError = localeString(
                            'stores.SettingsStore.lndhubError'
                        );
                    }
                })
                .catch((err: any) => {
                    // handle error
                    const errorString = err.error || err.toString();
                    this.loading = false;
                    this.createAccountError = `${localeString(
                        'stores.SettingsStore.lndhubError'
                    )}: ${errorString}`;
                });
        }
    };

    // LNDHub
    @action
    public login = (request: LoginRequest) => {
        this.createAccountSuccess = '';
        this.createAccountError = '';
        this.loading = true;
        return BackendUtils.login({
            login: request.login,
            password: request.password
        })
            .then((data: any) => {
                this.loading = false;
                this.accessToken = data.access_token;
                this.refreshToken = data.refresh_token;
            })
            .catch(() => {
                // handle error
                this.loading = false;
            });
    };

    // LNC
    @action
    public connect = async () => {
        this.loading = true;

        await BackendUtils.initLNC();

        const error = await BackendUtils.connect();
        if (error) {
            this.error = true;
            this.errorMsg = error;
            return error;
        }

        // repeatedly check if the connection was successful
        return new Promise<void>((resolve) => {
            let counter = 0;
            const interval = setInterval(async () => {
                counter++;
                const connected = await BackendUtils.isConnected();
                if (connected) {
                    clearInterval(interval);
                    this.loading = false;
                    resolve();
                } else if (counter > 20) {
                    clearInterval(interval);
                    this.error = true;
                    this.errorMsg =
                        'Failed to connect the LNC client to the proxy server';
                    this.loading = false;
                    resolve(
                        'Failed to connect the LNC client to the proxy server'
                    );
                }
            }, 500);
        });
    };

    @action
    public setLoginStatus = (status = false) => {
        this.loggedIn = status;
    };

    @action
    public setConnectingStatus = (status = false) => {
        // reset error on reconnect
        if (status) {
            this.error = false;
            this.errorMsg = '';
        }
        this.connecting = status;
        return this.connecting;
    };

    @action
    public toggleLurker = () => {
        if (this.settings.privacy.lurkerMode) {
            this.lurkerExposed = true;
        } else {
            this.lurkerExposed = false;
        }
        this.settings.privacy.lurkerMode = !this.settings.privacy.lurkerMode;
    };
}<|MERGE_RESOLUTION|>--- conflicted
+++ resolved
@@ -33,17 +33,16 @@
     enableMempoolRates?: boolean;
 }
 
-<<<<<<< HEAD
+interface DisplaySettings {
+    theme?: string;
+    defaultView?: string;
+    displayNickname?: boolean;
+}
+
 interface PaymentSettings {
     defaultFeeMethod?: string;
     defaultFeePercentage?: number;
     defaultFeeFixed?: number;
-=======
-interface DisplaySettings {
-    theme?: string;
-    defaultView?: string;
-    displayNickname?: boolean;
->>>>>>> c004d089
 }
 
 interface Settings {
@@ -59,11 +58,8 @@
     fiat?: string;
     locale?: string;
     privacy: PrivacySettings;
-<<<<<<< HEAD
+    display: DisplaySettings;
     payments: PaymentSettings;
-=======
-    display: DisplaySettings;
->>>>>>> c004d089
 }
 
 export const BLOCK_EXPLORER_KEYS = [
@@ -191,23 +187,19 @@
             lurkerMode: false,
             enableMempoolRates: true
         },
-<<<<<<< HEAD
+        display: {
+            theme: DEFAULT_THEME,
+            defaultView: 'Keypad',
+            displayNickname: false
+        },
         payments: {
             defaultFeeMethod: 'fixed',
             defaultFeePercentage: 1,
             defaultFeeFixed: 100,
         },
-        scramblePin: true
-=======
-        display: {
-            theme: DEFAULT_THEME,
-            defaultView: 'Keypad',
-            displayNickname: false
-        },
         scramblePin: true,
         loginBackground: false,
         fiat: DEFAULT_FIAT
->>>>>>> c004d089
     };
     @observable public loading = false;
     @observable btcPayError: string | null;
