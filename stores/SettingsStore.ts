import { action, observable } from 'mobx';
import { BiometryType } from 'react-native-biometrics';
import ReactNativeBlobUtil from 'react-native-blob-util';
import EncryptedStorage from 'react-native-encrypted-storage';
import isEqual from 'lodash/isEqual';

import BackendUtils from '../utils/BackendUtils';
import { localeString } from '../utils/LocaleUtils';
import { doTorRequest, RequestMethod } from '../utils/TorUtils';

// lndhub
import LoginRequest from './../models/LoginRequest';

export interface Node {
    host?: string;
    port?: string;
    url?: string;
    macaroonHex?: string;
    accessKey?: string;
    implementation?: string;
    certVerification?: boolean;
    enableTor?: boolean;
    nickname?: string;
    photo?: string;
    // LNC
    pairingPhrase?: string;
    mailboxServer?: string;
    customMailboxServer?: string;
}

interface PrivacySettings {
    defaultBlockExplorer?: string;
    customBlockExplorer?: string;
    clipboard?: boolean;
    lurkerMode?: boolean;
    enableMempoolRates?: boolean;
}

interface DisplaySettings {
    theme?: string;
    defaultView?: string;
    displayNickname?: boolean;
    bigKeypadButtons?: boolean;
    showAllDecimalPlaces?: boolean;
}

export enum PosEnabled {
    Disabled = 'disabled',
    Square = 'square',
    Standalone = 'standalone'
}

interface PosSettings {
    posEnabled?: PosEnabled;
    squareEnabled?: boolean;
    squareAccessToken?: string;
    squareLocationId?: string;
    merchantName?: string;
    confirmationPreference?: string;
    disableTips?: boolean;
    squareDevMode?: boolean;
    showKeypad?: boolean;
    taxPercentage?: string;
    enablePrinter?: boolean;
}

interface PaymentsSettings {
    defaultFeeMethod?: string; // deprecated
    defaultFeePercentage?: string;
    defaultFeeFixed?: string;
    timeoutSeconds?: string;
    preferredMempoolRate?: string;
}

interface InvoicesSettings {
    addressType?: string;
    memo?: string;
    expiry?: string;
    timePeriod?: string;
    expirySeconds?: string;
    routeHints?: boolean;
    ampInvoice?: boolean;
    showCustomPreimageField?: boolean;
}

interface ChannelsSettings {
    min_confs: number;
    privateChannel: boolean;
    scidAlias: boolean;
    simpleTaprootChannel: boolean;
}

interface LightningAddressSettings {
    enabled: boolean;
    automaticallyAccept: boolean;
    automaticallyAcceptAttestationLevel: number;
    automaticallyRequestOlympusChannels: boolean; // deprecated
    routeHints: boolean;
    allowComments: boolean;
    nostrPrivateKey: string;
    nostrRelays: Array<string>;
    notifications: number;
}

export interface Settings {
    nodes?: Array<Node>;
    selectedNode?: number;
    passphrase?: string;
    duressPassphrase?: string;
    pin?: string;
    duressPin?: string;
    scramblePin?: boolean;
    loginBackground?: boolean;
    authenticationAttempts?: number;
    fiatEnabled?: boolean;
    fiat?: string;
    fiatRatesSource: 'Zeus' | 'Yadio';
    locale?: string;
    privacy: PrivacySettings;
    display: DisplaySettings;
    pos: PosSettings;
    payments: PaymentsSettings;
    invoices: InvoicesSettings;
    channels: ChannelsSettings;
    isBiometryEnabled: boolean;
    supportedBiometryType?: BiometryType;
    lndHubLnAuthMode?: string;
    // Embedded node
    automaticDisasterRecoveryBackup: boolean;
    expressGraphSync: boolean;
    resetExpressGraphSyncOnStartup: boolean;
    bimodalPathfinding: boolean;
    dontAllowOtherPeers: boolean;
    neutrinoPeersMainnet: Array<string>;
    neutrinoPeersTestnet: Array<string>;
    zeroConfPeers: Array<string>;
    rescan: boolean;
    compactDb: boolean;
    recovery: boolean;
    initialLoad: boolean;
    embeddedTor: boolean;
    // LSP
    enableLSP: boolean;
    lspMainnet: string;
    lspTestnet: string;
    lspAccessKey: string;
    requestSimpleTaproot: boolean;
    //LSPS1
    lsps1RestMainnet: string;
    lsps1RestTestnet: string;
    lsps1PubkeyMainnet: string;
    lsps1PubkeyTestnet: string;
    lsps1HostMainnet: string;
    lsps1HostTestnet: string;
    lsps1ShowPurchaseButton: boolean;

    // Lightning Address
    lightningAddress: LightningAddressSettings;
    selectNodeOnStartup: boolean;
}

export const FIAT_RATES_SOURCE_KEYS = [
    { key: 'ZEUS', value: 'Zeus' },
    { key: 'Yadio', value: 'Yadio' }
];

export const BLOCK_EXPLORER_KEYS = [
    { key: 'mempool.space', value: 'mempool.space' },
    { key: 'blockstream.info', value: 'blockstream.info' },
    {
        key: 'Custom',
        translateKey: 'views.Settings.Privacy.BlockExplorer.custom',
        value: 'Custom'
    }
];

export const MEMPOOL_RATES_KEYS = [
    {
        key: 'Fastest fee',
        value: 'fastestFee',
        translateKey: 'views.EditFee.fastestFee'
    },
    {
        key: 'Half hour fee',
        value: 'halfHourFee',
        translateKey: 'views.EditFee.halfHourFee'
    },
    {
        key: 'Hour fee',
        value: 'hourFee',
        translateKey: 'views.EditFee.hourFee'
    },
    {
        key: 'Minimum fee',
        value: 'minimumFee',
        translateKey: 'views.EditFee.minimumFee'
    }
];

export const INTERFACE_KEYS = [
    { key: 'Embedded LND', value: 'embedded-lnd' },
    { key: 'LND (REST)', value: 'lnd' },
    { key: 'LND (Lightning Node Connect)', value: 'lightning-node-connect' },
    { key: 'Core Lightning (c-lightning-REST)', value: 'c-lightning-REST' },
    { key: 'LNDHub', value: 'lndhub' },
    { key: '[DEPRECATED] Core Lightning (Sparko)', value: 'spark' },
    { key: '[DEPRECATED] Eclair', value: 'eclair' }
];

export const EMBEDDED_NODE_NETWORK_KEYS = [
    { key: 'Mainnet', translateKey: 'network.mainnet', value: 'mainnet' },
    { key: 'Testnet', translateKey: 'network.testnet', value: 'testnet' }
];

export const LNC_MAILBOX_KEYS = [
    {
        key: 'mailbox.terminal.lightning.today:443',
        value: 'mailbox.terminal.lightning.today:443'
    },
    {
        key: 'lnc.zeusln.app:443',
        value: 'lnc.zeusln.app:443'
    },
    { key: 'Custom defined mailbox', value: 'custom-defined' }
];

export const LOCALE_KEYS = [
    { key: 'en', value: 'English' },
    { key: 'es', value: 'Español' },
    { key: 'pt', value: 'Português' },
    { key: 'fr', value: 'Français' },
    { key: 'cs', value: 'Čeština' },
    { key: 'sk', value: 'Slovenčina' },
    { key: 'de', value: 'Deutsch' },
    { key: 'pl', value: 'Polski' },
    { key: 'tr', value: 'Türkçe' },
    { key: 'hu', value: 'magyar nyelv' },
    { key: 'zh', value: '简化字' },
    { key: 'nl', value: 'Nederlands' },
    { key: 'nb', value: 'Bokmål' },
    { key: 'sv', value: 'Svenska' },
    { key: 'th', value: 'ภาษาไทย' },
    { key: 'uk', value: 'украї́нська мо́ва' },
    { key: 'ro', value: 'Limba română' },
    { key: 'el', value: 'Ελληνικά' },
    { key: 'fa', value: 'زبان فارسي' },
    { key: 'sl', value: 'Slovenski jezik' },
    { key: 'ru', value: 'русский язык' },
    { key: 'fi', value: 'Suomen kieli' },
    { key: 'it', value: 'Italiano' },
    { key: 'vi', value: 'Tiếng Việt' },
    { key: 'jp', value: '日本語' },
    { key: 'he', value: 'עִבְרִית' },
    { key: 'hr', value: 'Hrvatski' },
    { key: 'ko', value: '한국어' },
    { key: 'sw', value: 'Kiswahili' }
];

// this mapping is only for migration and does not need to be updated when new languages are added
const localeMigrationMapping: { [oldLocale: string]: string } = {
    English: 'en',
    Español: 'es',
    Português: 'pt',
    Français: 'fr',
    Čeština: 'cs',
    Slovenčina: 'sk',
    Deutsch: 'de',
    Polski: 'pl',
    Türkçe: 'tr',
    'magyar nyelv': 'hu',
    简化字: 'zh',
    Nederlands: 'nl',
    Bokmål: 'nb',
    Svenska: 'sv',
    ภาษาไทย: 'th',
    'украї́нська мо́ва': 'uk',
    'Limba română': 'ro',
    Ελληνικά: 'el',
    'زبان فارسي': 'fa',
    'Slovenski jezik': 'sl',
    'русский язык': 'ru',
    'Suomen kieli': 'fi',
    Italiano: 'it',
    'Tiếng Việt': 'vi',
    日本語: 'jp',
    עִבְרִית: 'he',
    Hrvatski: 'hr'
};

export const CURRENCY_KEYS = [
    {
        key: '🇺🇸 US Dollar (USD)',
        value: 'USD',
        supportedSources: ['Zeus', 'Yadio']
    },
    {
        key: '🇯🇵 Japanese Yen (JPY)',
        value: 'JPY',
        supportedSources: ['Zeus', 'Yadio']
    },
    {
        key: '🇨🇳 Chinese Yuan (CNY)',
        value: 'CNY',
        supportedSources: ['Zeus', 'Yadio']
    },
    {
        key: '🇸🇬 Singapore Dollar (SGD)',
        value: 'SGD',
        supportedSources: ['Zeus', 'Yadio']
    },
    {
        key: '🇭🇰 Hong Kong Dollar (HKD)',
        value: 'HKD',
        supportedSources: ['Zeus', 'Yadio']
    },
    {
        key: '🇨🇦 Canadian Dollar (CAD)',
        value: 'CAD',
        supportedSources: ['Zeus', 'Yadio']
    },
    {
        key: '🇳🇿 New Zealand Dollar (NZD)',
        value: 'NZD',
        supportedSources: ['Zeus', 'Yadio']
    },
    {
        key: '🇦🇺 Australian Dollar (AUD)',
        value: 'AUD',
        supportedSources: ['Zeus', 'Yadio']
    },
    {
        key: '🇨🇱 Chilean Peso (CLP)',
        value: 'CLP',
        supportedSources: ['Zeus', 'Yadio']
    },
    {
        key: '🇬🇧 Great British Pound (GBP)',
        value: 'GBP',
        supportedSources: ['Zeus', 'Yadio']
    },
    {
        key: '🇩🇰 Danish Krone (DKK)',
        value: 'DKK',
        supportedSources: ['Zeus', 'Yadio']
    },
    {
        key: '🇸🇪 Swedish Krona (SEK)',
        value: 'SEK',
        supportedSources: ['Zeus', 'Yadio']
    },
    {
        key: '🇮🇸 Icelandic Krona (ISK)',
        value: 'ISK',
        supportedSources: ['Zeus', 'Yadio']
    },
    {
        key: '🇨🇭 Swiss Franc (CHF)',
        value: 'CHF',
        supportedSources: ['Zeus', 'Yadio']
    },
    {
        key: '🇧🇷 Brazilian Real (BRL)',
        value: 'BRL',
        supportedSources: ['Zeus', 'Yadio']
    },
    {
        key: '🇪🇺 Eurozone Euro (EUR)',
        value: 'EUR',
        supportedSources: ['Zeus', 'Yadio']
    },
    {
        key: '🇷🇺 Russian Ruble (RUB)',
        value: 'RUB',
        supportedSources: ['Zeus', 'Yadio']
    },
    {
        key: '🇵🇱 Polish Złoty (PLN)',
        value: 'PLN',
        supportedSources: ['Zeus', 'Yadio']
    },
    {
        key: '🇹🇭 Thai Baht (THB)',
        value: 'THB',
        supportedSources: ['Zeus', 'Yadio']
    },
    {
        key: '🇰🇷 South Korean Won (KRW)',
        value: 'KRW',
        supportedSources: ['Zeus', 'Yadio']
    },
    {
        key: '🇹🇼 New Taiwan Dollar (TWD)',
        value: 'TWD',
        supportedSources: ['Zeus', 'Yadio']
    },
    {
        key: '🇨🇿 Czech Koruna (CZK)',
        value: 'CZK',
        supportedSources: ['Zeus', 'Yadio']
    },
    {
        key: '🇭🇺 Hungarian Forint (HUF)',
        value: 'HUF',
        supportedSources: ['Zeus', 'Yadio']
    },
    {
        key: '🇮🇳 Indian Rupee (INR)',
        value: 'INR',
        supportedSources: ['Zeus', 'Yadio']
    },
    {
        key: '🇹🇷 Turkish Lira (TRY)',
        value: 'TRY',
        supportedSources: ['Zeus', 'Yadio']
    },
    {
        key: '🇳🇬 Nigerian Naira (NGN)',
        value: 'NGN',
        supportedSources: ['Zeus', 'Yadio']
    },
    {
        key: '🇦🇷 Argentine Peso (ARS)',
        value: 'ARS',
        supportedSources: ['Zeus', 'Yadio']
    },
    {
        key: '🇮🇱 Israeli New Shekel (ILS)',
        value: 'ILS',
        supportedSources: ['Zeus', 'Yadio']
    },
    {
        key: '🇱🇧 Lebanese Pound (LBP)',
        value: 'LBP',
        supportedSources: ['Zeus', 'Yadio']
    },
    {
        key: '🇲🇾 Malaysian Ringgit (MYR)',
        value: 'MYR',
        supportedSources: ['Zeus', 'Yadio']
    },
    {
        key: '🇺🇦 Ukrainian Hryvnia (UAH)',
        value: 'UAH',
        supportedSources: ['Zeus', 'Yadio']
    },
    {
        key: '🇯🇲 Jamaican Dollar (JMD)',
        value: 'JMD',
        supportedSources: ['Zeus', 'Yadio']
    },
    {
        key: '🇨🇴 Colombian Peso (COP)',
        value: 'COP',
        supportedSources: ['Zeus', 'Yadio']
    },
    {
        key: '🇲🇽 Mexican Peso (MXN)',
        value: 'MXN',
        supportedSources: ['Zeus', 'Yadio']
    },
    {
        key: '🇻🇪 Venezuelan Bolivar (VES)',
        value: 'VES',
        supportedSources: ['Zeus', 'Yadio']
    },
    {
        key: '🇹🇿 Tanzanian Shilling (TZS)',
        value: 'TZS',
        supportedSources: ['Zeus', 'Yadio']
    },
    {
        key: '🇶🇦 Qatari Riyal (QAR)',
        value: 'QAR',
        supportedSources: ['Zeus', 'Yadio']
    },
    {
        key: '🇹🇳 Tunisian Dinar (TND)',
        value: 'TND',
        supportedSources: ['Zeus', 'Yadio']
    },
    {
        key: '🇳🇴 Norwegian Krone (NOK)',
        value: 'NOK',
        supportedSources: ['Zeus', 'Yadio']
    },
    {
        key: '🇦🇪 United Arab Emirates Dirham (AED)',
        value: 'AED',
        supportedSources: ['Zeus', 'Yadio']
    },
    {
        key: '🇹🇹 Trinidad & Tobago Dollar (TTD)',
        value: 'TTD',
        supportedSources: ['Zeus', 'Yadio']
    },
    {
        key: '🇵🇭 Philippine Peso (PHP)',
        value: 'PHP',
        supportedSources: ['Zeus', 'Yadio']
    },
    {
        key: '🇮🇩 Indonesian Rupiah (IDR)',
        value: 'IDR',
        supportedSources: ['Zeus', 'Yadio']
    },
    {
        key: '🇷🇴 Romanian Leu (RON)',
        value: 'RON',
        supportedSources: ['Zeus', 'Yadio']
    },
    {
        key: '🇨🇩 Congolese Franc (CDF)',
        value: 'CDF',
        supportedSources: ['Zeus', 'Yadio']
    },
    {
        key: '🇨🇲🇨🇫🇹🇩🇨🇬🇬🇶🇬🇦 Central African CFA franc (XAF)',
        value: 'XAF',
        supportedSources: ['Zeus', 'Yadio']
    },
    {
        key: '🇰🇪 Kenyan Shilling (KES)',
        value: 'KES',
        supportedSources: ['Zeus', 'Yadio']
    },
    {
        key: '🇺🇬 Ugandan Shilling (UGX)',
        value: 'UGX',
        supportedSources: ['Zeus', 'Yadio']
    },
    {
        key: '🇿🇦 South African Rand (ZAR)',
        value: 'ZAR',
        supportedSources: ['Zeus', 'Yadio']
    },
    {
        key: '🇨🇺 Cuban Peso (CUP)',
        value: 'CUP',
        supportedSources: ['Zeus', 'Yadio']
    },
    {
        key: '🇩🇴 Dominican Peso (DOP)',
        value: 'DOP',
        supportedSources: ['Zeus', 'Yadio']
    },
    {
        key: '🇧🇿 Belize Dollar (BZD)',
        value: 'BZD',
        supportedSources: ['Zeus', 'Yadio']
    },
    {
        key: '🇧🇴 Bolivian Boliviano (BOB)',
        value: 'BOB',
        supportedSources: ['Zeus', 'Yadio']
    },
    {
        key: '🇨🇷 Costa Rican Colón (CRC)',
        value: 'CRC',
        supportedSources: ['Zeus', 'Yadio']
    },
    {
        key: '🇬🇹 Guatemalan Quetzal (GTQ)',
        value: 'GTQ',
        supportedSources: ['Zeus', 'Yadio']
    },
    {
        key: '🇳🇮 Nicaraguan Córdoba (NIO)',
        value: 'NIO',
        supportedSources: ['Zeus', 'Yadio']
    },
    {
        key: '🇵🇾 Paraguayan Guaraní (PYG)',
        value: 'PYG',
        supportedSources: ['Zeus', 'Yadio']
    },
    {
        key: '🇺🇾 Uruguayan Peso (UYU)',
        value: 'UYU',
        supportedSources: ['Zeus', 'Yadio']
    },
    {
        key: '🇲🇷 Mauritanian Ouguiya (MRU)',
        value: 'MRU',
        supportedSources: ['Zeus', 'Yadio']
    },
    {
        key: '🇦🇱 Albanian Lek (ALL)',
        value: 'ALL',
        supportedSources: ['Zeus', 'Yadio']
    },
    {
        key: '🇳🇱 Netherlands Antillean Guilder (ANG)',
        value: 'ANG',
        supportedSources: ['Zeus', 'Yadio']
    },
    {
        key: '🇦🇴 Angolan Kwanza (AOA)',
        value: 'AOA',
        supportedSources: ['Zeus', 'Yadio']
    },
    {
        key: '🇧🇩 Bangladeshi Takka (BDT)',
        value: 'BDT',
        supportedSources: ['Zeus', 'Yadio']
    },
    {
        key: '🇧🇬 Bulgarian Lev (BGN)',
        value: 'BGN',
        supportedSources: ['Zeus', 'Yadio']
    },
    {
        key: '🇧🇭 Bahraini Dinar (BHD)',
        value: 'BHD',
        supportedSources: ['Zeus', 'Yadio']
    },
    {
        key: '🇧🇮 Burundian Franc (BIF)',
        value: 'BIF',
        supportedSources: ['Zeus', 'Yadio']
    },
    {
        key: '🇧🇲 Bermudan Dollar (BMD)',
        value: 'BMD',
        supportedSources: ['Zeus', 'Yadio']
    },
    {
        key: '🇧🇼 Botswanan Pula (BWP)',
        value: 'BWP',
        supportedSources: ['Zeus', 'Yadio']
    },
    {
        key: '🇩🇯 Djiboutian Franc (DJF)',
        value: 'DJF',
        supportedSources: ['Zeus', 'Yadio']
    },
    {
        key: '🇩🇿 Algerian Dinar (DZD)',
        value: 'DZD',
        supportedSources: ['Zeus', 'Yadio']
    },
    {
        key: '🇪🇬 Egyptian Pound (EGP)',
        value: 'EGP',
        supportedSources: ['Zeus', 'Yadio']
    },
    {
        key: '🇪🇹 Ethiopian Birr (ETB)',
        value: 'ETB',
        supportedSources: ['Zeus', 'Yadio']
    },
    {
        key: '🇬🇪 Georgian Lari (GEL)',
        value: 'GEL',
        supportedSources: ['Zeus', 'Yadio']
    },
    {
        key: '🇬🇭 Ghanaian Cedi (GHS)',
        value: 'GHS',
        supportedSources: ['Zeus', 'Yadio']
    },
    {
        key: '🇬🇳 Guinean Franc (GNF)',
        value: 'GNF',
        supportedSources: ['Zeus', 'Yadio']
    },
    {
        key: '🇭🇳 Honduran Lempira (HNL)',
        value: 'HNL',
        supportedSources: ['Zeus', 'Yadio']
    },
    {
        key: '🇮🇷 Iranian Rial (IRR)',
        value: 'IRR',
        supportedSources: ['Zeus', 'Yadio']
    },
    {
        key: '🇯🇴 Jordanian Dinar (JOD)',
        value: 'JOD',
        supportedSources: ['Zeus', 'Yadio']
    },
    {
        key: '🇰🇬 Kyrgystani Som (KGS)',
        value: 'KGS',
        supportedSources: ['Zeus', 'Yadio']
    },
    {
        key: '🇰🇿 Kazakhstani Tenge (KZT)',
        value: 'KZT',
        supportedSources: ['Zeus', 'Yadio']
    },
    {
        key: '🇱🇰 Sri Lankan Rupee (LKR)',
        value: 'LKR',
        supportedSources: ['Zeus', 'Yadio']
    },
    {
        key: '🇲🇦 Moroccan Dirham (MAD)',
        value: 'MAD',
        supportedSources: ['Zeus', 'Yadio']
    },
    {
        key: '🇲🇬 Malagasy Ariar (MGA)',
        value: 'MGA',
        supportedSources: ['Zeus', 'Yadio']
    },
    {
        key: '🇳🇦 Namibian Dollar (NAD)',
        value: 'NAD',
        supportedSources: ['Zeus', 'Yadio']
    },
    {
        key: '🇳🇵 Nepalese Rupee (NPR)',
        value: 'NPR',
        supportedSources: ['Zeus', 'Yadio']
    },
    {
        key: '🇵🇦 Panamanian Balboa (PAB)',
        value: 'PAB',
        supportedSources: ['Zeus', 'Yadio']
    },
    {
        key: '🇵🇪 Peruvian Sol (PEN)',
        value: 'PEN',
        supportedSources: ['Zeus', 'Yadio']
    },
    {
        key: '🇵🇰 Pakistani Rupee (PKR)',
        value: 'PKR',
        supportedSources: ['Zeus', 'Yadio']
    },
    {
        key: '🇷🇸 Serbian Dinar (RSD)',
        value: 'RSD',
        supportedSources: ['Zeus', 'Yadio']
    },
    {
        key: '🇷🇼 Rwandan Franc (RWF)',
        value: 'RWF',
        supportedSources: ['Zeus', 'Yadio']
    },
    {
        key: '🇺🇿 Uzbekistan Sum (UZS)',
        value: 'UZS',
        supportedSources: ['Zeus', 'Yadio']
    },
    {
        key: '🇻🇳 Vietnamese Dong (VND)',
        value: 'VND',
        supportedSources: ['Zeus', 'Yadio']
    },
    {
        key: 'Gold (XAU)',
        value: 'XAU',
        supportedSources: ['Zeus', 'Yadio']
    },
    {
        key: 'Silver (XAG)',
        value: 'XAG',
        supportedSources: ['Zeus', 'Yadio']
    }
];

export const THEME_KEYS = [
    { key: 'Kyriaki', value: 'kyriaki' },
    { key: 'Dark', translateKey: 'views.Settings.Theme.dark', value: 'dark' },
    {
        key: 'Light',
        translateKey: 'views.Settings.Theme.light',
        value: 'light'
    },
    {
        key: 'Junkie',
        translateKey: 'views.Settings.Theme.junkie',
        value: 'junkie'
    },
    { key: 'BPM', translateKey: 'views.Settings.Theme.bpm', value: 'bpm' },
    {
        key: 'Orange',
        translateKey: 'views.Settings.Theme.orange',
        value: 'orange'
    },
    {
        key: 'Blacked Out',
        translateKey: 'views.Settings.Theme.blacked-out',
        value: 'blacked-out'
    },
    {
        key: 'Scarlet',
        translateKey: 'views.Settings.Theme.scarlet',
        value: 'scarlet'
    },
    {
        key: 'Memberberry',
        translateKey: 'views.Settings.Theme.purple',
        value: 'purple'
    },
    {
        key: 'Blueberry',
        translateKey: 'views.Settings.Theme.blueberry',
        value: 'blueberry'
    },
    {
        key: 'Deep Purple',
        translateKey: 'views.Settings.Theme.deep-purple',
        value: 'deep-purple'
    },
    {
        key: 'Deadpool',
        translateKey: 'views.Settings.Theme.deadpool',
        value: 'deadpool'
    },
    {
        key: 'Mighty',
        translateKey: 'views.Settings.Theme.mighty',
        value: 'mighty'
    },
    {
        key: 'Green',
        translateKey: 'views.Settings.Theme.green',
        value: 'green'
    },
    { key: 'Pub', translateKey: 'views.Settings.Theme.pub', value: 'pub' },
    {
        key: 'Popsicle',
        translateKey: 'views.Settings.Theme.popsicle',
        value: 'popsicle'
    },
    {
        key: 'Nostrich',
        translateKey: 'views.Settings.Theme.nostrich',
        value: 'nostrich'
    },
    {
        key: 'Desert',
        translateKey: 'views.Settings.Theme.desert',
        value: 'desert'
    },
    {
        key: 'Orange Cream Soda',
        translateKey: 'views.Settings.Theme.orange-cream-soda',
        value: 'orange-cream-soda'
    },
    { key: 'Mint', translateKey: 'views.Settings.Theme.mint', value: 'mint' },
    {
        key: 'Red Metallic',
        translateKey: 'views.Settings.Theme.red-metallic',
        value: 'red-metallic'
    },
    {
        key: 'Watermelon',
        translateKey: 'views.Settings.Theme.watermelon',
        value: 'watermelon'
    },
    {
        key: 'Radioactive',
        translateKey: 'views.Settings.Theme.radioactive',
        value: 'radioactive'
    }
];

export const DEFAULT_VIEW_KEYS = [
    {
        key: 'Balance',
        translateKey: 'views.Settings.Display.DefaultView.balance',
        value: 'Balance'
    },
    {
        key: 'Keypad',
        translateKey: 'views.Settings.Display.DefaultView.keypad',
        value: 'Keypad'
    }
];

export const DEFAULT_THEME = 'kyriaki';
export const DEFAULT_FIAT = 'USD';
export const DEFAULT_FIAT_RATES_SOURCE = 'Zeus';
export const DEFAULT_LOCALE = 'English';

export const POS_CONF_PREF_KEYS = [
    { key: '0 conf', translateKey: 'views.Settings.POS.0conf', value: '0conf' },
    { key: '1 conf', translateKey: 'views.Settings.POS.1conf', value: '1conf' },
    {
        key: 'LN only',
        translateKey: 'views.Settings.POS.lnOnly',
        value: 'lnOnly'
    }
];

export const POS_ENABLED_KEYS = [
    {
        key: 'Disabled',
        translateKey: 'views.Settings.disabled',
        value: PosEnabled.Disabled
    },
    {
        key: 'Standalone',
        tanslateKey: 'views.Settings.POS.standalone',
        value: PosEnabled.Standalone
    },
    { key: 'Square', value: PosEnabled.Square }
];

export const LNDHUB_AUTH_MODES = [
    { key: 'BlueWallet', value: 'BlueWallet' },
    { key: 'Alby', value: 'Alby' }
];

export const DEFAULT_LSP_MAINNET = 'https://0conf.lnolymp.us';
export const DEFAULT_LSP_TESTNET = 'https://testnet-0conf.lnolymp.us';

// LSPS1 REST
export const DEFAULT_LSPS1_REST_MAINNET = 'https://lsps1.lnolymp.us';
export const DEFAULT_LSPS1_REST_TESTNET = 'https://testnet-lsps1.lnolymp.us';

export const DEFAULT_LSPS1_PUBKEY_MAINNET =
    '031b301307574bbe9b9ac7b79cbe1700e31e544513eae0b5d7497483083f99e581';
export const DEFAULT_LSPS1_PUBKEY_TESTNET =
    '03e84a109cd70e57864274932fc87c5e6434c59ebb8e6e7d28532219ba38f7f6df';
export const DEFAULT_LSPS1_HOST_MAINNET = '45.79.192.236:9735';
export const DEFAULT_LSPS1_HOST_TESTNET = '139.144.22.237:9735';

export const DEFAULT_NOSTR_RELAYS = [
    'wss://nostr.mutinywallet.com',
    'wss://relay.damus.io',
    'wss://nostr.lnproxy.org'
];

export const NOTIFICATIONS_PREF_KEYS = [
    { key: 'Disabled', translateKey: 'views.Settings.disabled', value: 0 },
    {
        key: 'Push',
        translateKey:
            'views.Settings.LightningAddressSettings.notifications.push',
        value: 1
    },
    {
        key: 'Nostr',
        value: 2
    }
];

export const AUTOMATIC_ATTESTATION_KEYS = [
    { key: 'Disabled', translateKey: 'views.Settings.disabled', value: 0 },
    {
        key: 'Successful only',
        translateKey:
            'views.Settings.LightningAddressSettings.automaticallyAcceptAttestationLevel.successOnly',
        value: 1
    },
    {
        key: 'Successful and not found',
        translateKey:
            'views.Settings.LightningAddressSettings.automaticallyAcceptAttestationLevel.successAndNotFound',
        value: 2
    }
];

export const TIME_PERIOD_KEYS = [
    { key: 'Seconds', translateKey: 'time.seconds', value: 'Seconds' },
    { key: 'Minutes', translateKey: 'time.minutes', value: 'Minutes' },
    { key: 'Hours', translateKey: 'time.hours', value: 'Hours' },
    { key: 'Days', translateKey: 'time.days', value: 'Days' },
    { key: 'Weeks', translateKey: 'time.weeks', value: 'Weeks' }
];

export const DEFAULT_NEUTRINO_PEERS_MAINNET = [
    'btcd1.lnolymp.us',
    'btcd2.lnolymp.us',
    'btcd-mainnet.lightning.computer',
    'node.eldamar.icu',
    'noad.sathoarder.com',
    'sg.lnolymp.us'
];

export const DEFAULT_NEUTRINO_PEERS_TESTNET = [
    'testnet.lnolymp.us',
    'btcd-testnet.lightning.computer',
    'testnet.blixtwallet.com'
];

const STORAGE_KEY = 'zeus-settings';

export default class SettingsStore {
    @observable settings: Settings = {
        privacy: {
            defaultBlockExplorer: 'mempool.space',
            customBlockExplorer: '',
            clipboard: false,
            lurkerMode: false,
            enableMempoolRates: true
        },
        display: {
            theme: DEFAULT_THEME,
            defaultView: 'Keypad',
            displayNickname: false,
            bigKeypadButtons: false,
            showAllDecimalPlaces: false
        },
        pos: {
            posEnabled: PosEnabled.Disabled,
            squareEnabled: false, // deprecated
            squareAccessToken: '',
            squareLocationId: '',
            merchantName: '',
            confirmationPreference: 'lnOnly',
            disableTips: false,
            squareDevMode: false,
            showKeypad: true,
            taxPercentage: '0',
            enablePrinter: false
        },
        payments: {
            defaultFeeMethod: 'fixed', // deprecated
            defaultFeePercentage: '5.0',
            defaultFeeFixed: '1000',
            timeoutSeconds: '60',
            preferredMempoolRate: 'fastestFee'
        },
        invoices: {
            addressType: '0',
            memo: '',
            expiry: '3600',
            timePeriod: 'Seconds',
            expirySeconds: '3600',
            routeHints: false,
            ampInvoice: false,
            showCustomPreimageField: false
        },
        channels: {
            min_confs: 1,
            privateChannel: true,
            scidAlias: true,
            simpleTaprootChannel: false
        },
        supportedBiometryType: undefined,
        isBiometryEnabled: false,
        scramblePin: true,
        loginBackground: false,
        fiatEnabled: false,
        fiat: DEFAULT_FIAT,
        fiatRatesSource: DEFAULT_FIAT_RATES_SOURCE,
        // embedded node
        automaticDisasterRecoveryBackup: true,
        expressGraphSync: true,
        resetExpressGraphSyncOnStartup: false,
        bimodalPathfinding: true,
        dontAllowOtherPeers: false,
        neutrinoPeersMainnet: DEFAULT_NEUTRINO_PEERS_MAINNET,
        neutrinoPeersTestnet: DEFAULT_NEUTRINO_PEERS_TESTNET,
        zeroConfPeers: [],
        rescan: false,
        compactDb: false,
        recovery: false,
        initialLoad: true,
        embeddedTor: false,
        // LSP
        enableLSP: true,
        lspMainnet: DEFAULT_LSP_MAINNET,
        lspTestnet: DEFAULT_LSP_TESTNET,
        lspAccessKey: '',
<<<<<<< HEAD
        requestSimpleTaproot: true,
=======
        requestSimpleTaproot: false,
        //lsps1
        lsps1RestMainnet: DEFAULT_LSPS1_REST_MAINNET,
        lsps1RestTestnet: DEFAULT_LSPS1_REST_TESTNET,
        lsps1PubkeyMainnet: DEFAULT_LSPS1_PUBKEY_MAINNET,
        lsps1PubkeyTestnet: DEFAULT_LSPS1_PUBKEY_TESTNET,
        lsps1HostMainnet: DEFAULT_LSPS1_HOST_MAINNET,
        lsps1HostTestnet: DEFAULT_LSPS1_HOST_TESTNET,
        lsps1ShowPurchaseButton: true,
>>>>>>> 46bd81af
        // Lightning Address
        lightningAddress: {
            enabled: false,
            automaticallyAccept: true,
            automaticallyAcceptAttestationLevel: 2,
            automaticallyRequestOlympusChannels: false, // deprecated
            routeHints: false,
            allowComments: true,
            nostrPrivateKey: '',
            nostrRelays: DEFAULT_NOSTR_RELAYS,
            notifications: 0
        },
        selectNodeOnStartup: false
    };
    @observable public posStatus: string = 'unselected';
    @observable public loading = false;
    @observable btcPayError: string | null;
    @observable sponsorsError: string | null;
    @observable olympians: Array<any>;
    @observable gods: Array<any>;
    @observable mortals: Array<any>;
    @observable host: string;
    @observable port: string;
    @observable url: string;
    @observable macaroonHex: string;
    @observable accessKey: string;
    @observable implementation: string;
    @observable certVerification: boolean | undefined;
    @observable public loggedIn = false;
    @observable public connecting = true;
    @observable public lurkerExposed = false;
    // LNDHub
    @observable username: string;
    @observable password: string;
    @observable lndhubUrl: string;
    @observable public createAccountError: string;
    @observable public createAccountSuccess: string;
    @observable public accessToken: string;
    @observable public refreshToken: string;
    // Tor
    @observable public enableTor: boolean;
    // LNC
    @observable public pairingPhrase: string;
    @observable public mailboxServer: string;
    @observable public customMailboxServer: string;
    @observable public error = false;
    @observable public errorMsg: string;
    // Embedded lnd
    @observable public seedPhrase: Array<string>;
    @observable public walletPassword: string;
    @observable public adminMacaroon: string;
    @observable public embeddedLndNetwork: string;
    @observable public initialStart: boolean = true;

    @action
    public setInitialStart = (status: boolean) => {
        this.initialStart = status;
    };

    @action
    public changeLocale = (locale: string) => {
        this.settings.locale = locale;
    };

    @action
    public fetchBTCPayConfig = (data: string) => {
        const configRoute = data.split('config=')[1];
        this.btcPayError = null;

        if (configRoute.includes('.onion')) {
            return doTorRequest(configRoute, RequestMethod.GET)
                .then((response: any) => {
                    return this.parseBTCPayConfig(response);
                })
                .catch((err: any) => {
                    // handle error
                    this.btcPayError = `${localeString(
                        'stores.SettingsStore.btcPayFetchConfigError'
                    )}: ${err.toString()}`;
                });
        } else {
            return ReactNativeBlobUtil.fetch('get', configRoute)
                .then((response: any) => {
                    const status = response.info().status;
                    if (status == 200) {
                        const data = response.json();
                        return this.parseBTCPayConfig(data);
                    } else {
                        this.btcPayError = localeString(
                            'stores.SettingsStore.btcPayFetchConfigError'
                        );
                    }
                })
                .catch((err: any) => {
                    // handle error
                    this.btcPayError = `${localeString(
                        'stores.SettingsStore.btcPayFetchConfigError'
                    )}: ${err.toString()}`;
                });
        }
    };

    @action
    public fetchSponsors = () => {
        const olympiansRoute = 'https://zeusln.com/api/sponsors/v2/getSponsors';
        this.sponsorsError = null;
        this.olympians = [];
        this.gods = [];
        this.mortals = [];
        this.loading = true;

        if (this.enableTor) {
            return doTorRequest(olympiansRoute, RequestMethod.GET)
                .then((response: any) => {
                    this.olympians = response.olympians;
                    this.gods = response.gods;
                    this.mortals = response.mortals;
                    this.loading = false;
                })
                .catch((err: any) => {
                    // handle error
                    this.olympians = [];
                    this.gods = [];
                    this.mortals = [];
                    this.loading = false;
                    this.sponsorsError = `${localeString(
                        'stores.SettingsStore.olympianFetchError'
                    )}: ${err.toString()}`;
                });
        } else {
            return ReactNativeBlobUtil.fetch('get', olympiansRoute)
                .then((response: any) => {
                    const status = response.info().status;
                    if (status == 200) {
                        const data = response.json();
                        this.olympians = data.olympians;
                        this.gods = data.gods;
                        this.mortals = data.mortals;
                        this.loading = false;
                    } else {
                        this.olympians = [];
                        this.gods = [];
                        this.mortals = [];
                        this.loading = false;
                        this.sponsorsError = localeString(
                            'stores.SettingsStore.olympianFetchError'
                        );
                    }
                })
                .catch((err: any) => {
                    // handle error
                    this.olympians = [];
                    this.gods = [];
                    this.mortals = [];
                    this.loading = false;
                    this.sponsorsError = `${localeString(
                        'stores.SettingsStore.olympianFetchError'
                    )}: ${err.toString()}`;
                });
        }
    };

    parseBTCPayConfig(data: any) {
        const configuration = data.configurations[0];
        const { adminMacaroon, macaroon, type, uri } = configuration;

        if (type !== 'lnd-rest' && type !== 'clightning-rest') {
            this.btcPayError = localeString(
                'stores.SettingsStore.btcPayImplementationSupport'
            );
        } else {
            const config = {
                host: uri,
                macaroonHex: adminMacaroon || macaroon,
                implementation:
                    type === 'clightning-rest' ? 'c-lightning-REST' : 'lnd'
            };

            return config;
        }
    }

    hasCredentials() {
        return this.macaroonHex || this.accessKey ? true : false;
    }

    @action
    public async getSettings(silentUpdate: boolean = false) {
        if (!silentUpdate) this.loading = true;
        try {
            // Retrieve the settings
            const settings = await EncryptedStorage.getItem(STORAGE_KEY);
            if (settings) {
                const newSettings = JSON.parse(settings);
                if (!newSettings.fiatRatesSource) {
                    newSettings.fiatRatesSource = DEFAULT_FIAT_RATES_SOURCE;
                }

                // migrate fiat settings from older versions
                if (!newSettings.fiat || newSettings.fiat === 'Disabled') {
                    newSettings.fiat = DEFAULT_FIAT;
                    newSettings.fiatEnabled = false;
                } else if (newSettings.fiatEnabled == null) {
                    newSettings.fiatEnabled = true;
                }

                // set default LSPs if not defined
                if (newSettings.enableLSP === undefined) {
                    newSettings.enableLSP = true;
                }
                if (!newSettings.lspMainnet) {
                    newSettings.lspMainnet = DEFAULT_LSP_MAINNET;
                }
                if (!newSettings.lspTestnet) {
                    newSettings.lspTestnet = DEFAULT_LSP_TESTNET;
                }

                // default Lightning Address settings
                if (!newSettings.lightningAddress) {
                    newSettings.lightningAddress = {
                        enabled: false,
                        automaticallyAccept: true,
                        automaticallyAcceptAttestationLevel: 2,
                        automaticallyRequestOlympusChannels: false, // deprecated
                        routeHints: false,
                        allowComments: true,
                        nostrPrivateKey: '',
                        nostrRelays: DEFAULT_NOSTR_RELAYS,
                        notifications: 0
                    };
                }

                // migrate locale to ISO 639-1
                if (
                    newSettings.locale != null &&
                    localeMigrationMapping[newSettings.locale]
                ) {
                    newSettings.locale =
                        localeMigrationMapping[newSettings.locale];
                }

                const MOD_KEY = 'lsp-taproot-mod';
                const mod = await EncryptedStorage.getItem(MOD_KEY);
                if (!mod) {
<<<<<<< HEAD
                    this.settings.requestSimpleTaproot = true;
                    this.setSettings(JSON.stringify(this.settings));
=======
                    newSettings.expressGraphSync = true;
                    if (newSettings.payments) {
                        newSettings.payments.defaultFeePercentage = '5.0';
                        newSettings.payments.defaultFeeFixed = '1000';
                    } else {
                        newSettings.payments = {
                            defaultFeeMethod: 'fixed', // deprecated
                            defaultFeePercentage: '5.0',
                            defaultFeeFixed: '1000',
                            timeoutSeconds: '60',
                            preferredMempoolRate: 'fastestFee'
                        };
                    }
                    newSettings.automaticDisasterRecoveryBackup = true;
                    this.setSettings(JSON.stringify(newSettings));
>>>>>>> 46bd81af
                    await EncryptedStorage.setItem(MOD_KEY, 'true');
                }

                const MOD_KEY2 = 'lsp-preview-mod';
                const mod2 = await EncryptedStorage.getItem(MOD_KEY2);
                if (!mod2) {
                    if (
                        newSettings?.lspMainnet ===
                        'https://lsp-preview.lnolymp.us'
                    ) {
                        newSettings.lspMainnet = DEFAULT_LSP_MAINNET;
                    }
                    if (
                        newSettings?.lspTestnet ===
                        'https://testnet-lsp.lnolymp.us'
                    ) {
                        newSettings.lspTestnet = DEFAULT_LSP_TESTNET;
                    }
                    this.setSettings(JSON.stringify(newSettings));
                    await EncryptedStorage.setItem(MOD_KEY2, 'true');
                }

                const MOD_KEY3 = 'neutrino-peers-mod1';
                const mod3 = await EncryptedStorage.getItem(MOD_KEY3);
                if (!mod3) {
                    const neutrinoPeersMainnetOld = [
                        'btcd1.lnolymp.us',
                        'btcd2.lnolymp.us',
                        'btcd-mainnet.lightning.computer',
                        'node.eldamar.icu',
                        'noad.sathoarder.com'
                    ];
                    if (
                        JSON.stringify(newSettings?.neutrinoPeersMainnet) ===
                        JSON.stringify(neutrinoPeersMainnetOld)
                    ) {
                        newSettings.neutrinoPeersMainnet =
                            DEFAULT_NEUTRINO_PEERS_MAINNET;
                    }
                    this.setSettings(JSON.stringify(newSettings));
                    await EncryptedStorage.setItem(MOD_KEY3, 'true');
                }

                const MOD_KEY4 = 'lsps1-hosts';
                const mod4 = await EncryptedStorage.getItem(MOD_KEY4);
                if (!mod4) {
                    if (!this.settings?.lsps1HostMainnet) {
                        this.settings.lsps1HostMainnet =
                            DEFAULT_LSPS1_HOST_MAINNET;
                    }
                    if (!this.settings?.lsps1HostTestnet) {
                        this.settings.lsps1HostTestnet =
                            DEFAULT_LSPS1_HOST_TESTNET;
                    }
                    if (!this.settings?.lsps1PubkeyMainnet) {
                        this.settings.lsps1PubkeyMainnet =
                            DEFAULT_LSPS1_PUBKEY_MAINNET;
                    }
                    if (!this.settings?.lsps1PubkeyTestnet) {
                        this.settings.lsps1PubkeyTestnet =
                            DEFAULT_LSPS1_PUBKEY_TESTNET;
                    }
                    if (!this.settings?.lsps1RestMainnet) {
                        this.settings.lsps1RestMainnet =
                            DEFAULT_LSPS1_REST_MAINNET;
                    }
                    if (!this.settings?.lsps1RestTestnet) {
                        this.settings.lsps1RestTestnet =
                            DEFAULT_LSPS1_REST_TESTNET;
                    }

                    if (!this.settings?.lsps1ShowPurchaseButton) {
                        this.settings.lsps1ShowPurchaseButton = true;
                    }

                    this.setSettings(JSON.stringify(this.settings));
                    await EncryptedStorage.setItem(MOD_KEY4, 'true');
                }

                // migrate old POS squareEnabled setting to posEnabled
                if (newSettings?.pos?.squareEnabled) {
                    newSettings.pos.posEnabled = PosEnabled.Square;
                    newSettings.pos.squareEnabled = false;
                }

                if (!newSettings.neutrinoPeersMainnet) {
                    newSettings.neutrinoPeersMainnet =
                        DEFAULT_NEUTRINO_PEERS_MAINNET;
                }
                if (!newSettings.neutrinoPeersTestnet) {
                    newSettings.neutrinoPeersTestnet =
                        DEFAULT_NEUTRINO_PEERS_TESTNET;
                }

                if (!isEqual(this.settings, newSettings)) {
                    this.settings = newSettings;
                }

                const node: any =
                    newSettings.nodes?.length &&
                    newSettings.nodes[newSettings.selectedNode || 0];
                if (node) {
                    this.host = node.host;
                    this.port = node.port;
                    this.url = node.url;
                    this.username = node.username;
                    this.password = node.password;
                    this.lndhubUrl = node.lndhubUrl;
                    this.macaroonHex = node.macaroonHex;
                    this.accessKey = node.accessKey;
                    this.implementation = node.implementation || 'lnd';
                    this.certVerification = node.certVerification || false;
                    this.enableTor = node.enableTor;
                    // LNC
                    this.pairingPhrase = node.pairingPhrase;
                    this.mailboxServer = node.mailboxServer;
                    this.customMailboxServer = node.customMailboxServer;
                    // Embeded lnd
                    this.seedPhrase = node.seedPhrase;
                    this.walletPassword = node.walletPassword;
                    this.adminMacaroon = node.adminMacaroon;
                    this.embeddedLndNetwork = node.embeddedLndNetwork;
                }
            } else {
                console.log('No settings stored');
            }
        } catch (error) {
            console.error('Could not load settings', error);
        } finally {
            if (!silentUpdate) this.loading = false;
        }

        return this.settings;
    }

    @action
    public async setSettings(settings: string) {
        this.loading = true;
        await EncryptedStorage.setItem(STORAGE_KEY, settings);
        this.loading = false;
        return settings;
    }

    @action
    public updateSettings = async (newSetting: any) => {
        const existingSettings = await this.getSettings();
        const newSettings = {
            ...existingSettings,
            ...newSetting
        };

        await this.setSettings(JSON.stringify(newSettings));
        // ensure we get the enhanced settings set
        const settings = await this.getSettings(true);
        return settings;
    };

    // LNDHub
    @action
    public createAccount = (
        host: string,
        certVerification?: boolean,
        enableTor?: boolean
    ) => {
        const url = `${host}/create`;
        const headers = {
            'Access-Control-Allow-Origin': '*',
            'Content-Type': 'application/json'
        };

        this.createAccountSuccess = '';
        this.createAccountError = '';
        this.loading = true;
        if (enableTor) {
            return doTorRequest(url, RequestMethod.POST)
                .then((response: any) => {
                    this.loading = false;
                    if (response.error) {
                        this.createAccountError =
                            response.message ||
                            localeString('stores.SettingsStore.lndhubError');
                    } else {
                        this.createAccountSuccess = localeString(
                            'stores.SettingsStore.lndhubSuccess'
                        );
                    }
                    return response;
                })
                .catch((err: any) => {
                    // handle error
                    const errorString = err.error || err.toString();
                    this.loading = false;
                    this.createAccountError = `${localeString(
                        'stores.SettingsStore.lndhubError'
                    )}: ${errorString}`;
                });
        } else {
            return ReactNativeBlobUtil.config({
                trusty: !certVerification
            })
                .fetch('post', url, headers, '')
                .then((response: any) => {
                    const status = response.info().status;
                    if (status == 200) {
                        const data = response.json();
                        this.loading = false;
                        if (data.error) {
                            this.createAccountError =
                                data.message ||
                                localeString(
                                    'stores.SettingsStore.lndhubError'
                                );
                        } else {
                            this.createAccountSuccess = localeString(
                                'stores.SettingsStore.lndhubSuccess'
                            );
                        }

                        return data;
                    } else {
                        // handle error
                        this.loading = false;
                        this.createAccountError = localeString(
                            'stores.SettingsStore.lndhubError'
                        );
                    }
                })
                .catch((err: any) => {
                    // handle error
                    const errorString = err.error || err.toString();
                    this.loading = false;
                    this.createAccountError = `${localeString(
                        'stores.SettingsStore.lndhubError'
                    )}: ${errorString}`;
                });
        }
    };

    // LNDHub
    @action
    public login = (request: LoginRequest) => {
        this.error = false;
        this.errorMsg = '';
        this.createAccountSuccess = '';
        this.createAccountError = '';
        this.loading = true;
        return new Promise<void>(async (resolve) => {
            await BackendUtils.login({
                login: request.login,
                password: request.password
            })
                .then((data: any) => {
                    this.loading = false;
                    this.accessToken = data.access_token;
                    this.refreshToken = data.refresh_token;
                    resolve(data);
                })
                .catch(() => {
                    // handle error
                    this.loading = false;
                    this.error = true;
                    this.errorMsg = localeString(
                        'stores.SettingsStore.lndhubLoginError'
                    );
                    resolve();
                });
        });
    };

    // LNC
    @action
    public connect = async () => {
        this.loading = true;

        await BackendUtils.initLNC();

        const error = await BackendUtils.connect();
        if (error) {
            this.error = true;
            this.errorMsg = error;
            return error;
        }

        // repeatedly check if the connection was successful
        return new Promise<string | void>((resolve) => {
            let counter = 0;
            const interval = setInterval(async () => {
                counter++;
                const connected = await BackendUtils.isConnected();
                if (connected) {
                    clearInterval(interval);
                    this.loading = false;
                    resolve();
                } else if (counter > 20) {
                    clearInterval(interval);
                    this.error = true;
                    this.errorMsg = localeString(
                        'stores.SettingsStore.lncConnectError'
                    );
                    this.loading = false;
                    resolve(this.errorMsg);
                }
            }, 500);
        });
    };

    public loginRequired = () => this.loginMethodConfigured() && !this.loggedIn;

    public loginMethodConfigured = () =>
        this.settings &&
        (this.settings.passphrase ||
            this.settings.pin ||
            this.isBiometryConfigured());

    public isBiometryConfigured = () =>
        this.settings != null &&
        this.settings.isBiometryEnabled &&
        this.settings.supportedBiometryType !== undefined;

    @action
    public setLoginStatus = (status = false) => {
        this.loggedIn = status;
    };

    @action
    public setConnectingStatus = (status = false) => {
        // reset error on reconnect
        if (status) {
            this.error = false;
            this.errorMsg = '';
            BackendUtils.clearCachedCalls();
        }
        this.connecting = status;
        return this.connecting;
    };

    @action
    public toggleLurker = () => {
        this.lurkerExposed = true;
        this.settings.privacy.lurkerMode = false;

        setTimeout(() => {
            this.lurkerExposed = false;
            this.settings.privacy.lurkerMode = true;
        }, 3000);
    };

    @action
    public setPosStatus = (setting: string) => {
        this.posStatus = setting;
        return this.posStatus;
    };
}<|MERGE_RESOLUTION|>--- conflicted
+++ resolved
@@ -1058,10 +1058,7 @@
         lspMainnet: DEFAULT_LSP_MAINNET,
         lspTestnet: DEFAULT_LSP_TESTNET,
         lspAccessKey: '',
-<<<<<<< HEAD
         requestSimpleTaproot: true,
-=======
-        requestSimpleTaproot: false,
         //lsps1
         lsps1RestMainnet: DEFAULT_LSPS1_REST_MAINNET,
         lsps1RestTestnet: DEFAULT_LSPS1_REST_TESTNET,
@@ -1070,7 +1067,6 @@
         lsps1HostMainnet: DEFAULT_LSPS1_HOST_MAINNET,
         lsps1HostTestnet: DEFAULT_LSPS1_HOST_TESTNET,
         lsps1ShowPurchaseButton: true,
->>>>>>> 46bd81af
         // Lightning Address
         lightningAddress: {
             enabled: false,
@@ -1315,26 +1311,8 @@
                 const MOD_KEY = 'lsp-taproot-mod';
                 const mod = await EncryptedStorage.getItem(MOD_KEY);
                 if (!mod) {
-<<<<<<< HEAD
-                    this.settings.requestSimpleTaproot = true;
-                    this.setSettings(JSON.stringify(this.settings));
-=======
-                    newSettings.expressGraphSync = true;
-                    if (newSettings.payments) {
-                        newSettings.payments.defaultFeePercentage = '5.0';
-                        newSettings.payments.defaultFeeFixed = '1000';
-                    } else {
-                        newSettings.payments = {
-                            defaultFeeMethod: 'fixed', // deprecated
-                            defaultFeePercentage: '5.0',
-                            defaultFeeFixed: '1000',
-                            timeoutSeconds: '60',
-                            preferredMempoolRate: 'fastestFee'
-                        };
-                    }
-                    newSettings.automaticDisasterRecoveryBackup = true;
+                    newSettings.requestSimpleTaproot = true;
                     this.setSettings(JSON.stringify(newSettings));
->>>>>>> 46bd81af
                     await EncryptedStorage.setItem(MOD_KEY, 'true');
                 }
 
