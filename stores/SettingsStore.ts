import RNSecureKeyStore, { ACCESSIBLE } from 'react-native-secure-key-store';
import { action, observable } from 'mobx';
import RNFetchBlob from 'rn-fetch-blob';
import RESTUtils from '../utils/RESTUtils';

interface Node {
    host?: string;
    port?: string;
    url?: string;
    macaroonHex?: string;
    accessKey?: string;
    implementation?: string;
    sslVerification?: boolean;
    onChainAddress?: string;
}

interface Settings {
    nodes?: Array<Node>;
    theme?: string;
    lurkerMode?: boolean;
    selectedNode?: number;
    passphrase?: string;
    fiat?: string;
}

export default class SettingsStore {
    @observable settings: Settings = {};
    @observable loading: boolean = false;
    @observable btcPayError: string | null;
    @observable host: string;
    @observable port: string;
    @observable url: string;
    @observable macaroonHex: string;
    @observable accessKey: string;
    @observable implementation: string;
    @observable sslVerification: boolean | undefined;
    @observable chainAddress: string | undefined;

    @action
    public fetchBTCPayConfig = (data: string) => {
        const configRoute = data.split('config=')[1];
        this.btcPayError = null;

        return RNFetchBlob.fetch('get', configRoute)
            .then((response: any) => {
                const status = response.info().status;
                if (status == 200) {
                    const data = response.json();
                    const configuration = data.configurations[0];
                    const {
                        adminMacaroon,
                        macaroon,
                        type,
                        uri
                    } = configuration;

                    if (type !== 'lnd-rest' && type !== 'clightning-rest') {
                        this.btcPayError =
                            'Sorry, we currently only support BTCPay instances using lnd or c-lightning';
                    } else {
                        const config = {
                            host: uri.split('https://')[1],
                            macaroonHex: adminMacaroon || macaroon,
                            implementation:
                                type === 'clightning-rest'
                                    ? 'c-lightning-REST'
                                    : 'lnd'
                        };

                        return config;
                    }
                } else {
                    this.btcPayError = 'Error getting BTCPay configuration';
                }
            })
            .catch((err: any) => {
                // handle error
                this.btcPayError = `Error getting BTCPay configuration: ${err.toString()}`;
            });
    };

    hasCredentials() {
        return this.macaroonHex || this.accessKey ? true : false;
    }

    @action
    public async getSettings() {
        this.loading = true;

        try {
            // Retrieve the credentials
            const credentials: any = await RNSecureKeyStore.get(
                'zeus-settings'
            );
            this.loading = false;
            if (credentials) {
                this.settings = JSON.parse(credentials);
                const node: any =
                    this.settings.nodes &&
                    this.settings.nodes[this.settings.selectedNode || 0];
                if (node) {
                    this.host = node.host;
                    this.port = node.port;
                    this.url = node.url;
                    this.macaroonHex = node.macaroonHex;
<<<<<<< HEAD
                    this.implementation = node.implementation;
                    this.sslVerification = node.sslVerification;
                    this.chainAddress = node.onChainAddress;
=======
                    this.accessKey = node.accessKey;
                    this.implementation = node.implementation || 'lnd';
                    this.sslVerification = node.sslVerification || false;
>>>>>>> 57764260
                }
                return this.settings;
            } else {
                console.log('No credentials stored');
            }
        } catch (error) {
            this.loading = false;
            console.log("Keychain couldn't be accessed!", error);
        }
    }

    @action
    public async setSettings(settings: string) {
        this.loading = true;

        // Store the credentials
        await RNSecureKeyStore.set('zeus-settings', settings, {
            accessible: ACCESSIBLE.WHEN_UNLOCKED
        }).then(() => {
            this.loading = false;
            return settings;
        });
    }

    @action
    public getNewAddress = () => {
        return RESTUtils.getNewAddress().then((data: any) => {
            // handle success
<<<<<<< HEAD
            const data = response.json();
            const newAddress = data.address;
            this.settings.nodes[
                this.settings.selectedNode || 0
            ].onChainAddress = newAddress;
            const newSettings = this.settings;
=======
            this.chainAddress = data.address;
            const newSettings = {
                ...this.settings,
                onChainAddress: data.address
            };
>>>>>>> 57764260

            this.setSettings(JSON.stringify(newSettings)).then(() => {
                this.getSettings();
            });
        });
    };
}<|MERGE_RESOLUTION|>--- conflicted
+++ resolved
@@ -103,15 +103,10 @@
                     this.port = node.port;
                     this.url = node.url;
                     this.macaroonHex = node.macaroonHex;
-<<<<<<< HEAD
-                    this.implementation = node.implementation;
-                    this.sslVerification = node.sslVerification;
-                    this.chainAddress = node.onChainAddress;
-=======
                     this.accessKey = node.accessKey;
                     this.implementation = node.implementation || 'lnd';
                     this.sslVerification = node.sslVerification || false;
->>>>>>> 57764260
+                    this.chainAddress = node.onChainAddress;
                 }
                 return this.settings;
             } else {
@@ -140,20 +135,11 @@
     public getNewAddress = () => {
         return RESTUtils.getNewAddress().then((data: any) => {
             // handle success
-<<<<<<< HEAD
-            const data = response.json();
             const newAddress = data.address;
             this.settings.nodes[
                 this.settings.selectedNode || 0
             ].onChainAddress = newAddress;
             const newSettings = this.settings;
-=======
-            this.chainAddress = data.address;
-            const newSettings = {
-                ...this.settings,
-                onChainAddress: data.address
-            };
->>>>>>> 57764260
 
             this.setSettings(JSON.stringify(newSettings)).then(() => {
                 this.getSettings();
