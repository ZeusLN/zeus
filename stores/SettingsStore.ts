--- conflicted
+++ resolved
@@ -864,7 +864,6 @@
                     this.settings.fiatEnabled = true;
                 }
 
-<<<<<<< HEAD
                 // set default LSPs if not defined
                 if (!this.settings.lspMainnet) {
                     this.settings.lspMainnet = DEFAULT_LSP_MAINNET;
@@ -876,7 +875,8 @@
                 // default automatic channel backups to on
                 if (this.settings.automaticChannelBackups !== false) {
                     this.settings.automaticChannelBackups = true;
-=======
+                }
+
                 // migrate locale to ISO 639-1
                 if (
                     this.settings.locale != null &&
@@ -884,7 +884,6 @@
                 ) {
                     this.settings.locale =
                         localeMigrationMapping[this.settings.locale];
->>>>>>> 7f705766
                 }
 
                 const node: any =
