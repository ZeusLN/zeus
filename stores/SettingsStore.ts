--- conflicted
+++ resolved
@@ -43,10 +43,7 @@
     squareEnabled?: boolean;
     squareAccessToken?: string;
     squareLocationId?: string;
-<<<<<<< HEAD
-=======
     confirmationPreference?: string;
->>>>>>> 59886a96
 }
 
 interface Settings {
@@ -205,12 +202,8 @@
         pos: {
             squareEnabled: false,
             squareAccessToken: '',
-<<<<<<< HEAD
-            squareLocationId: ''
-=======
             squareLocationId: '',
             confirmationPreference: 'lnOnly'
->>>>>>> 59886a96
         },
         scramblePin: true,
         loginBackground: false,
