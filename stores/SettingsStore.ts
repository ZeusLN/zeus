import RNSecureKeyStore, { ACCESSIBLE } from 'react-native-secure-key-store';
import { action, observable } from 'mobx';
import RNFetchBlob from 'rn-fetch-blob';
import RESTUtils from '../utils/RESTUtils';

// lndhub
import LoginRequest from './../models/LoginRequest';

interface Node {
    host?: string;
    port?: string;
    url?: string;
    macaroonHex?: string;
    accessKey?: string;
    implementation?: string;
    certVerification?: boolean;
    enableTor?: boolean;
    nickname?: string;
}

interface PrivacySettings {
    defaultBlockExplorer?: string;
    customBlockExplorer?: string;
    clipboard?: boolean;
    lurkerMode?: boolean;
}

interface Settings {
    nodes?: Array<Node>;
    theme?: string;
    selectedNode?: number;
    passphrase?: string;
    fiat?: string;
    locale?: string;
    privacy: PrivacySettings;
}

export const BLOCK_EXPLORER_KEYS = [
    { key: 'mempool.space', value: 'mempool.space' },
    { key: 'blockstream.info', value: 'blockstream.info' },
    { key: 'Custom', value: 'Custom' }
];

export const INTERFACE_KEYS = [
    { key: 'LND', value: 'lnd' },
    { key: 'c-lightning-REST', value: 'c-lightning-REST' },
    { key: 'Spark (c-lightning)', value: 'spark' },
    { key: 'Eclair', value: 'eclair' },
    { key: 'LNDHub', value: 'lndhub' }
];

export const LOCALE_KEYS = [
    { key: 'English', value: 'English' },
    { key: 'Español', value: 'Español' },
    { key: 'Português', value: 'Português' },
    { key: 'Français', value: 'Français' },
    { key: 'Češka', value: 'Češka' },
    { key: 'Slovák', value: 'Slovák' },
    { key: 'Deutsch', value: 'Deutsch' },
    { key: 'Türkçe', value: 'Türkçe' },
    { key: 'magyar nyelv', value: 'magyar nyelv' },
    { key: '简化字', value: '简化字' },
    // in progress
    { key: 'Ελληνικά', value: 'Ελληνικά' },
    { key: 'زبان فارسي', value: 'زبان فارسي' },
    { key: 'Nederlands', value: 'Nederlands' }
];

export const CURRENCY_KEYS = [
    { key: 'Disabled', value: 'Disabled' },
    { key: '🇺🇸 US Dollar (USD)', value: 'USD' },
    { key: '🇯🇵 Japanese Yen (JPY)', value: 'JPY' },
    { key: '🇨🇳 Chinese Yuan (CNY)', value: 'CNY' },
    { key: '🇸🇬 Singapore Dollar (SGD)', value: 'SGD' },
    { key: '🇭🇰 Hong Kong Dollar (HKD)', value: 'HKD' },
    { key: '🇨🇦 Canadian Dollar (CAD)', value: 'CAD' },
    { key: '🇳🇿 New Zealand Dollar (NZD)', value: 'NZD' },
    { key: '🇦🇺 Austrlian Dollar (AUD)', value: 'AUD' },
    { key: '🇨🇱 Chilean Peso (CLP)', value: 'CLP' },
    { key: '🇬🇧 Great British Pound (GBP)', value: 'GBP' },
    { key: '🇩🇰 Danish Krone (DKK)', value: 'DKK' },
    { key: '🇸🇪 Swedish Krona (SEK)', value: 'SEK' },
    { key: '🇮🇸 Icelandic Krona (ISK)', value: 'ISK' },
    { key: '🇨🇭 Swiss Franc (CHF)', value: 'CHF' },
    { key: '🇧🇷 Brazilian Real (BRL)', value: 'BRL' },
    { key: '🇪🇺 Eurozone Euro (EUR)', value: 'EUR' },
    { key: '🇷🇺 Russian Ruble (RUB)', value: 'RUB' },
    { key: '🇵🇱 Polish Złoty (PLN)', value: 'PLN' },
    { key: '🇹🇭 Thai Baht (THB)', value: 'THB' },
    { key: '🇰🇷 South Korean Won (KRW)', value: 'KRW' },
    { key: '🇹🇼 Taiwan New Dollar (TWD)', value: 'TWD' }
];

export const THEME_KEYS = [
    { key: 'Dark', value: 'dark' },
    { key: 'Light', value: 'light' },
    { key: 'Junkie', value: 'junkie' }
];

export const DEFAULT_THEME = 'dark';
export const DEFAULT_FIAT = 'Disabled';
export const DEFAULT_LOCALE = 'English';
export default class SettingsStore {
    @observable settings: Settings = {
        privacy: {
            defaultBlockExplorer: 'mempool.space',
            customBlockExplorer: '',
            clipboard: false,
            lurkerMode: false
        }
    };
    @observable public loading = false;
    @observable btcPayError: string | null;
    @observable host: string;
    @observable port: string;
    @observable url: string;
    @observable macaroonHex: string;
    @observable accessKey: string;
    @observable implementation: string;
    @observable certVerification: boolean | undefined;
    // LNDHub
    @observable username: string;
    @observable password: string;
    @observable lndhubUrl: string;
    @observable public createAccountError: string;
    @observable public createAccountSuccess: string;
    @observable public accessToken: string;
    @observable public refreshToken: string;
    // Tor
    @observable public enableTor: boolean;

    @action
    public changeLocale = (locale: string) => {
        this.settings.locale = locale;
    };

    @action
    public fetchBTCPayConfig = (data: string) => {
        const configRoute = data.split('config=')[1];
        this.btcPayError = null;

        return RNFetchBlob.fetch('get', configRoute)
            .then((response: any) => {
                const status = response.info().status;
                if (status == 200) {
                    const data = response.json();
                    const configuration = data.configurations[0];
                    const { adminMacaroon, macaroon, type, uri } =
                        configuration;

                    if (type !== 'lnd-rest' && type !== 'clightning-rest') {
                        this.btcPayError =
                            'Sorry, we currently only support BTCPay instances using lnd or c-lightning';
                    } else {
                        const config = {
                            host: uri,
                            macaroonHex: adminMacaroon || macaroon,
                            implementation:
                                type === 'clightning-rest'
                                    ? 'c-lightning-REST'
                                    : 'lnd'
                        };

                        return config;
                    }
                } else {
                    this.btcPayError = 'Error getting BTCPay configuration';
                }
            })
            .catch((err: any) => {
                // handle error
                this.btcPayError = `Error getting BTCPay configuration: ${err.toString()}`;
            });
    };

    hasCredentials() {
        return this.macaroonHex || this.accessKey ? true : false;
    }

    @action
    public async getSettings() {
        this.loading = true;
        try {
            // Retrieve the credentials
            const credentials: any = await RNSecureKeyStore.get(
                'zeus-settings'
            );
            if (credentials) {
                this.settings = JSON.parse(credentials);
                const node: any =
                    this.settings.nodes &&
                    this.settings.nodes[this.settings.selectedNode || 0];
                if (node) {
                    this.host = node.host;
                    this.port = node.port;
                    this.url = node.url;
                    this.username = node.username;
                    this.password = node.password;
                    this.lndhubUrl = node.lndhubUrl;
                    this.macaroonHex = node.macaroonHex;
                    this.accessKey = node.accessKey;
                    this.implementation = node.implementation || 'lnd';
                    this.certVerification = node.certVerification || false;
                    this.enableTor = node.enableTor;
                }
                return this.settings;
            } else {
                console.log('No credentials stored');
            }
        } catch (error) {
            console.log("Keychain couldn't be accessed!", error);
        } finally {
            this.loading = false;
        }
    }

    @action
    public async setSettings(settings: string) {
        this.loading = true;

        // Store the credentials
        await RNSecureKeyStore.set('zeus-settings', settings, {
            accessible: ACCESSIBLE.WHEN_UNLOCKED
        }).then(() => {
            this.loading = false;
            return settings;
        });
    }

<<<<<<< HEAD
    @action
    public getNewAddress = () => {
        return RESTUtils.getNewAddress().then((data: any) => {
            const newAddress = data.address || data[0].address;
            if (this.settings.nodes) {
                this.settings.nodes[
                    this.settings.selectedNode || 0
                ].onChainAddress = newAddress;
            }

            const newSettings = this.settings;

            this.setSettings(JSON.stringify(newSettings)).then(() => {
                this.getSettings();
            });

            return newAddress;
        });
    };

=======
>>>>>>> 9b00f720
    // LNDHub
    @action
    public createAccount = (
        host: string,
        certVerification: boolean,
        enableTor?: boolean
    ) => {
        this.createAccountSuccess = '';
        this.createAccountError = '';
        this.loading = true;
        return RESTUtils.createAccount(host, certVerification, enableTor)
            .then((data: any) => {
                this.loading = false;
                this.createAccountSuccess =
                    'Successfully created LNDHub account. Record the username and password somewhere so you can restore your funds if something happens to your device. Then hit Save Node Config to continue.';
                return data;
            })
            .catch(() => {
                // handle error
                this.loading = false;
                this.createAccountError =
                    'Error creating LNDHub account. Please check the host and try again.';
            });
    };

    // LNDHub
    @action
    public login = (request: LoginRequest) => {
        this.createAccountSuccess = '';
        this.createAccountError = '';
        this.loading = true;
        return RESTUtils.login({
            login: request.login,
            password: request.password
        })
            .then((data: any) => {
                this.loading = false;
                this.accessToken = data.access_token;
                this.refreshToken = data.refresh_token;
            })
            .catch(() => {
                // handle error
                this.loading = false;
            });
    };
}<|MERGE_RESOLUTION|>--- conflicted
+++ resolved
@@ -227,29 +227,6 @@
         });
     }
 
-<<<<<<< HEAD
-    @action
-    public getNewAddress = () => {
-        return RESTUtils.getNewAddress().then((data: any) => {
-            const newAddress = data.address || data[0].address;
-            if (this.settings.nodes) {
-                this.settings.nodes[
-                    this.settings.selectedNode || 0
-                ].onChainAddress = newAddress;
-            }
-
-            const newSettings = this.settings;
-
-            this.setSettings(JSON.stringify(newSettings)).then(() => {
-                this.getSettings();
-            });
-
-            return newAddress;
-        });
-    };
-
-=======
->>>>>>> 9b00f720
     // LNDHub
     @action
     public createAccount = (
