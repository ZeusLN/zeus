import { action, observable } from 'mobx';
import RNFetchBlob from 'rn-fetch-blob';
import RESTUtils from './../utils/RESTUtils';
import Base64Utils from './../utils/Base64Utils';
import ForwardEvent from './../models/ForwardEvent';
import SettingsStore from './SettingsStore';

export default class FeeStore {
    @observable public fees: any = {};
    @observable public earnedDuringTimeframe = 0;
    @observable public channelFees: any = {};
    @observable public dataFrame: any = {};
    @observable public recommendedFees: any = {};
    @observable public loading = false;
    @observable public error = false;
    @observable public setFeesError = false;
    @observable public setFeesErrorMsg: string;
    @observable public setFeesSuccess = false;

    @observable public dayEarned: string | number;
    @observable public weekEarned: string | number;
    @observable public monthEarned: string | number;
    @observable public totalEarned: string | number;

    @observable public forwardingEvents: Array<any> = [];
    @observable public lastOffsetIndex: number;
    @observable public forwardingHistoryError = false;

    getOnchainFeesToken: any;

    settingsStore: SettingsStore;

    constructor(settingsStore: SettingsStore) {
        this.settingsStore = settingsStore;
    }

    @action
    public getOnchainFeesviaMempool = () => {
        this.loading = true;
        this.error = false;
        this.recommendedFees = {};
        RNFetchBlob.fetch(
            'get',
            'https://mempool.space/api/v1/fees/recommended'
        )
            .then((response: any) => {
                const status = response.info().status;
                if (status == 200) {
                    this.loading = false;
                    this.recommendedFees = response.json();
                } else {
                    this.recommendedFees = {};
                    this.loading = false;
                    this.error = true;
                }
            })
            .catch(() => {
                this.recommendedFees = {};
                this.loading = false;
            });
    };

    resetFees = () => {
        this.fees = {};
        this.loading = false;
    };

    @action
    public getFees = () => {
        this.loading = true;
        RESTUtils.getFees()
            .then((data: any) => {
<<<<<<< HEAD
                const channelFees: any = {};
                data.channel_fees &&
                    data.channel_fees.forEach((channelFee: any) => {
                        channelFees[channelFee.chan_point] = channelFee;
                    });
=======
                if (data.channel_fees) {
                    const channelFees: any = {};
                    data.channel_fees.forEach((channelFee: any) => {
                        channelFees[channelFee.chan_point] = channelFee;
                    });

                    this.channelFees = channelFees;
                }
>>>>>>> 6f78c504

                this.dayEarned = data.day_fee_sum || 0;
                this.weekEarned = data.week_fee_sum || 0;
                this.monthEarned = data.month_fee_sum || 0;
                // Deprecated in LND
                // Used in c-lightning-REST
                this.totalEarned = data.total_fee_sum || 0;
                this.loading = false;
            })
            .catch((err: any) => {
                console.log('error getting fee report', err);
                this.resetFees();
            });
    };

    @action
    public setFees = (
        newBaseFee: string,
        newFeeRate: string,
        timeLockDelta = 4,
        channelPoint?: string,
        channelId?: string,
        minHtlc?: string,
        maxHtlc?: string
    ) => {
        this.loading = true;
        this.setFeesError = false;
        this.setFeesErrorMsg = '';
        this.setFeesSuccess = false;

        const data: any = {
            base_fee_msat: `${Number(newBaseFee) * 1000}`,
            fee_rate: newFeeRate,
            time_lock_delta: timeLockDelta
        };

        if (channelId) {
            // c-lightning, eclair
            data.channelId = channelId;
        }
        if (channelPoint) {
            // lnd
            const [funding_txid, output_index] = channelPoint.split(':');
            data.chan_point = {
                output_index: Number(output_index),
                funding_txid_str: funding_txid,
                funding_txid_bytes: Base64Utils.btoa(funding_txid) // must encode in base64
            };
        }

        if (!channelId && !channelPoint) {
            data.global = true;
        }

        if (minHtlc) {
            data.min_htlc = minHtlc;
        }
        if (maxHtlc) {
            data.max_htlc = maxHtlc;
        }

        return RESTUtils.setFees(data)
            .then(() => {
                this.loading = false;
                this.setFeesSuccess = true;
            })
            .catch((err: any) => {
                this.setFeesErrorMsg = err.toString();
                this.loading = false;
                this.setFeesError = true;
            });
    };

    forwardingError = () => {
        this.forwardingEvents = [];
        this.forwardingHistoryError = true;
        this.loading = false;
    };

    @action
    public getForwardingHistory = (params?: any) => {
        this.loading = true;
        this.forwardingEvents = [];
        this.forwardingHistoryError = false;
        this.earnedDuringTimeframe = 0;
        RESTUtils.getForwardingHistory(params)
            .then((data: any) => {
                this.forwardingEvents = data.forwarding_events
                    .map((event: any) => new ForwardEvent(event))
                    .reverse();

                // Add up fees earned for this timeframe
                this.forwardingEvents.map(
                    (event: ForwardEvent) =>
                        (this.earnedDuringTimeframe += Number(event.fee))
                );

                this.lastOffsetIndex = data.last_offset_index;
                this.loading = false;
            })
            .catch(() => {
                this.forwardingError();
            });
    };
}<|MERGE_RESOLUTION|>--- conflicted
+++ resolved
@@ -70,13 +70,6 @@
         this.loading = true;
         RESTUtils.getFees()
             .then((data: any) => {
-<<<<<<< HEAD
-                const channelFees: any = {};
-                data.channel_fees &&
-                    data.channel_fees.forEach((channelFee: any) => {
-                        channelFees[channelFee.chan_point] = channelFee;
-                    });
-=======
                 if (data.channel_fees) {
                     const channelFees: any = {};
                     data.channel_fees.forEach((channelFee: any) => {
@@ -85,7 +78,6 @@
 
                     this.channelFees = channelFees;
                 }
->>>>>>> 6f78c504
 
                 this.dayEarned = data.day_fee_sum || 0;
                 this.weekEarned = data.week_fee_sum || 0;
