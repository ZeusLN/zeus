--- conflicted
+++ resolved
@@ -213,27 +213,17 @@
         if (pubkey) {
             const preimage = randomBytes(preimageByteLength);
             const secret = preimage.toString('base64');
-<<<<<<< HEAD
             const payment_hash = Base64Utils.hexToBase64(sha256(preimage));
 
             data.dest = Base64Utils.hexToBase64(pubkey);
             data.dest_custom_records = { [keySendPreimageType]: secret };
             data.payment_hash = payment_hash;
+            data.pubkey = pubkey;
 
             if (message) {
                 const hex_message = Base64Utils.hexToBase64(Base64Utils.utf8ToHexString(message));
                 data.dest_custom_records![keySendMessageType] = hex_message;
             }
-=======
-            const payment_hash = Buffer.from(sha256(preimage), 'hex').toString(
-                'base64'
-            );
-
-            data.dest = Base64Utils.hexToBase64(pubkey);
-            data.dest_custom_records = { [keySendPreimageType]: secret };
-            data.payment_hash = payment_hash;
-            data.pubkey = pubkey;
->>>>>>> 6f78c504
         }
 
         // multi-path payments
