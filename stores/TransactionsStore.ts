--- conflicted
+++ resolved
@@ -262,14 +262,11 @@
             data.no_inflight_updates = true;
         }
 
-<<<<<<< HEAD
-=======
         // max fee percent for c-lightning
         if (max_fee_percent) {
             data.max_fee_percent = max_fee_percent;
         }
 
->>>>>>> 9ce3c8d9
         const payFunc =
             this.settingsStore.implementation === 'c-lightning-REST' && pubkey
                 ? RESTUtils.sendKeysend
