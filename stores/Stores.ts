import ChannelsStore from './ChannelsStore';
import InvoicesStore from './InvoicesStore';
import NodeInfoStore from './NodeInfoStore';
import SettingsStore from './SettingsStore';
import TransactionsStore from './TransactionsStore';
import BalanceStore from './BalanceStore';
import UnitsStore from './UnitsStore';
import PaymentsStore from './PaymentsStore';
import FeeStore from './FeeStore';
import LnurlPayStore from './LnurlPayStore';
import FiatStore from './FiatStore';
import UTXOsStore from './UTXOsStore';
<<<<<<< HEAD
import MessageSignStore from './MessageSignStore';
=======
import ActivityStore from './ActivityStore';
>>>>>>> 622f9248

class Stores {
    public channelsStore: ChannelsStore;
    public invoicesStore: InvoicesStore;
    public nodeInfoStore: NodeInfoStore;
    public settingsStore: SettingsStore;
    public fiatStore: FiatStore;
    public transactionsStore: TransactionsStore;
    public walletStore: BalanceStore;
    public unitsStore: UnitsStore;
    public paymentsStore: PaymentsStore;
    public feeStore: FeeStore;
    public lnurlPayStore: LnurlPayStore;
    public utxosStore: UTXOsStore;
<<<<<<< HEAD
    public messageSignStore: MessageSignStore;
=======
    public activityStore: ActivityStore;
>>>>>>> 622f9248

    constructor() {
        this.settingsStore = new SettingsStore();
        this.fiatStore = new FiatStore(this.settingsStore);
        this.channelsStore = new ChannelsStore(this.settingsStore);
        this.invoicesStore = new InvoicesStore(this.settingsStore);
        this.nodeInfoStore = new NodeInfoStore(this.settingsStore);
        this.transactionsStore = new TransactionsStore(this.settingsStore);
        this.walletStore = new BalanceStore(this.settingsStore);
        this.unitsStore = new UnitsStore(this.settingsStore, this.fiatStore);
        this.paymentsStore = new PaymentsStore(
            this.settingsStore,
            this.channelsStore
        );
        this.feeStore = new FeeStore(this.settingsStore);
        this.lnurlPayStore = new LnurlPayStore(
            this.settingsStore,
            this.nodeInfoStore
        );
        this.nodeInfoStore = new NodeInfoStore(this.settingsStore);
        this.utxosStore = new UTXOsStore(this.settingsStore);
<<<<<<< HEAD
        this.messageSignStore = new MessageSignStore();
=======
        this.activityStore = new ActivityStore(
            this.settingsStore,
            this.paymentsStore,
            this.invoicesStore,
            this.transactionsStore
        );
>>>>>>> 622f9248
    }
}

const stores = new Stores();
export default stores;<|MERGE_RESOLUTION|>--- conflicted
+++ resolved
@@ -10,11 +10,8 @@
 import LnurlPayStore from './LnurlPayStore';
 import FiatStore from './FiatStore';
 import UTXOsStore from './UTXOsStore';
-<<<<<<< HEAD
 import MessageSignStore from './MessageSignStore';
-=======
 import ActivityStore from './ActivityStore';
->>>>>>> 622f9248
 
 class Stores {
     public channelsStore: ChannelsStore;
@@ -29,11 +26,8 @@
     public feeStore: FeeStore;
     public lnurlPayStore: LnurlPayStore;
     public utxosStore: UTXOsStore;
-<<<<<<< HEAD
     public messageSignStore: MessageSignStore;
-=======
     public activityStore: ActivityStore;
->>>>>>> 622f9248
 
     constructor() {
         this.settingsStore = new SettingsStore();
@@ -55,16 +49,13 @@
         );
         this.nodeInfoStore = new NodeInfoStore(this.settingsStore);
         this.utxosStore = new UTXOsStore(this.settingsStore);
-<<<<<<< HEAD
         this.messageSignStore = new MessageSignStore();
-=======
         this.activityStore = new ActivityStore(
             this.settingsStore,
             this.paymentsStore,
             this.invoicesStore,
             this.transactionsStore
         );
->>>>>>> 622f9248
     }
 }
 
