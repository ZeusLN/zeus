--- conflicted
+++ resolved
@@ -40,10 +40,7 @@
         this.confirmedBlockchainBalance = 0;
         this.totalBlockchainBalance = 0;
         this.otherAccounts = {};
-<<<<<<< HEAD
-=======
         this.loadingBlockchainBalance = false;
->>>>>>> 95001bde
     };
 
     resetLightningBalance = () => {
@@ -132,16 +129,6 @@
         const onChain = await this.getBlockchainBalance();
 
         // LN
-<<<<<<< HEAD
-        this.pendingOpenBalance = lightning.pendingOpenBalance;
-        this.lightningBalance = lightning.lightningBalance;
-        // on-chain
-        this.otherAccounts = onChain.accounts;
-        this.unconfirmedBlockchainBalance =
-            onChain.unconfirmedBlockchainBalance;
-        this.confirmedBlockchainBalance = onChain.confirmedBlockchainBalance;
-        this.totalBlockchainBalance = onChain.totalBlockchainBalance;
-=======
         this.pendingOpenBalance =
             (lightning && lightning.pendingOpenBalance) || 0;
         this.lightningBalance = (lightning && lightning.lightningBalance) || 0;
@@ -153,7 +140,6 @@
             (onChain && onChain.confirmedBlockchainBalance) || 0;
         this.totalBlockchainBalance =
             (onChain && onChain.totalBlockchainBalance) || 0;
->>>>>>> 95001bde
 
         return {
             onChain,
