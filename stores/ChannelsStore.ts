import { action, observable, reaction } from 'mobx';
import BigNumber from 'bignumber.js';

import Channel from './../models/Channel';
import ClosedChannel from './../models/ClosedChannel';
import ChannelInfo from './../models/ChannelInfo';

import OpenChannelRequest from './../models/OpenChannelRequest';
import CloseChannelRequest from './../models/CloseChannelRequest';

import SettingsStore from './SettingsStore';

import BackendUtils from './../utils/BackendUtils';
import { localeString } from '../utils/LocaleUtils';
import { errorToUserFriendly } from '../utils/ErrorUtils';

import _ from 'lodash';

interface ChannelInfoIndex {
    [key: string]: ChannelInfo;
}

export enum ChannelsType {
    Open = 0,
    Pending = 1,
    Closed = 2
}

export default class ChannelsStore {
    @observable public loading = false;
    @observable public error = false;
    @observable public errorPeerConnect = false;
    @observable public errorMsgChannel: string | null;
    @observable public errorMsgPeer: string | null;
    @observable public nodes: any = {};
    @observable public aliasesById: any = {};
    @observable public channels: Array<Channel> = [];
    @observable public pendingChannels: Array<Channel> = [];
    @observable public closedChannels: Array<Channel> = [];
    @observable public output_index: number | null;
    @observable public funding_txid_str: string | null;
    @observable public openingChannel = false;
    @observable public connectingToPeer = false;
    @observable public errorOpenChannel = false;
    @observable public peerSuccess = false;
    @observable public channelSuccess = false;
    @observable channelRequest: any;
    closeChannelSuccess: boolean;
    // redesign
    @observable public largestChannelSats = 0;
    @observable public totalOutbound = 0;
    @observable public totalInbound = 0;
    @observable public totalOffline = 0;
    @observable public chanInfo: ChannelInfoIndex = {};
    @observable public channelsType = ChannelsType.Open;
    // enriched
    @observable public enrichedChannels: Array<Channel> = [];
    @observable public enrichedPendingChannels: Array<Channel> = [];
    @observable public enrichedClosedChannels: Array<Channel> = [];
    // search and sort
    @observable public search: string = '';
    @observable public filteredChannels: Array<Channel> = [];
    @observable public filteredPendingChannels: Array<Channel> = [];
    @observable public filteredClosedChannels: Array<Channel> = [];
    @observable public filterOptions: Array<string> = [];
    @observable public sort = {
        param: 'channelCapacity',
        dir: 'DESC',
        type: 'numeric'
    };
    @observable public showSearch: boolean = false;
    // aliasMap
    @observable public aliasMap: any = observable.map({});

    settingsStore: SettingsStore;

    constructor(settingsStore: SettingsStore) {
        this.settingsStore = settingsStore;

        reaction(
            () => this.channelRequest,
            () => {
                if (this.channelRequest) {
                    const chanReq = new OpenChannelRequest(this.channelRequest);
                    this.openChannel(chanReq);
                }
            }
        );

        reaction(
            () => this.channels,
            async () => {
                if (this.channels) {
                    this.enrichedChannels = await this.enrichChannels(
                        this.channels
                    );
                    this.filterChannels();
                }
            }
        );

        reaction(
            () => this.pendingChannels,
            async () => {
                if (this.pendingChannels) {
                    this.enrichedPendingChannels = await this.enrichChannels(
                        this.pendingChannels
                    );
                    this.filterPendingChannels();
                }
            }
        );

        reaction(
            () => this.closedChannels,
            async () => {
                if (this.closedChannels) {
                    this.enrichedClosedChannels = await this.enrichChannels(
                        this.closedChannels
                    );
                    this.filterClosedChannels();
                }
            }
        );
    }

    @action
    resetOpenChannel = (silent?: boolean) => {
        this.loading = false;
        this.error = false;
        if (!silent) {
            this.errorMsgPeer = null;
            this.errorPeerConnect = false;
            this.connectingToPeer = false;
            this.peerSuccess = false;
        }
        this.errorMsgChannel = null;
        this.output_index = null;
        this.funding_txid_str = null;
        this.openingChannel = false;
        this.errorOpenChannel = false;
        this.channelSuccess = false;
        this.channelRequest = null;
    };

    @action
    reset = () => {
        this.resetOpenChannel();
        this.nodes = {};
        this.channels = [];
        this.pendingChannels = [];
        this.closedChannels = [];
        this.enrichedChannels = [];
        this.enrichedPendingChannels = [];
        this.enrichedClosedChannels = [];
        this.filteredChannels = [];
        this.filteredPendingChannels = [];
        this.filteredClosedChannels = [];
        this.largestChannelSats = 0;
        this.totalOutbound = 0;
        this.totalInbound = 0;
        this.totalOffline = 0;
        this.channelsType = ChannelsType.Open;
    };

    @action
    setSearch = (query: string) => {
        this.search = query;
        this.filterChannels();
        this.filterPendingChannels();
        this.filterClosedChannels();
    };

    @action
    setSort = (value: any) => {
        this.sort = value;
        this.filterChannels();
        this.filterPendingChannels();
        this.filterClosedChannels();
    };

    @action
    setFilterOptions = (options: string[]) => {
        this.filterOptions = options;
        this.filterChannels();
        this.filterPendingChannels();
        this.filterClosedChannels();
    };

    @action
    filter = (channels: Array<Channel>) => {
        const query = this.search;
        const filtered = channels
            ?.filter(
                (channel: Channel) =>
                    channel.alias
                        ?.toLocaleLowerCase()
                        .includes(query.toLocaleLowerCase()) ||
                    channel.remotePubkey
                        ?.toLocaleLowerCase()
                        .includes(query.toLocaleLowerCase()) ||
                    channel.channelId
                        ?.toString()
                        ?.toLocaleLowerCase()
                        .includes(query.toLocaleLowerCase())
            )
            ?.filter(
                (channel: Channel) =>
                    (!this.filterOptions?.includes('unannounced') &&
                        !this.filterOptions?.includes('announced')) ||
                    this.filterOptions?.includes(
                        channel.private ? 'unannounced' : 'announced'
                    )
            )
            .filter(
                (channel: Channel) =>
                    (!this.filterOptions?.includes('online') &&
                        !this.filterOptions?.includes('offline')) ||
                    this.filterOptions?.includes(
                        channel.active ? 'online' : 'offline'
                    )
            );
        const sorted = filtered?.sort((a: any, b: any) => {
            if (this.sort.type === 'numeric') {
                return Number(a[this.sort.param]) < Number(b[this.sort.param])
                    ? 1
                    : -1;
            } else {
                return a[this.sort.param].toLowerCase() <
                    b[this.sort.param].toLowerCase()
                    ? 1
                    : -1;
            }
        });

        return this.sort.dir === 'DESC' ? sorted : sorted?.reverse();
    };

    @action
    filterChannels = () => {
        this.filteredChannels = this.filter(this.enrichedChannels);
    };

    @action
    filterPendingChannels = () => {
        this.filteredPendingChannels = this.filter(
            this.enrichedPendingChannels
        );
    };

    @action
    filterClosedChannels = () => {
        this.filteredClosedChannels = this.filter(this.enrichedClosedChannels);
    };

    @action
    getNodeInfo = (pubkey: string) => {
        this.loading = true;
        return BackendUtils.getNodeInfo([pubkey])
            .then((data: any) => {
                this.loading = false;
                if (data?.node?.alias)
                    this.aliasMap.set(pubkey, data.node.alias);
                return data.node;
            })
            .catch(() => {
                this.loading = false;
            });
    };

    @action
    enrichChannels = async (channels: Array<Channel>) => {
        if (channels.length === 0) return;

        const channelsWithMissingAliases = channels?.filter(
            (c) => c.channelId != null && this.aliasesById[c.channelId] == null
        );
        const channelsWithMissingNodeInfos = channels?.filter(
            (c) => this.nodes[c.remotePubkey] == null
        );
        const publicKeysOfToBeLoadedNodeInfos = _.chain(
            channelsWithMissingAliases.concat(channelsWithMissingNodeInfos)
        )
            .map((c) => c.remotePubkey)
            .uniq()
            .value();

        this.loading = true;
        await Promise.all(
            publicKeysOfToBeLoadedNodeInfos.map(
                async (remotePubKey: string) => {
                    if (
                        this.settingsStore.implementation !== 'c-lightning-REST'
                    ) {
                        const nodeInfo = await this.getNodeInfo(remotePubKey);
                        if (!nodeInfo) return;
                        this.nodes[remotePubKey] = nodeInfo;
                    }
                }
            )
        );

        for (const channel of channelsWithMissingAliases) {
            const nodeInfo = this.nodes[channel.remotePubkey];
            if (!nodeInfo) continue;
            this.aliasesById[channel.channelId!] = nodeInfo.alias;
        }

        for (const channel of channels) {
            if (channel.alias == null) {
                channel.alias = this.nodes[channel.remotePubkey]?.alias;
            }
            channel.displayName =
                channel.alias ||
                channel.remotePubkey ||
                channel.channelId ||
                localeString('models.Channel.unknownId');
        }

        this.loading = false;
        return channels;
    };

    getChannelsError = () => {
        this.channels = [];
        this.error = true;
        this.loading = false;
    };

    @action
    public getChannels = () => {
        this.loading = true;
        this.channels = [];
        this.largestChannelSats = 0;
        this.totalOutbound = 0;
        this.totalInbound = 0;
        this.totalOffline = 0;

        const loadPromises = [
            BackendUtils.getChannels().then((data: any) => {
                const channels = data.channels.map(
                    (channel: any) => new Channel(channel)
                );
                channels.forEach((channel: Channel) => {
                    const channelRemoteBalance = new BigNumber(
                        channel.remoteBalance
                    );
                    const channelLocalBalance = new BigNumber(
                        channel.localBalance
                    );
                    const channelTotal =
                        channelRemoteBalance.plus(channelLocalBalance);
                    if (channelTotal.gt(this.largestChannelSats))
                        this.largestChannelSats = channelTotal.toNumber();
                    if (!channel.isActive) {
                        this.totalOffline = new BigNumber(this.totalOffline)
                            .plus(channelTotal)
                            .toNumber();
                    } else {
                        this.totalInbound = new BigNumber(this.totalInbound)
                            .plus(channelRemoteBalance)
                            .toNumber();
                        this.totalOutbound = new BigNumber(this.totalOutbound)
                            .plus(channelLocalBalance)
                            .toNumber();
                    }
                });
                this.channels = channels;
            })
        ];

        if (BackendUtils.supportsPendingChannels()) {
            loadPromises.push(
                BackendUtils.getPendingChannels().then((data: any) => {
                    const pendingOpenChannels = data.pending_open_channels.map(
                        (pending: any) => {
                            pending.channel.pendingOpen = true;
                            return new Channel(pending.channel);
                        }
                    );
                    const pendingCloseChannels =
                        data.pending_closing_channels.map((pending: any) => {
                            pending.channel.pendingClose = true;
                            pending.channel.closing_txid = pending.closing_txid;
                            return new Channel(pending.channel);
                        });
                    const forceCloseChannels =
                        data.pending_force_closing_channels.map(
                            (pending: any) => {
                                pending.channel.blocks_til_maturity =
                                    pending.blocks_til_maturity;
                                pending.channel.forceClose = true;
                                pending.channel.closing_txid =
                                    pending.closing_txid;
                                return new Channel(pending.channel);
                            }
                        );
                    const waitCloseChannels = data.waiting_close_channels.map(
                        (pending: any) => {
                            pending.channel.closing = true;
                            return new Channel(pending.channel);
                        }
                    );
                    this.pendingChannels = pendingOpenChannels
                        .concat(pendingCloseChannels)
                        .concat(forceCloseChannels)
                        .concat(waitCloseChannels);
                })
            );

            loadPromises.push(
                BackendUtils.getClosedChannels().then((data: any) => {
                    const closedChannels = data.channels.map(
                        (channel: any) => new ClosedChannel(channel)
                    );
                    this.closedChannels = closedChannels;
                })
            );
        }

        return Promise.all(loadPromises)
            .then(() => {
                this.loading = false;
                this.error = false;
                return;
            })
            .catch(() => this.getChannelsError());
    };

    @action
    public closeChannel = (
        request?: CloseChannelRequest | null,
        channelId?: string | null,
        satPerByte?: string | null,
        forceClose?: boolean | string | null
    ) => {
        this.loading = true;

        let urlParams: Array<any> = [];
        if (channelId) {
            // c-lightning, eclair
            urlParams = [channelId, forceClose];
        } else if (request) {
            // lnd
            const { funding_txid_str, output_index } = request;

            urlParams = [funding_txid_str, output_index, forceClose];

            if (satPerByte) {
                urlParams = [
                    funding_txid_str,
                    output_index,
                    forceClose,
                    satPerByte
                ];
            }
        }

        BackendUtils.closeChannel(urlParams)
            .then((data: any) => {
                const { chan_close } = data;
                this.closeChannelSuccess = chan_close.success;
                this.error = false;
                this.loading = false;
            })
            .catch(() => {
                this.getChannelsError();
            });
    };

    @action
    public connectPeer = async (
        request: OpenChannelRequest,
        perm?: boolean,
        connectPeerOnly?: boolean,
        silent?: boolean
    ) => {
        this.resetOpenChannel(silent);
        this.channelRequest = undefined;
        if (!silent) this.connectingToPeer = true;

        if (!request.host) {
            return await new Promise((resolve) => {
                this.channelRequest = request;
                resolve(true);
            });
        }

        return await new Promise((resolve, reject) => {
            BackendUtils.connectPeer({
                addr: {
                    pubkey: request.node_pubkey_string,
                    host: request.host
                },
                perm
            })
                .then(() => {
                    if (!silent) {
                        this.errorPeerConnect = false;
                        this.connectingToPeer = false;
                        this.errorMsgPeer = null;
                        this.peerSuccess = true;
                    }
                    if (!connectPeerOnly) this.channelRequest = request;
                    resolve(true);
                })
<<<<<<< HEAD
                .catch((error: Error) => {
                    this.connectingToPeer = false;
                    this.peerSuccess = false;
=======
                .catch((error: any) => {
                    if (!silent) {
                        this.connectingToPeer = false;
                        this.peerSuccess = false;
                    }
>>>>>>> 4a16ae8b
                    this.channelSuccess = false;
                    // handle error
                    if (
                        error.toString() &&
                        error.toString().includes('already')
                    ) {
                        if (!connectPeerOnly) {
                            this.channelRequest = request;
                        } else {
<<<<<<< HEAD
                            this.errorMsgPeer = errorToUserFriendly(error);
                            this.errorPeerConnect = true;
                        }
                        resolve(true);
                    } else {
                        this.errorMsgPeer = errorToUserFriendly(error);
                        this.errorPeerConnect = true;
=======
                            if (!silent) {
                                this.errorMsgPeer = error.toString();
                                this.errorPeerConnect = true;
                            }
                        }
                        resolve(true);
                    } else {
                        if (!silent) {
                            this.errorMsgPeer = error.toString();
                            this.errorPeerConnect = true;
                        }
>>>>>>> 4a16ae8b
                        reject(this.errorMsgPeer);
                    }
                });
        });
    };

    openChannel = (request: OpenChannelRequest) => {
        delete request.host;

        this.peerSuccess = false;
        this.channelSuccess = false;
        this.openingChannel = true;

        BackendUtils.openChannel(request)
            .then((data: any) => {
                this.output_index = data.output_index;
                this.funding_txid_str = data.funding_txid_str;
                this.errorOpenChannel = false;
                this.openingChannel = false;
                this.errorMsgChannel = null;
                this.channelRequest = null;
                this.channelSuccess = true;
            })
            .catch((error: Error) => {
                this.errorMsgChannel = errorToUserFriendly(error);
                this.output_index = null;
                this.funding_txid_str = null;
                this.errorOpenChannel = true;
                this.openingChannel = false;
                this.channelRequest = null;
                this.peerSuccess = false;
                this.channelSuccess = false;
            });
    };

    @action
    public loadChannelInfo = (chanId: string, deleteBeforeLoading = false) => {
        this.loading = true;

        if (deleteBeforeLoading) {
            if (this.chanInfo[chanId]) delete this.chanInfo[chanId];
        }

        BackendUtils.getChannelInfo(chanId)
            .then((data: any) => {
                this.chanInfo[chanId] = new ChannelInfo(data);
                this.loading = false;
            })
            .catch((error: any) => {
                // handle error
                this.errorMsgPeer = error.toString();
                if (this.chanInfo[chanId]) delete this.chanInfo[chanId];
                this.loading = false;
            });
    };

    @action
    public setChannelsType = (type: ChannelsType) => {
        this.channelsType = type;
    };

    @action
    public toggleSearch = () => {
        this.showSearch = !this.showSearch;
    };
}<|MERGE_RESOLUTION|>--- conflicted
+++ resolved
@@ -504,17 +504,11 @@
                     if (!connectPeerOnly) this.channelRequest = request;
                     resolve(true);
                 })
-<<<<<<< HEAD
                 .catch((error: Error) => {
-                    this.connectingToPeer = false;
-                    this.peerSuccess = false;
-=======
-                .catch((error: any) => {
                     if (!silent) {
                         this.connectingToPeer = false;
                         this.peerSuccess = false;
                     }
->>>>>>> 4a16ae8b
                     this.channelSuccess = false;
                     // handle error
                     if (
@@ -524,27 +518,17 @@
                         if (!connectPeerOnly) {
                             this.channelRequest = request;
                         } else {
-<<<<<<< HEAD
-                            this.errorMsgPeer = errorToUserFriendly(error);
-                            this.errorPeerConnect = true;
-                        }
-                        resolve(true);
-                    } else {
-                        this.errorMsgPeer = errorToUserFriendly(error);
-                        this.errorPeerConnect = true;
-=======
                             if (!silent) {
-                                this.errorMsgPeer = error.toString();
+                                this.errorMsgPeer = errorToUserFriendly(error);
                                 this.errorPeerConnect = true;
                             }
                         }
                         resolve(true);
                     } else {
                         if (!silent) {
-                            this.errorMsgPeer = error.toString();
+                            this.errorMsgPeer = errorToUserFriendly(error);
                             this.errorPeerConnect = true;
                         }
->>>>>>> 4a16ae8b
                         reject(this.errorMsgPeer);
                     }
                 });
