--- conflicted
+++ resolved
@@ -405,14 +405,10 @@
     };
 
     @action
-<<<<<<< HEAD
-    public connectPeer = (request: OpenChannelRequest, perm?: boolean) => {
-=======
     public connectPeer = async (
         request: OpenChannelRequest,
         perm?: boolean
     ) => {
->>>>>>> ae57fcac
         this.connectingToPeer = true;
 
         return await new Promise((resolve, reject) => {
