import { action, observable } from 'mobx';
import EncryptedStorage from 'react-native-encrypted-storage';

// LN
import Payment from './../models/Payment';
import Invoice from './../models/Invoice';
// on-chain
import Transaction from './../models/Transaction';

import SettingsStore from './SettingsStore';
import PaymentsStore from './PaymentsStore';
import InvoicesStore from './InvoicesStore';
import TransactionsStore from './TransactionsStore';

import BackendUtils from './../utils/BackendUtils';
import ActivityFilterUtils from '../utils/ActivityFilterUtils';

const STORAGE_KEY = 'zeus-activity-filters';

export interface Filter {
    [index: string]: any;
    lightning: boolean;
    onChain: boolean;
    sent: boolean;
    received: boolean;
    unpaid: boolean;
    inTransit: boolean;
<<<<<<< HEAD
    unconfirmed: boolean;
=======
    zeusPay: boolean;
>>>>>>> d4288196
    minimumAmount: number;
    startDate?: Date;
    endDate?: Date;
}

export const DEFAULT_FILTERS = {
    lightning: true,
    onChain: true,
    sent: true,
    received: true,
    unpaid: true,
    inTransit: false,
<<<<<<< HEAD
    unconfirmed: true,
=======
    zeusPay: true,
>>>>>>> d4288196
    minimumAmount: 0,
    startDate: undefined,
    endDate: undefined
};

export default class ActivityStore {
    @observable public loading = false;
    @observable public error = false;
    @observable public activity: Array<Invoice | Payment | Transaction> = [];
    @observable public filteredActivity: Array<
        Invoice | Payment | Transaction
    > = [];
    @observable public filters: Filter = DEFAULT_FILTERS;
    settingsStore: SettingsStore;
    paymentsStore: PaymentsStore;
    invoicesStore: InvoicesStore;
    transactionsStore: TransactionsStore;

    constructor(
        settingsStore: SettingsStore,
        paymentsStore: PaymentsStore,
        invoicesStore: InvoicesStore,
        transactionsStore: TransactionsStore
    ) {
        this.settingsStore = settingsStore;
        this.paymentsStore = paymentsStore;
        this.transactionsStore = transactionsStore;
        this.invoicesStore = invoicesStore;
    }

    @action
    public resetFilters = async () => {
        this.filters = DEFAULT_FILTERS;
        await EncryptedStorage.setItem(
            STORAGE_KEY,
            JSON.stringify(this.filters)
        );
        this.setFilters(this.filters);
    };

    @action
    public setFiltersPos = async () => {
        this.filters = {
            lightning: true,
            onChain: true,
            sent: false,
            received: true,
            unpaid: false,
            inTransit: false,
<<<<<<< HEAD
            unconfirmed: true,
=======
            zeusPay: true,
>>>>>>> d4288196
            minimumAmount: 0,
            startDate: undefined,
            endDate: undefined
        };
        await EncryptedStorage.setItem(
            STORAGE_KEY,
            JSON.stringify(this.filters)
        );
    };

    @action
    public setAmountFilter = (filter: any) => {
        this.filters.minimumAmount = filter;
        this.setFilters(this.filters);
    };

    @action
    public setStartDateFilter = (filter: any) => {
        this.filters.startDate = filter;
        this.setFilters(this.filters);
    };

    @action
    public setEndDateFilter = (filter: any) => {
        this.filters.endDate = filter;
        this.setFilters(this.filters);
    };

    @action
    public clearStartDateFilter = () => {
        this.filters.startDate = undefined;
        this.setFilters(this.filters);
    };

    @action
    public clearEndDateFilter = () => {
        this.filters.endDate = undefined;
        this.setFilters(this.filters);
    };

    getSortedActivity = () => {
        const activity: any = [];
        const payments = this.paymentsStore.payments;
        const transactions = this.transactionsStore.transactions;
        const invoices = this.invoicesStore.invoices;

        // push payments, txs, invoices to one array
        activity.push.apply(
            activity,
            BackendUtils.supportsOnchainSends()
                ? payments.concat(transactions).concat(invoices)
                : payments.concat(invoices)
        );
        // sort activity by timestamp
        const sortedActivity = activity.sort((a: any, b: any) =>
            a.getTimestamp < b.getTimestamp ? 1 : -1
        );

        return sortedActivity;
    };

    @action
    public getActivity = async () => {
        this.loading = true;
        this.activity = [];
        await this.paymentsStore.getPayments();
        if (BackendUtils.supportsOnchainSends())
            await this.transactionsStore.getTransactions();
        await this.invoicesStore.getInvoices();

        this.activity = this.getSortedActivity();
        this.filteredActivity = this.activity;

        this.loading = false;
    };

    @action
    public updateInvoices = async () => {
        await this.invoicesStore.getInvoices();
        this.activity = this.getSortedActivity();
        await this.setFilters(this.filters);
    };

    @action
    public updateTransactions = async () => {
        if (BackendUtils.supportsOnchainSends())
            await this.transactionsStore.getTransactions();
        this.activity = this.getSortedActivity();
        await this.setFilters(this.filters);
    };

    @action
    public async getFilters() {
        this.loading = true;
        try {
            const filters = await EncryptedStorage.getItem(STORAGE_KEY);
            if (filters) {
                this.filters = JSON.parse(filters, (key, value) =>
                    (key === 'startDate' || key === 'endDate') && value
                        ? new Date(value)
                        : value
                );
            } else {
                console.log('No activity filters stored');
            }
        } catch (error) {
            console.log('Loading activity filters failed', error);
        } finally {
            this.loading = false;
        }

        return this.filters;
    }

    @action
    public setFilters = async (filters: Filter) => {
        this.loading = true;
        this.filters = filters;
        this.filteredActivity = ActivityFilterUtils.filterActivities(
            this.activity,
            filters
        );
        await EncryptedStorage.setItem(STORAGE_KEY, JSON.stringify(filters));
        this.loading = false;
    };

    @action
    public getActivityAndFilter = async (filters: Filter = this.filters) => {
        await this.getActivity();
        await this.setFilters(filters);
    };
}<|MERGE_RESOLUTION|>--- conflicted
+++ resolved
@@ -25,11 +25,8 @@
     received: boolean;
     unpaid: boolean;
     inTransit: boolean;
-<<<<<<< HEAD
     unconfirmed: boolean;
-=======
     zeusPay: boolean;
->>>>>>> d4288196
     minimumAmount: number;
     startDate?: Date;
     endDate?: Date;
@@ -42,11 +39,8 @@
     received: true,
     unpaid: true,
     inTransit: false,
-<<<<<<< HEAD
     unconfirmed: true,
-=======
     zeusPay: true,
->>>>>>> d4288196
     minimumAmount: 0,
     startDate: undefined,
     endDate: undefined
@@ -96,11 +90,8 @@
             received: true,
             unpaid: false,
             inTransit: false,
-<<<<<<< HEAD
             unconfirmed: true,
-=======
             zeusPay: true,
->>>>>>> d4288196
             minimumAmount: 0,
             startDate: undefined,
             endDate: undefined
