--- conflicted
+++ resolved
@@ -6,10 +6,7 @@
         minSdkVersion = 16
         compileSdkVersion = 28
         targetSdkVersion = 28
-<<<<<<< HEAD
-=======
         supportLibVersion = "28.0.0"
->>>>>>> 44ee23cd
     }
     repositories {
         google()
