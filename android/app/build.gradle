--- conflicted
+++ resolved
@@ -132,13 +132,8 @@
         applicationId "com.zeusln.zeus"
         minSdkVersion rootProject.ext.minSdkVersion
         targetSdkVersion rootProject.ext.targetSdkVersion
-<<<<<<< HEAD
-        versionCode 15
-        versionName "0.2.1"
-=======
         versionCode 16
         versionName "0.2.2"
->>>>>>> 605ccb57
 
         ndk {
             abiFilters "armeabi-v7a", "x86", "arm64-v8a", "x86_64"
