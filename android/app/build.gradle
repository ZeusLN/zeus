apply plugin: "com.android.application"

import com.android.build.OutputFile

/**
 * The react.gradle file registers a task for each build variant (e.g. bundleDebugJsAndAssets
 * and bundleReleaseJsAndAssets).
 * These basically call `react-native bundle` with the correct arguments during the Android build
 * cycle. By default, bundleDebugJsAndAssets is skipped, as in debug/dev mode we prefer to load the
 * bundle directly from the development server. Below you can see all the possible configurations
 * and their defaults. If you decide to add a configuration block, make sure to add it before the
 * `apply from: "../../node_modules/react-native/react.gradle"` line.
 *
 * project.ext.react = [
 *   // the name of the generated asset file containing your JS bundle
 *   bundleAssetName: "index.android.bundle",
 *
 *   // the entry file for bundle generation
 *   entryFile: "index.android.js",
 *
 *   // https://facebook.github.io/react-native/docs/performance#enable-the-ram-format
 *   bundleCommand: "ram-bundle",
 *
 *   // whether to bundle JS and assets in debug mode
 *   bundleInDebug: false,
 *
 *   // whether to bundle JS and assets in release mode
 *   bundleInRelease: true,
 *
 *   // whether to bundle JS and assets in another build variant (if configured).
 *   // See http://tools.android.com/tech-docs/new-build-system/user-guide#TOC-Build-Variants
 *   // The configuration property can be in the following formats
 *   //         'bundleIn${productFlavor}${buildType}'
 *   //         'bundleIn${buildType}'
 *   // bundleInFreeDebug: true,
 *   // bundleInPaidRelease: true,
 *   // bundleInBeta: true,
 *
 *   // whether to disable dev mode in custom build variants (by default only disabled in release)
 *   // for example: to disable dev mode in the staging build type (if configured)
 *   devDisabledInStaging: true,
 *   // The configuration property can be in the following formats
 *   //         'devDisabledIn${productFlavor}${buildType}'
 *   //         'devDisabledIn${buildType}'
 *
 *   // the root of your project, i.e. where "package.json" lives
 *   root: "../../",
 *
 *   // where to put the JS bundle asset in debug modedeep
 *
 *   jsBundleDirDebug: "$buildDir/intermediates/assets/debug",
 *
 *   // where to put the JS bundle asset in release mode
 *   jsBundleDirRelease: "$buildDir/intermediates/assets/release",
 *
 *   // where to put drawable resources / React Native assets, e.g. the ones you use via
 *   // require('./image.png')), in debug mode
 *   resourcesDirDebug: "$buildDir/intermediates/res/merged/debug",
 *
 *   // where to put drawable resources / React Native assets, e.g. the ones you use via
 *   // require('./image.png')), in release mode
 *   resourcesDirRelease: "$buildDir/intermediates/res/merged/release",
 *
 *   // by default the gradle tasks are skipped if none of the JS files or assets change; this means
 *   // that we don't look at files in android/ or ios/ to determine whether the tasks are up to
 *   // date; if you have any other folders that you want to ignore for performance reasons (gradle
 *   // indexes the entire tree), add them here. Alternatively, if you have JS files in android/
 *   // for example, you might want to remove it from here.
 *   inputExcludes: ["android/**", "ios/**"],
 *
 *   // override which node gets called and with what additional arguments
 *   nodeExecutableAndArgs: ["node"],
 *
 *   // supply additional arguments to the packager
 *   extraPackagerArgs: []
 * ]
 */

project.ext.react = [
    entryFile: "index.js",
    enableHermes: true,  // clean and rebuild if changing
]

apply from: "../../node_modules/react-native/react.gradle"

/**
 * Set this to true to create two separate APKs instead of one:
 *   - An APK that only works on ARM devices
 *   - An APK that only works on x86 devices
 * The advantage is the size of the APK is reduced by about 4MB.
 * Upload all the APKs to the Play Store and people will download
 * the correct one based on the CPU architecture of their device.
 */
def enableSeparateBuildPerCPUArchitecture = true

/**
 * Run Proguard to shrink the Java bytecode in release builds.
 */
def enableProguardInReleaseBuilds = true

/**
 * The preferred build flavor of JavaScriptCore.
 *
 * For example, to use the international variant, you can use:
 * `def jscFlavor = 'org.webkit:android-jsc-intl:+'`
 *
 * The international variant includes ICU i18n library and necessary data
 * allowing to use e.g. `Date.toLocaleString` and `String.localeCompare` that
 * give correct results when using with locales other than en-US.  Note that
 * this variant is about 6MiB larger per architecture than default.
 */
def jscFlavor = 'org.webkit:android-jsc:+'
/**
 * Whether to enable the Hermes VM.
 *
 * This should be set on project.ext.react and that value will be read here. If it is not set
 * on project.ext.react, JavaScript will not be compiled to Hermes Bytecode
 * and the benefits of using Hermes will therefore be sharply reduced.
 */
def enableHermes = project.ext.react.get("enableHermes", false);

/**
 * Architectures to build native code for in debug.
 */
def nativeArchitectures = project.getProperties().get("reactNativeDebugArchitectures")

android {
    compileSdkVersion rootProject.ext.compileSdkVersion

    defaultConfig {
        applicationId "app.zeusln.zeus"
        minSdkVersion rootProject.ext.minSdkVersion
        targetSdkVersion rootProject.ext.targetSdkVersion
<<<<<<< HEAD
        versionCode 68
        versionName "0.7.5-beta1"
=======
        versionCode 70
        versionName "0.7.5"
>>>>>>> 018a74c0
        multiDexEnabled true
        missingDimensionStrategy 'react-native-camera', 'general'
    }
    signingConfigs {
        release {
            if (project.hasProperty('MYAPP_RELEASE_STORE_FILE')) {
                storeFile file(MYAPP_RELEASE_STORE_FILE)
                storePassword MYAPP_RELEASE_STORE_PASSWORD
                keyAlias MYAPP_RELEASE_KEY_ALIAS
                keyPassword MYAPP_RELEASE_KEY_PASSWORD
            }
        }
    }
    splits {
        abi {
            reset()
            enable enableSeparateBuildPerCPUArchitecture
            universalApk true  // If true, also generate a universal APK
            include "armeabi-v7a", "x86", "arm64-v8a", "x86_64"
        }
    }
    buildTypes {
        debug {
            signingConfig signingConfigs.debug
            if (nativeArchitectures) {
                ndk {
                    abiFilters nativeArchitectures.split(',')
                }
            }
        }
        release {
            shrinkResources true
            minifyEnabled enableProguardInReleaseBuilds
            proguardFiles getDefaultProguardFile("proguard-android.txt"), "proguard-rules.pro"
            //signingConfig signingConfigs.release
        }
    }
    // applicationVariants are e.g. debug, release
    applicationVariants.all { variant ->
        variant.outputs.each { output ->
            // For each separate APK per architecture, set a unique version code as described here:
            // https://developer.android.com/studio/build/configure-apk-splits.html
            // Example: versionCode 1 will generate 1001 for armeabi-v7a, 1002 for x86, etc.
            def versionCodes = ["armeabi-v7a": 1, "x86": 2, "arm64-v8a": 3, "x86_64": 4]
            def abi = output.getFilter(OutputFile.ABI)
            if (abi != null) {  // null for the universal-debug, universal-release variants
                output.versionCodeOverride =
                        defaultConfig.versionCode * 1000 + versionCodes.get(abi)
            }
        }
    }

    packagingOptions {
        pickFirst "lib/armeabi-v7a/libc++_shared.so"
        pickFirst "lib/arm64-v8a/libc++_shared.so"
        pickFirst "lib/x86/libc++_shared.so"
        pickFirst "lib/x86_64/libc++_shared.so"

        jniLibs {
            useLegacyPackaging true
        }
    }
}

dependencies {
    implementation fileTree(dir: "libs", include: ["*.jar"])
    implementation 'com.android.support:multidex:1.0.3'
    implementation 'com.android.support:support-v13:+'
    implementation project(':react-native-randombytes')
    implementation "com.facebook.react:react-native:0.70.6!!"  // From node_modules
    implementation 'androidx.core:core-ktx:1.7.0'
    implementation 'androidx.appcompat:appcompat:1.4.0'
    implementation 'androidx.swiperefreshlayout:swiperefreshlayout:1.1.0-alpha02'
    implementation files("../../node_modules/react-native-tor/android/libs/sifir_android.aar")
    implementation project(':react-native-restart')
    implementation project(':react-native-qrcode-local-image')
    // gif
    implementation 'com.facebook.fresco:fresco:2.6.0'
    implementation 'com.facebook.fresco:animated-gif:2.6.0'
    implementation "com.hypertrack:hyperlog:0.0.10"

    if (enableHermes) {
        //noinspection GradleDynamicVersion
        implementation("com.facebook.react:hermes-engine:+") { // From node_modules
            exclude group:'com.facebook.fbjni'
        }
    } else {
        implementation jscFlavor
    }
    implementation files("../../node_modules/@lightninglabs/lnc-rn/android/libs/lnc-mobile.aar")
}

// Run this once to be able to run the application with BUCK
// puts all compile dependencies into folder libs for BUCK to use
task copyDownloadableDepsToLibs(type: Copy) {
    from configurations.implementation
    into 'libs'
}

apply from: file("../../node_modules/@react-native-community/cli-platform-android/native_modules.gradle"); applyNativeModulesAppBuildGradle(project)

apply plugin: "kotlin-android"
apply plugin: "kotlin-android-extensions"<|MERGE_RESOLUTION|>--- conflicted
+++ resolved
@@ -131,13 +131,8 @@
         applicationId "app.zeusln.zeus"
         minSdkVersion rootProject.ext.minSdkVersion
         targetSdkVersion rootProject.ext.targetSdkVersion
-<<<<<<< HEAD
-        versionCode 68
-        versionName "0.7.5-beta1"
-=======
         versionCode 70
         versionName "0.7.5"
->>>>>>> 018a74c0
         multiDexEnabled true
         missingDimensionStrategy 'react-native-camera', 'general'
     }
